import requests
from django.conf import settings
from django.contrib.auth import authenticate, login
from django.utils.crypto import get_random_string
from django.utils.decorators import method_decorator
from django.views.decorators.csrf import csrf_exempt
from requests_oauthlib import OAuth1Session
from rest_framework.generics import (RetrieveUpdateAPIView, CreateAPIView, UpdateAPIView, GenericAPIView,
                                     get_object_or_404)
from rest_framework.permissions import AllowAny
from rest_framework.response import Response
from rest_framework.views import APIView
from rest_framework.authentication import SessionAuthentication
from user.models import CustomUser
<<<<<<< HEAD
from user.serializers import UserSerializer, RegisterSerializer, SchemeAccountSerializer, LoginSerializer, \
    FaceBookWebRegisterSerializer, SocialRegisterSerializer, ResponseAuthSerializer, ResetPasswordSerializer
from django.conf import settings
=======
from user.serializers import (UserSerializer, RegisterSerializer, LoginSerializer, FaceBookWebRegisterSerializer,
                              SocialRegisterSerializer, ResponseAuthSerializer)
>>>>>>> e911860a


class ForgottenPassword:
    pass


class OpenAuthentication(SessionAuthentication):
    """
    We need to disable csrf as we are running hermes on production through a proxy.
    Also we don't need csrf as we are using jwt tokens.
    """
    def enforce_csrf(self, request):
        return


# TODO: Could be merged with users
# Will require research, multiple serializers
# Password Handling
class Register(CreateAPIView):
    """
    Register a new user in the Loyalty Angels App.
    """
    authentication_classes = (OpenAuthentication,)
    permission_classes = (AllowAny,)
    serializer_class = RegisterSerializer


class ResetPassword(UpdateAPIView):
    serializer_class = ResetPasswordSerializer

    def get_object(self):
        obj = get_object_or_404(CustomUser, id=self.request.user.id)
        self.check_object_permissions(self.request, obj)
        return obj


class Users(RetrieveUpdateAPIView):
    """
    Get and update users account information.
    """
    queryset = CustomUser.objects
    serializer_class = UserSerializer

    def get_object(self):
        queryset = self.filter_queryset(self.get_queryset())
        obj = get_object_or_404(queryset, id=self.request.user.id)
        self.check_object_permissions(self.request, obj)
        return obj


class Authenticate(APIView):
    @method_decorator(csrf_exempt)
    def get(self, request):
        """
        Authenticate the user based on the Authorization header parameter.
        ---
        type:
          uid:
            required: true
            type: json
          id:
            required: true
            type: json
        """
        return Response({
            'uid': str(request.user.uid),
            'id': str(request.user.id)
        })


class Login(GenericAPIView):
    authentication_classes = (OpenAuthentication,)
    permission_classes = (AllowAny,)
    serializer_class = LoginSerializer

    def post(self, request):
        """
        User login for the Loyalty Angels App
        ---
        type:
          api_key:
            required: true
            type: json
          email:
            required: true
            type: json
        responseMessages:
            - code: 403
              message: Login credentials incorrect.
            - code: 403
              message: The account associated with this email address is suspended.
        response_serializer: ResponseAuthSerializer
        """
        email = request.data['email']
        password = request.data['password']
        user = authenticate(username=email, password=password)

        if not user:
            return Response({"message": 'Login credentials incorrect.'}, status=403)
        if not user.is_active:
            return Response({"message": "The account associated with this email address is suspended."}, status=403)

        login(request, user)
        out_serializer = ResponseAuthSerializer({'email': user.email, 'api_key': user.create_token()})
        return Response(out_serializer.data)


class FaceBookLoginWeb(CreateAPIView):
    """
    This is only used by ching web
    """
    authentication_classes = (OpenAuthentication,)
    permission_classes = (AllowAny,)
    serializer_class = FaceBookWebRegisterSerializer

    def post(self, request, *args, **kwargs):
        """
        ---
        response_serializer: ResponseAuthSerializer
        """
        access_token_url = 'https://graph.facebook.com/v2.3/oauth/access_token'
        params = {
            'client_id': request.data['clientId'],
            'redirect_uri': request.data['redirectUri'],
            'client_secret': settings.FACEBOOK_CLIENT_SECRET,
            'code': request.data['code']
        }
        # Exchange authorization code for access token.
        r = requests.get(access_token_url, params=params)
        if not r.ok:
            return Response({"error": 'Cannot get facebook user token.'}, status=403)

        return facebook_graph(r.json()['access_token'])


class FaceBookLogin(CreateAPIView):
    authentication_classes = (OpenAuthentication,)
    permission_classes = (AllowAny,)

    serializer_class = SocialRegisterSerializer

    def post(self, request, *args, **kwargs):
        """
        Login using a Facebook account.
        ---
        type:
          access_token:
            required: true
            type: json
          user_id:
            required: true
            type: json
        responseMessages:
            - code: 403
              message: Cannot validate user_id & access_token.
            - code: 403
              message: user_id is invalid for given access token.
            - code: 403
              message: Can not access facebook social graph.
        response_serializer: ResponseAuthSerializer
        """
        access_token = request.data['access_token']
        user_id = request.data['user_id']
        r = requests.get("https://graph.facebook.com/me?access_token={0}".format(access_token))
        if not r.ok:
            return Response({"error": "Cannot validate user_id & access_token."}, status=403)
        if r.json()['id'] != user_id.strip():
            return Response({"error": "user_id is invalid for given access token"}, status=403)
        return facebook_graph(access_token)


def facebook_graph(access_token):
    params = {"access_token": access_token, "fields": "email,name,id"}
    # Retrieve information about the current user.
    r = requests.get('https://graph.facebook.com/v2.3/me', params=params)
    if not r.ok:
        return Response({"message": 'Can not access facebook social graph.'}, status=403)
    profile = r.json()
    status = 200
    # Create a new account or return an existing one.
    try:
        user = CustomUser.objects.get(facebook=profile['id'])
    except CustomUser.DoesNotExist:
        password = get_random_string(length=32)
        try:
            # If the user has an email in our system link them
            user = CustomUser.objects.get(email=profile['email'])
            user.facebook = profile['id']
            user.save()
        except CustomUser.DoesNotExist:
            user = CustomUser.objects.create(email=profile['email'], password=password, facebook=profile['id'])
            status = 201
        except KeyError:
            user = CustomUser.objects.create(password=password, facebook=profile['id'])
            status = 201
    out_serializer = ResponseAuthSerializer({'email': user.email, 'api_key': user.create_token()})
    return Response(out_serializer.data, status)


class TwitterLoginWeb(APIView):
    authentication_classes = (OpenAuthentication,)
    permission_classes = (AllowAny,)

    def post(self, request, *args, **kwargs):
        """
        Login using a Twitter account from web app.
        ---
        response_serializer: ResponseAuthSerializer
        """
        request_token_url = 'https://api.twitter.com/oauth/request_token'
        access_token_url = 'https://api.twitter.com/oauth/access_token'

        if request.data.get('oauth_token') and request.data.get('oauth_verifier'):
            oauth_session = OAuth1Session(settings.TWITTER_CONSUMER_KEY,
                                          client_secret=settings.TWITTER_CONSUMER_SECRET,
                                          resource_owner_key=request.data['oauth_token'],
                                          verifier=request.data['oauth_verifier'])
            access_token = oauth_session.fetch_access_token(access_token_url)
            return twitter_login(access_token['oauth_token'], access_token['oauth_token_secret'])

        oauth_session = OAuth1Session(settings.TWITTER_CONSUMER_KEY,
                                      client_secret=settings.TWITTER_CONSUMER_SECRET,
                                      callback_uri=settings.TWITTER_CALLBACK_URL)
        request_token = oauth_session.fetch_request_token(request_token_url)
        return Response(request_token)


class TwitterLogin(APIView):
    authentication_classes = (OpenAuthentication,)
    permission_classes = (AllowAny,)

    def post(self, request, *args, **kwargs):
        """
        Login using a Twitter account.
        ---
        response_serializer: ResponseAuthSerializer
        """
        return twitter_login(request.data['access_token'], request.data['access_token_secret'])


def twitter_login(access_token, access_token_secret):
    """
    https://dev.twitter.com/web/sign-in/implementing
    https://dev.twitter.com/rest/reference/get/account/verify_credentials
    """
    oauth_session = OAuth1Session(settings.TWITTER_CONSUMER_KEY,
                                  client_secret=settings.TWITTER_CONSUMER_SECRET,
                                  resource_owner_key=access_token,
                                  resource_owner_secret=access_token_secret)
    params = {'skip_status': True, 'include_entities': False, 'include_email': True}
    profile = oauth_session.get("https://api.twitter.com/1.1/account/verify_credentials.json", params=params).json()

    try:
        user = CustomUser.objects.get(twitter=profile['id_str'])
        status = 200
    except CustomUser.DoesNotExist:
        password = get_random_string(length=32)
        user = CustomUser.objects.create(password=password, twitter=profile['id_str'])
        status = 201

    out_serializer = ResponseAuthSerializer({'email': user.email, 'api_key': user.create_token()})
    return Response(out_serializer.data, status=status)<|MERGE_RESOLUTION|>--- conflicted
+++ resolved
@@ -1,5 +1,4 @@
 import requests
-from django.conf import settings
 from django.contrib.auth import authenticate, login
 from django.utils.crypto import get_random_string
 from django.utils.decorators import method_decorator
@@ -12,14 +11,9 @@
 from rest_framework.views import APIView
 from rest_framework.authentication import SessionAuthentication
 from user.models import CustomUser
-<<<<<<< HEAD
-from user.serializers import UserSerializer, RegisterSerializer, SchemeAccountSerializer, LoginSerializer, \
-    FaceBookWebRegisterSerializer, SocialRegisterSerializer, ResponseAuthSerializer, ResetPasswordSerializer
 from django.conf import settings
-=======
 from user.serializers import (UserSerializer, RegisterSerializer, LoginSerializer, FaceBookWebRegisterSerializer,
-                              SocialRegisterSerializer, ResponseAuthSerializer)
->>>>>>> e911860a
+                              SocialRegisterSerializer, ResponseAuthSerializer, ResetPasswordSerializer)
 
 
 class ForgottenPassword:
