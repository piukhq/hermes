--- conflicted
+++ resolved
@@ -1,25 +1,15 @@
 import requests
-<<<<<<< HEAD
-
-=======
 from django.conf import settings
->>>>>>> c880f01f
 from django.contrib.auth import authenticate, login
 from django.core.exceptions import ValidationError
 from django.http import Http404
 from django.utils.crypto import get_random_string
 from django.utils.decorators import method_decorator
 from django.views.decorators.csrf import csrf_exempt
-<<<<<<< HEAD
-from django.http import Http404
-from django.conf import settings
-
-=======
 from errors import (FACEBOOK_BAD_TOKEN, FACEBOOK_CANT_VALIDATE,
                     FACEBOOK_GRAPH_ACCESS, FACEBOOK_INVALID_USER, INCORRECT_CREDENTIALS,
                     INVALID_PROMO_CODE, REGISTRATION_FAILED, SUSPENDED_ACCOUNT, error_response)
 from hermes.settings import LETHE_URL, MEDIA_URL
->>>>>>> c880f01f
 from mail_templated import send_mail
 from requests_oauthlib import OAuth1Session
 from rest_framework import mixins
@@ -32,23 +22,6 @@
 from rest_framework.status import (HTTP_200_OK, HTTP_204_NO_CONTENT,
                                    HTTP_400_BAD_REQUEST)
 from rest_framework.views import APIView
-<<<<<<< HEAD
-from rest_framework.authentication import SessionAuthentication
-from errors import (error_response, FACEBOOK_CANT_VALIDATE, FACEBOOK_INVALID_USER, FACEBOOK_GRAPH_ACCESS,
-                    INCORRECT_CREDENTIALS, SUSPENDED_ACCOUNT, FACEBOOK_BAD_TOKEN, INVALID_PROMO_CODE,
-                    REGISTRATION_FAILED)
-
-from hermes.settings import LETHE_URL, MEDIA_URL
-from user.authentication import JwtAuthentication
-from user.models import (CustomUser, valid_promo_code, valid_reset_code, Setting, UserSetting, ClientApplication,
-                         ClientApplicationKit)
-from user.serializers import (UserSerializer, RegisterSerializer, NewRegisterSerializer, LoginSerializer,
-                              NewLoginSerializer, FaceBookWebRegisterSerializer,
-                              FacebookRegisterSerializer, ResponseAuthSerializer, ResetPasswordSerializer,
-                              PromoCodeSerializer, TwitterRegisterSerializer,
-                              ResetTokenSerializer, SettingSerializer, UserSettingSerializer,
-                              TokenResetPasswordSerializer, ApplicationKitSerializer)
-=======
 from user.authentication import JwtAuthentication
 from user.models import (ClientApplication, ClientApplicationKit, CustomUser,
                          Setting, UserSetting, valid_promo_code, valid_reset_code)
@@ -58,7 +31,6 @@
                               RegisterSerializer, ResetPasswordSerializer, ResetTokenSerializer,
                               ResponseAuthSerializer, SettingSerializer, TokenResetPasswordSerializer,
                               TwitterRegisterSerializer, UserSerializer, UserSettingSerializer)
->>>>>>> c880f01f
 
 
 class OpenAuthentication(SessionAuthentication):
