--- conflicted
+++ resolved
@@ -6,31 +6,23 @@
 from django.utils.crypto import get_random_string
 from django.utils.decorators import method_decorator
 from django.views.decorators.csrf import csrf_exempt
-from errors import (FACEBOOK_BAD_TOKEN, FACEBOOK_CANT_VALIDATE,
-                    FACEBOOK_GRAPH_ACCESS, FACEBOOK_INVALID_USER, INCORRECT_CREDENTIALS,
-                    INVALID_PROMO_CODE, REGISTRATION_FAILED, SUSPENDED_ACCOUNT, error_response)
-from hermes.settings import LETHE_URL, MEDIA_URL
+from errors import (error_response, FACEBOOK_CANT_VALIDATE, FACEBOOK_INVALID_USER, FACEBOOK_GRAPH_ACCESS,
+                    INCORRECT_CREDENTIALS, SUSPENDED_ACCOUNT, FACEBOOK_BAD_TOKEN, INVALID_PROMO_CODE,
+                    REGISTRATION_FAILED)
 from mail_templated import send_mail
 from requests_oauthlib import OAuth1Session
 from rest_framework import mixins
-from rest_framework.authentication import SessionAuthentication
 from rest_framework.generics import (CreateAPIView, GenericAPIView, ListAPIView,
                                      RetrieveUpdateAPIView, get_object_or_404)
+from rest_framework.authentication import SessionAuthentication
 from rest_framework.mixins import UpdateModelMixin
 from rest_framework.permissions import AllowAny
 from rest_framework.response import Response
 from rest_framework.status import (HTTP_200_OK, HTTP_204_NO_CONTENT,
                                    HTTP_400_BAD_REQUEST)
 from rest_framework.views import APIView
-<<<<<<< HEAD
-from rest_framework.authentication import SessionAuthentication
-from errors import (error_response, FACEBOOK_CANT_VALIDATE, FACEBOOK_INVALID_USER, FACEBOOK_GRAPH_ACCESS,
-                    INCORRECT_CREDENTIALS, SUSPENDED_ACCOUNT, FACEBOOK_BAD_TOKEN, INVALID_PROMO_CODE,
-                    REGISTRATION_FAILED)
 from hermes.settings import LETHE_URL, MEDIA_URL
 from intercom import intercom_api
-=======
->>>>>>> 1ce982cc
 from user.authentication import JwtAuthentication
 from user.models import (ClientApplication, ClientApplicationKit, CustomUser,
                          Setting, UserSetting, valid_promo_code, valid_reset_code)
