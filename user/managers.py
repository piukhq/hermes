--- conflicted
+++ resolved
@@ -3,12 +3,8 @@
 
 
 class CustomUserManager(BaseUserManager):
-<<<<<<< HEAD
 
-    def _create_user(self, email, password, is_staff, is_superuser, **extra_fields):
-=======
     def _create_user(self, email, raw_password, is_staff, is_superuser, **extra_fields):
->>>>>>> 5394a258
         """
         Creates and saves a User with the given username, email and password.
         """
