import jwt
from django.conf import settings
from django.contrib.auth.models import AnonymousUser
from django.utils.translation import ugettext_lazy as _
from rest_framework import exceptions
from rest_framework.authentication import BaseAuthentication, get_authorization_header
from rest_framework.permissions import BasePermission

from user.models import CustomUser


class JwtAuthentication(BaseAuthentication):
    """
    Simple token based authentication.

    Clients should authenticate by passing the token key in the "Authorization"
    HTTP header, prepended with the string "Token ".  For example:

        Authorization: Token 401f7ac837da42b97f613d789819ff93537bee6a
    """

    model = CustomUser
    """
    A custom token model may be used, but must have the following properties.

    * key -- The string identifying the token
    * user -- The user to which the token belongs
    """

    @staticmethod
    def get_token(request, token_name=b'token'):
        auth = get_authorization_header(request).split()

        if not auth or auth[0].lower() != token_name:
            return None

        if len(auth) == 1:
            msg = _('Invalid token header. No credentials provided.')
            raise exceptions.AuthenticationFailed(msg)
        elif len(auth) > 2:
            msg = _('Invalid token header. Token string should not contain spaces.')
            raise exceptions.AuthenticationFailed(msg)

        try:
            token = auth[1].decode()
        except UnicodeError:
            msg = _('Invalid token header. Token string should not contain invalid characters.')
            raise exceptions.AuthenticationFailed(msg)
        return token

    def authenticate(self, request):
        token = self.get_token(request)
        # If its not a JWT token return none
        if not token or "." not in token:
            return None

        user, _ = self.authenticate_credentials(token)
        setattr(request, 'allowed_issuers', [issuer.pk for issuer in user.client.organisation.issuers.all()])
        setattr(request, 'allowed_schemes', [scheme.pk for scheme in user.client.organisation.schemes.all()])
        return user, _

    def authenticate_credentials(self, key):
        """
        Verify the JWT by first extracting the User ID, then obtaining
        the corresponding ClientApplication secret value.

        Returns CustomUser instance.
        """
        try:
            token_contents = jwt.decode(
                key,
                verify=False,
                leeway=settings.CLOCK_SKEW_LEEWAY)
        except jwt.DecodeError:
            raise exceptions.AuthenticationFailed(_('Invalid token.'))

        try:
            user = self.model.objects.get(id=token_contents['sub'])

        except self.model.DoesNotExist:
            raise exceptions.AuthenticationFailed(_('User does not exist.'))

        try:
<<<<<<< HEAD
            jwt.decode(key, user.client.secret + user.salt, verify=True)
=======
            token_contents = jwt.decode(
                key,
                user.client.secret + user.salt,
                verify=True,
                leeway=settings.CLOCK_SKEW_LEEWAY)
>>>>>>> 3e7ac29c
        except jwt.DecodeError:
            raise exceptions.AuthenticationFailed(_('Invalid token.'))
        return user, None

    def authenticate_header(self, request):
        return 'Token'


class ServiceUser(AnonymousUser):
    def is_authenticated(self):
        return True

    uid = 'api_user'


class ServiceAuthentication(JwtAuthentication):
    """
    Authentication for olympus services
    """

    def authenticate_credentials(self, key):
        if key != settings.SERVICE_API_KEY:
            raise exceptions.AuthenticationFailed(_('Invalid token.'))
        return ServiceUser(), None

    def authenticate(self, request):
        return self.authenticate_credentials(self.get_token(request))


class AllowService(BasePermission):
    def has_permission(self, request, view):
        return request.user.uid == 'api_user'<|MERGE_RESOLUTION|>--- conflicted
+++ resolved
@@ -81,15 +81,11 @@
             raise exceptions.AuthenticationFailed(_('User does not exist.'))
 
         try:
-<<<<<<< HEAD
-            jwt.decode(key, user.client.secret + user.salt, verify=True)
-=======
-            token_contents = jwt.decode(
+            jwt.decode(
                 key,
                 user.client.secret + user.salt,
                 verify=True,
                 leeway=settings.CLOCK_SKEW_LEEWAY)
->>>>>>> 3e7ac29c
         except jwt.DecodeError:
             raise exceptions.AuthenticationFailed(_('Invalid token.'))
         return user, None
