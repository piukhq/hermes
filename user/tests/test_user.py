import json
import httpretty as httpretty
from django.contrib.auth import authenticate
from django.http import HttpResponse
from django.test import Client, TestCase
from requests_oauthlib import OAuth1Session
from user.models import CustomUser
from user.tests.factories import UserFactory, UserProfileFactory, fake
from rest_framework.test import APITestCase
from unittest import mock

from user.views import facebook_graph, twitter_login


class TestRegisterNewUser(TestCase):
    def test_register(self):
        client = Client()
        response = client.post('/users/register/', {'email': 'test_1@example.com', 'password': 'password1'})
        content = json.loads(response.content.decode())
        self.assertEqual(response.status_code, 201)
        self.assertIn('email', content.keys())
        self.assertIn('api_key', content.keys())
        self.assertEqual(content['email'], 'test_1@example.com')

    def test_uid_is_unique(self):
        client = Client()
        response = client.post('/users/register/', {'email': 'test_2@example.com', 'password': 'password2'})
        self.assertEqual(response.status_code, 201)
        content = json.loads(response.content.decode())
        uid_1 = content['api_key']

        response = client.post('/users/register/', {'email': 'test_3@example.com', 'password': 'password3'})
        self.assertEqual(response.status_code, 201)
        content = json.loads(response.content.decode())
        uid_2 = content['api_key']

        self.assertNotEqual(uid_1, uid_2)

    def test_invalid_email(self):
        client = Client()
        response = client.post('/users/register/', {'email': 'test_4@example', 'password': 'password4'})
        self.assertEqual(response.status_code, 400)
        content = json.loads(response.content.decode())
        self.assertEqual(list(content.keys()), ['email'])
        self.assertEqual(content['email'], ['Enter a valid email address.'])

    def test_no_email(self):
        client = Client()
        response = client.post('/users/register/', {'password': 'password'})
        self.assertEqual(response.status_code, 400)
        content = json.loads(response.content.decode())
        self.assertEqual(list(content.keys()), ['email'])
        self.assertEqual(content['email'], ['This field is required.'])

        response = client.post('/users/register/', {'email': '', 'password': 'password'})
        self.assertEqual(response.status_code, 400)
        content = json.loads(response.content.decode())
        self.assertEqual(list(content.keys()), ['email'])
        self.assertEqual(content['email'], ['This field may not be blank.'])

    def test_no_password(self):
        client = Client()
        response = client.post('/users/register/', {'email': 'test_5@example.com'})
        self.assertEqual(response.status_code, 400)
        content = json.loads(response.content.decode())
        self.assertEqual(list(content.keys()), ['password'])
        self.assertEqual(content['password'], ['This field is required.'])

        response = client.post('/users/register/', {'email': 'test_5@example.com', 'password': ''})
        self.assertEqual(response.status_code, 400)
        content = json.loads(response.content.decode())
        self.assertEqual(list(content.keys()), ['password'])
        self.assertEqual(content['password'], ['This field may not be blank.'])

    def test_no_email_and_no_password(self):
        client = Client()
        response = client.post('/users/register/')
        self.assertEqual(response.status_code, 400)
        content = json.loads(response.content.decode())
        self.assertIn('email', content.keys())
        self.assertIn('password', content.keys())
        self.assertEqual(content['email'], ['This field is required.'])
        self.assertEqual(content['password'], ['This field is required.'])

    def test_existing_email(self):
        client = Client()
        response = client.post('/users/register/', {'email': 'test_6@example.com', 'password': 'password6'})
        self.assertEqual(response.status_code, 201)

        response = client.post('/users/register/', {'email': 'test_6@example.com', 'password': 'password6'})
        content = json.loads(response.content.decode())
        self.assertEqual(response.status_code, 400)
        self.assertIn('email', content.keys())
        self.assertEqual(content['email'], ['This field must be unique.'])


class TestUserProfile(TestCase):
    def test_empty_profile(self):
        client = Client()
        email = 'empty_profile@example.com'
        response = client.post('/users/register/', {'email': email, 'password': 'password1'})
        self.assertEqual(response.status_code, 201)
        content = json.loads(response.content.decode())
        token = content['api_key']
        auth_headers = {
            'HTTP_AUTHORIZATION': 'Token ' + token
        }

        response = client.get('/users/me', content_type='application/json', **auth_headers)
        self.assertEqual(response.status_code, 200)
        content = json.loads(response.content.decode())
        self.assertEqual(content['email'], email)
        self.assertEqual(content['first_name'], None)
        self.assertEqual(content['last_name'], None)
        self.assertEqual(content['date_of_birth'], None)
        self.assertEqual(content['phone'], None)
        self.assertEqual(content['address_line_1'], None)
        self.assertEqual(content['address_line_2'], None)
        self.assertEqual(content['city'], None)
        self.assertEqual(content['region'], None)
        self.assertEqual(content['postcode'], None)
        self.assertEqual(content['country'], None)
        self.assertEqual(content['notifications'], None)
        self.assertEqual(content['pass_code'], None)

    def test_full_update(self):
        # Create User
        client = Client()
        email = 'user_profile@example.com'
        response = client.post('/users/register/', {'email': email, 'password': 'password1'})
        self.assertEqual(response.status_code, 201)

        api_key = response.data['api_key']
        auth_headers = {
            'HTTP_AUTHORIZATION': 'Token {0}'.format(api_key)
        }
        data = {
            'email': 'user_profile2@example.com',
            'first_name': 'Andrew',
            'last_name': 'Kenyon',
            'date_of_birth': '1987-12-07',
            'phone': '123456789',
            'address_line_1': '77 Raglan Road',
            'address_line_2': 'Knaphill',
            'city': 'Woking',
            'region': 'Surrey',
            'postcode': 'GU21 2AR',
            'country': 'United Kingdom',
            'notifications': '0',
            'pass_code': '1234',
        }
        response = client.put('/users/me', json.dumps(data),
                              content_type='application/json', **auth_headers)
        self.assertEqual(response.status_code, 200)
        data['uid'] = api_key
        # TODO: SORT THESE
        data['notifications'] = 0
        # TODO: Check all fields in response
        pass
        # TODO: Check all fields in model

    def test_partial_update(self):
        user_profile = UserProfileFactory()
        uid = user_profile.user.uid
        data = {
            'address_line_1': user_profile.address_line_1,
            'address_line_2': user_profile.address_line_2,
            'city': user_profile.city,
            'region': user_profile.region,
            'postcode': user_profile.postcode,
            'country': user_profile.country,
        }
        auth_headers = {
            'HTTP_AUTHORIZATION': 'Token ' + user_profile.user.create_token()
        }
        client = Client()
        response = client.put('/users/me', json.dumps(data), content_type='application/json', **auth_headers)
        self.assertEqual(response.status_code, 200)
        content = json.loads(response.content.decode())
        self.assertEqual(content['uid'], str(uid))
        self.assertEqual(content['email'], user_profile.user.email)
        self.assertEqual(content['first_name'], None)
        self.assertEqual(content['last_name'], None)
        self.assertEqual(content['date_of_birth'], None)
        self.assertEqual(content['phone'], None)
        self.assertEqual(content['address_line_1'], user_profile.address_line_1)
        self.assertEqual(content['address_line_2'], user_profile.address_line_2)
        self.assertEqual(content['city'], user_profile.city)
        self.assertEqual(content['region'],  user_profile.region)
        self.assertEqual(content['postcode'], user_profile.postcode)
        self.assertEqual(content['country'], user_profile.country)
        self.assertEqual(content['notifications'], None)
        self.assertEqual(content['pass_code'], None)

        # Test that adding a new field does not blank existing fields
        data = {
            'phone': user_profile.phone,
        }
        auth_headers = {
            'HTTP_AUTHORIZATION': 'Token ' + user_profile.user.create_token()
        }
        response = client.put('/users/me', json.dumps(data), content_type='application/json', **auth_headers)
        self.assertEqual(response.status_code, 200)
        content = json.loads(response.content.decode())
        self.assertEqual(content['uid'], str(uid))
        self.assertEqual(content['email'], user_profile.user.email)
        self.assertEqual(content['first_name'], None)
        self.assertEqual(content['last_name'], None)
        self.assertEqual(content['date_of_birth'], None)
        self.assertEqual(content['phone'], user_profile.phone)
        self.assertEqual(content['address_line_1'], user_profile.address_line_1)
        self.assertEqual(content['address_line_2'], user_profile.address_line_2)
        self.assertEqual(content['city'], user_profile.city)
        self.assertEqual(content['region'],  user_profile.region)
        self.assertEqual(content['postcode'], user_profile.postcode)
        self.assertEqual(content['country'], user_profile.country)
        self.assertEqual(content['notifications'], None)
        self.assertEqual(content['pass_code'], None)

        new_address_1 = fake.street_address()
        data = {
            'address_line_1': new_address_1,
        }
        auth_headers = {
            'HTTP_AUTHORIZATION': 'Token ' + user_profile.user.create_token()
        }
        response = client.put('/users/me', json.dumps(data), content_type='application/json', **auth_headers)
        self.assertEqual(response.status_code, 200)
        content = json.loads(response.content.decode())
        self.assertEqual(content['uid'], str(uid))
        self.assertEqual(content['email'], user_profile.user.email)
        self.assertEqual(content['first_name'], None)
        self.assertEqual(content['last_name'], None)
        self.assertEqual(content['date_of_birth'], None)
        self.assertEqual(content['phone'], user_profile.phone)
        self.assertEqual(content['address_line_1'], new_address_1)
        self.assertEqual(content['address_line_2'], user_profile.address_line_2)
        self.assertEqual(content['city'], user_profile.city)
        self.assertEqual(content['region'],  user_profile.region)
        self.assertEqual(content['postcode'], user_profile.postcode)
        self.assertEqual(content['country'], user_profile.country)
        self.assertEqual(content['notifications'], None)
        self.assertEqual(content['pass_code'], None)

    def test_edit_email(self):
        user_profile = UserProfileFactory()
        uid = user_profile.user.uid
        new_email = fake.email()
        data = {
            'email': new_email,
        }
        auth_headers = {
            'HTTP_AUTHORIZATION': 'Token ' + user_profile.user.create_token()
        }
        client = Client()
        response = client.put('/users/me', json.dumps(data), content_type='application/json', **auth_headers)
        self.assertEqual(response.status_code, 200)
        content = json.loads(response.content.decode())
        self.assertEqual(content['uid'], str(uid))
        self.assertEqual(content['email'], new_email)

    def test_edit_unique_email(self):
        user_profile1 = UserProfileFactory()
        user_profile2 = UserProfileFactory()
        data = {
            'email': user_profile2.user.email,
        }
        auth_headers = {
            'HTTP_AUTHORIZATION': 'Token ' + user_profile1.user.create_token()
        }
        client = Client()
        response = client.put('/users/me', json.dumps(data), content_type='application/json', **auth_headers)
        self.assertEqual(response.status_code, 400)
        content = json.loads(response.content.decode())
        self.assertEqual(content['email'], ['This field must be unique.'])

    def test_cannot_edit_uid(self):
        # You cannot edit uid, but if you try you still get a 200.
        user_profile = UserProfileFactory()
        uid = user_profile.user.uid
        data = {
            'uid': '172b7aaf-8233-4be3-a50e-67b9c03a5a91',
        }
        auth_headers = {
            'HTTP_AUTHORIZATION': 'Token ' + user_profile.user.create_token()
        }
        client = Client()
        response = client.put('/users/me', json.dumps(data), content_type='application/json', **auth_headers)
        self.assertEqual(response.status_code, 200)
        content = json.loads(response.content.decode())
        self.assertEqual(content['uid'], str(uid))

    def test_remove_all(self):
        user_profile = UserProfileFactory()
        uid = user_profile.user.uid
        auth_headers = {
            'HTTP_AUTHORIZATION': 'Token ' + user_profile.user.create_token(),
        }
        client = Client()
        data = {
            'email': user_profile.user.email,
            'first_name': user_profile.first_name,
            'last_name': user_profile.last_name,
            'date_of_birth': user_profile.date_of_birth,
            'phone': user_profile.phone,
            'address_line_1': user_profile.address_line_1,
            'address_line_2': user_profile.address_line_2,
            'city': user_profile.city,
            'region': user_profile.region,
            'postcode': user_profile.postcode,
            'country': user_profile.country,
            'notifications': user_profile.notifications,
            'pass_code': user_profile.pass_code,
            'currency': user_profile.currency
        }

        response = client.put('/users/me', json.dumps(data),
                              content_type='application/json', **auth_headers)
        self.assertEqual(response.status_code, 200)
        content = json.loads(response.content.decode())
        self.assertEqual(content['uid'], str(uid))
        self.assertEqual(content['email'], user_profile.user.email)
        self.assertEqual(content['first_name'], user_profile.first_name)
        self.assertEqual(content['last_name'], user_profile.last_name)
        self.assertEqual(content['date_of_birth'], user_profile.date_of_birth)
        self.assertEqual(content['phone'], user_profile.phone)
        self.assertEqual(content['address_line_1'], user_profile.address_line_1)
        self.assertEqual(content['address_line_2'], user_profile.address_line_2)
        self.assertEqual(content['city'], user_profile.city)
        self.assertEqual(content['region'],  user_profile.region)
        self.assertEqual(content['postcode'], user_profile.postcode)
        self.assertEqual(content['country'], user_profile.country)
        self.assertEqual(content['notifications'], 0)
        self.assertEqual(content['pass_code'], user_profile.pass_code)

        data = {
            'email': user_profile.user.email,
            'first_name': '',
            'last_name': '',
            'date_of_birth': None,
            'phone': '',
            'address_line_1': '',
            'address_line_2': '',
            'city': '',
            'region': '',
            'postcode': '',
            'country': '',
            'notifications': None,
            'pass_code': '',
        }
        response = client.put('/users/me', json.dumps(data), content_type='application/json', **auth_headers)
        self.assertEqual(response.status_code, 200)
        content = json.loads(response.content.decode())
        self.assertEqual(content['uid'], str(uid))
        self.assertEqual(content['email'], user_profile.user.email)
        self.assertEqual(content['first_name'], '')
        self.assertEqual(content['last_name'], '')
        self.assertEqual(content['date_of_birth'], None)
        self.assertEqual(content['phone'], '')
        self.assertEqual(content['address_line_1'], '')
        self.assertEqual(content['address_line_2'], '')
        self.assertEqual(content['city'], '')
        self.assertEqual(content['region'],  '')
        self.assertEqual(content['postcode'], '')
        self.assertEqual(content['country'], '')
        self.assertEqual(content['notifications'], None)
        self.assertEqual(content['pass_code'], '')


class TestAuthentication(APITestCase):
    @classmethod
    def setUpClass(cls):
        cls.user = UserFactory()
        super(TestAuthentication, cls).setUpClass()

    def test_local_login_valid(self):
        data = {
            "email": self.user.email,
            "password": 'defaultpassword'
        }
        response = self.client.post('/users/login/', data=data)

        self.assertEqual(response.status_code, 200)
        self.assertIn("api_key", response.data)

    def test_local_login_invalid(self):
        data = {
            "email": self.user.email,
            "password": 'badpassword'
        }
        response = self.client.post('/users/login/', data=data)

        self.assertEqual(response.status_code, 403)
        self.assertEqual(response.data["message"], 'Login credentials incorrect.')

    def test_local_login_disable(self):
        self.user.is_active = False
        self.user.save()
        data = {
            "email": self.user.email,
            "password": 'defaultpassword'
        }
        response = self.client.post('/users/login/', data=data)

        self.assertEqual(response.status_code, 403)
        self.assertEqual(response.data["message"], "The account associated with this email address is suspended.")

    def test_remote_authentication_valid(self):
        client = Client()
        auth_headers = {
            'HTTP_AUTHORIZATION': "Token " + self.user.create_token()
        }
        response = client.get('/users/authenticate/', **auth_headers)
        self.assertEqual(response.status_code, 200)
        content = json.loads(response.content.decode())
        self.assertEqual(content['id'], str(self.user.id))

    def test_remote_authentication_invalid(self):
        client = Client()
        uid = '7772a731-2d3a-42f2-bb4c-cc7aa7b01fd9'
        auth_headers = {
            'HTTP_AUTHORIZATION': "Token " + str(uid),
        }
        response = client.get('/users/authenticate/', **auth_headers)
        self.assertEqual(response.status_code, 401)
        content = json.loads(response.content.decode())
<<<<<<< HEAD
        self.assertEqual(content['detail'], 'Invalid token.')

    def test_change_password(self):
        auth_headers = {'HTTP_AUTHORIZATION': "Token " + self.user.create_token()}
        response = self.client.put('/users/me/password', {'password': 'test'}, **auth_headers)
        user = CustomUser.objects.get(id=self.user.id)

        self.assertEqual(response.status_code, 200)
        user = authenticate(username=user.email, password='test')
        self.assertTrue(user.password)


class TestSchemeAccounts(TestCase):
    def test_get_scheme_accounts(self):
        scheme = SchemeFactory()
        scheme_account = SchemeAccountFactory(scheme=scheme)
        SchemeCredentialQuestionFactory(scheme=scheme)
        SchemeCredentialAnswerFactory(scheme_account=scheme_account)
        user = scheme_account.user
        auth_headers = {
            'HTTP_AUTHORIZATION': "Token " + user.create_token()
        }
        client = Client()
        response = client.get('/users/scheme_accounts/{}/'.format(scheme_account.id), content_type='application/json',
                              **auth_headers)
        self.assertEqual(response.status_code, 200)
        content = json.loads(response.content.decode())
        self.assertEqual(content['scheme_slug'], scheme.slug)
        self.assertEqual(content['scheme_account_id'], scheme_account.id)
        self.assertEqual(content['user_id'], scheme_account.user.id)
        self.assertEqual(content['status'], 1)
        self.assertEqual(content['status_name'], 'Active')
        self.assertEqual(content['action_status'], 'ACTIVE')

        """
        TODO: andrew
        decrypted_credentials = AESCipher(settings.AES_KEY.encode()).decrypt(content['credentials'])
        credentials = json.loads(decrypted_credentials)
        self.assertEqual(credentials['username'], scheme_account.username)
        self.assertEqual(credentials['card_number'], scheme_account.card_number)
        self.assertEqual(credentials['membership_number'], str(scheme_account.membership_number))
        self.assertEqual(credentials['password'], scheme_account.decrypt())
        self.assertEqual(credentials['extra'], {question.type: answer.decrypt()})
        """
=======
        self.assertEqual(content['detail'], 'Authentication credentials were not provided.')
>>>>>>> e911860a


class TestTwitterLogin(APITestCase):
    def stub_verify_credentials(self, data):
        httpretty.register_uri(httpretty.GET, 'https://api.twitter.com/1.1/account/verify_credentials.json',
                               body=json.dumps(data), content_type="application/json")

    @mock.patch('user.views.twitter_login', autospec=True)
    @mock.patch.object(OAuth1Session, 'fetch_access_token', autospec=True)
    def test_twitter_login_web(self, mock_fetch_access_token, mock_twitter_login):
        mock_twitter_login.return_value = HttpResponse()
        mock_fetch_access_token.return_value = {'oauth_token': 'sdfsdf', 'oauth_token_secret': 'asdfasdf'}
        self.client.post('/users/auth/twitter_web', {"oauth_token": 'G9E511MOEQ', "oauth_verifier": '1234'})
        self.assertEqual(mock_fetch_access_token.call_args[0][1],  'https://api.twitter.com/oauth/access_token')
        self.assertEqual(mock_twitter_login.call_args[0], ('sdfsdf', 'asdfasdf'))

    @mock.patch.object(OAuth1Session, 'fetch_request_token', autospec=True)
    def test_twitter_request_token(self, mock_fetch_request_token):
        mock_fetch_request_token.return_value = {'test': True}
        response = self.client.post('/users/auth/twitter_web')
        self.assertEqual(response.status_code, 200)
        self.assertEqual(response.data, {'test': True})
        self.assertEqual(mock_fetch_request_token.call_args[0][1],  'https://api.twitter.com/oauth/request_token')

    @mock.patch('user.views.twitter_login', autospec=True)
    def test_twitter_login_app(self, twitter_login_mock):
        twitter_login_mock.return_value = HttpResponse()
        self.client.post('/users/auth/twitter', {'access_token': '23452345', 'access_token_secret': '235489234'})
        self.assertEqual(twitter_login_mock.call_args[0], ('23452345', '235489234'))

    @httpretty.activate
    def test_twitter_login_user_create(self):
        twitter_id = 'omsr4k7yta'
        self.stub_verify_credentials({'id_str': twitter_id})

        response = twitter_login("V7UoKuG529N3L92386ZdF0TE2kUGnzAp", "2ghMHZux2o02Xd47X7hsP6UH897fDmBb")
        self.assertEqual(response.status_code, 201)
        user = CustomUser.objects.get(twitter=twitter_id)
        self.assertEqual(response.data['email'], user.email)

    @httpretty.activate
    def test_twitter_login_user_exists(self):
        twitter_id = 'omsr4k7yta'
        user = UserFactory(twitter=twitter_id)
        self.stub_verify_credentials({'id_str': twitter_id})
        response = twitter_login("V7UoKuG529N3L92386ZdF0TE2kUGnzAp", "2ghMHZux2o02Xd47X7hsP6UH897fDmBb")

        self.assertEqual(response.status_code, 200)
        self.assertEqual(response.data['email'], user.email)


class TestFacebookLogin(APITestCase):
    def stub_graph(self, data):
        httpretty.register_uri(httpretty.GET, 'https://graph.facebook.com/v2.3/me',
                               body=json.dumps(data), content_type="application/json")

    @httpretty.activate
    def test_facebook_graph_user_exists(self):
        facebook_id = 'O7bz6vG60Y'
        self.stub_graph({"email": "", "id": facebook_id})
        user = UserFactory(facebook=facebook_id)

        response = facebook_graph('Ju76xER1A5')
        user = CustomUser.objects.get(id=user.id)

        self.assertEqual(response.status_code, 200)
        self.assertEqual(user.facebook, facebook_id)

    @httpretty.activate
    def test_facebook_graph_no_user(self):
        facebook_id = '9l0RFutSn7'
        email = "dyost@kunze.biz"
        self.stub_graph({"email": email, "id": facebook_id})
        response = facebook_graph('Ju76xER1A5')
        user = CustomUser.objects.get(facebook=facebook_id)

        self.assertEqual(response.status_code, 201)
        self.assertEqual(user.facebook, facebook_id)
        self.assertEqual(user.email, email)

    @httpretty.activate
    def test_facebook_graph_no_user_or_email(self):
        facebook_id = 'GzQ6YzqJ7H'
        self.stub_graph({"id": facebook_id})
        response = facebook_graph('Ju76xER1A5')
        user = CustomUser.objects.get(facebook=facebook_id)

        self.assertEqual(response.status_code, 201)
        self.assertEqual(user.facebook, facebook_id)

    @httpretty.activate
    def test_facebook_graph_link_user_with_email(self):
        user = UserFactory()
        self.stub_graph({"email": user.email, "id": 793875})
        response = facebook_graph('Ju76xER1A5')

        self.assertEqual(response.status_code, 200)
        self.assertEqual(response.data['email'], user.email)<|MERGE_RESOLUTION|>--- conflicted
+++ resolved
@@ -8,7 +8,6 @@
 from user.tests.factories import UserFactory, UserProfileFactory, fake
 from rest_framework.test import APITestCase
 from unittest import mock
-
 from user.views import facebook_graph, twitter_login
 
 
@@ -424,7 +423,6 @@
         response = client.get('/users/authenticate/', **auth_headers)
         self.assertEqual(response.status_code, 401)
         content = json.loads(response.content.decode())
-<<<<<<< HEAD
         self.assertEqual(content['detail'], 'Invalid token.')
 
     def test_change_password(self):
@@ -435,43 +433,6 @@
         self.assertEqual(response.status_code, 200)
         user = authenticate(username=user.email, password='test')
         self.assertTrue(user.password)
-
-
-class TestSchemeAccounts(TestCase):
-    def test_get_scheme_accounts(self):
-        scheme = SchemeFactory()
-        scheme_account = SchemeAccountFactory(scheme=scheme)
-        SchemeCredentialQuestionFactory(scheme=scheme)
-        SchemeCredentialAnswerFactory(scheme_account=scheme_account)
-        user = scheme_account.user
-        auth_headers = {
-            'HTTP_AUTHORIZATION': "Token " + user.create_token()
-        }
-        client = Client()
-        response = client.get('/users/scheme_accounts/{}/'.format(scheme_account.id), content_type='application/json',
-                              **auth_headers)
-        self.assertEqual(response.status_code, 200)
-        content = json.loads(response.content.decode())
-        self.assertEqual(content['scheme_slug'], scheme.slug)
-        self.assertEqual(content['scheme_account_id'], scheme_account.id)
-        self.assertEqual(content['user_id'], scheme_account.user.id)
-        self.assertEqual(content['status'], 1)
-        self.assertEqual(content['status_name'], 'Active')
-        self.assertEqual(content['action_status'], 'ACTIVE')
-
-        """
-        TODO: andrew
-        decrypted_credentials = AESCipher(settings.AES_KEY.encode()).decrypt(content['credentials'])
-        credentials = json.loads(decrypted_credentials)
-        self.assertEqual(credentials['username'], scheme_account.username)
-        self.assertEqual(credentials['card_number'], scheme_account.card_number)
-        self.assertEqual(credentials['membership_number'], str(scheme_account.membership_number))
-        self.assertEqual(credentials['password'], scheme_account.decrypt())
-        self.assertEqual(credentials['extra'], {question.type: answer.decrypt()})
-        """
-=======
-        self.assertEqual(content['detail'], 'Authentication credentials were not provided.')
->>>>>>> e911860a
 
 
 class TestTwitterLogin(APITestCase):
