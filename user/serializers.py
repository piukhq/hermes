--- conflicted
+++ resolved
@@ -43,11 +43,8 @@
     email = serializers.EmailField()
     password = serializers.CharField(write_only=True)
     api_key = serializers.CharField(read_only=True)
-<<<<<<< HEAD
     uid = serializers.CharField(read_only=True)
-=======
     external_id = serializers.CharField(required=False, max_length=50)
->>>>>>> a0323395
 
     def create(self, validated_data):
         email = validated_data['email']
