
import httpretty
from django.conf import settings
from django.utils import timezone
from rest_framework.test import APITestCase
from rest_framework.utils.serializer_helpers import ReturnDict, ReturnList

import ubiquity.tests.factories
from common.models import Image
from payment_card.models import AuthTransaction, PaymentCardAccount
from payment_card.tests import factories
from ubiquity.tests.factories import PaymentCardSchemeEntryFactory, SchemeAccountEntryFactory
from user.models import ClientApplication, Organisation
from user.tests.factories import UserFactory


class TestPaymentCardImages(APITestCase):

    @classmethod
    def setUpClass(cls):
        user = UserFactory()
        cls.auth_headers = {'HTTP_AUTHORIZATION': 'Token ' + user.create_token()}
        cls.image = factories.PaymentCardImageFactory(status=Image.DRAFT,
                                                      start_date=timezone.now() - timezone.timedelta(hours=1),
                                                      end_date=timezone.now() + timezone.timedelta(hours=1))

        super().setUpClass()

    def test_no_draft_images_in_payment_cards_list(self):
        resp = self.client.get('/payment_cards', **self.auth_headers)
        our_payment_card = [s for s in resp.json() if s['slug'] == self.image.payment_card.slug][0]
        self.assertEqual(0, len(our_payment_card['images']))

        self.image.status = Image.PUBLISHED
        self.image.save()

        resp = self.client.get('/payment_cards', **self.auth_headers)
        our_payment_card = [s for s in resp.json() if s['slug'] == self.image.payment_card.slug][0]
        self.assertEqual(1, len(our_payment_card['images']))


class TestPaymentCard(APITestCase):

    @classmethod
    def setUpClass(cls):
        cls.payment_card_account = factories.PaymentCardAccountFactory(psp_token='token')
        cls.payment_card = cls.payment_card_account.payment_card
        cls.payment_card_account_entry = ubiquity.tests.factories.PaymentCardAccountEntryFactory(
            payment_card_account=cls.payment_card_account
        )
        cls.user = cls.payment_card_account_entry.user
        cls.issuer = cls.payment_card_account.issuer
        cls.auth_headers = {'HTTP_AUTHORIZATION': 'Token ' + cls.user.create_token()}
        cls.auth_service_headers = {'HTTP_AUTHORIZATION': 'Token ' + settings.SERVICE_API_KEY}
        cls.payment_card_image = factories.PaymentCardAccountImageFactory()
        super(TestPaymentCard, cls).setUpClass()

    def test_payment_card_account_query(self):
        resp = self.client.get('/payment_cards/accounts/query'
                               '?payment_card__slug={}&user_set__id={}'.format(self.payment_card.slug,
                                                                               self.user.id),
                               **self.auth_service_headers)
        self.assertEqual(200, resp.status_code)
        self.assertEqual(resp.json()[0]['id'], self.payment_card_account.id)

    def test_payment_card_account_bad_query(self):
        resp = self.client.get('/payment_cards/accounts/query'
                               '?payment_card=what&user_set__id=no',
                               **self.auth_service_headers)
        self.assertEqual(400, resp.status_code)

    def test_payment_card_account_query_no_results(self):
        resp = self.client.get('/payment_cards/accounts/query'
                               '?payment_card__slug=scheme-that-doesnt-exist',
                               **self.auth_service_headers)
        self.assertEqual(200, resp.status_code)
        self.assertEqual(0, len(resp.json()))

    def test_payment_card_list(self):
        response = self.client.get('/payment_cards', **self.auth_headers)
        self.assertEqual(response.status_code, 200)
        self.assertEqual(type(response.data), ReturnList)
        self.assertTrue(response.data)

    def test_list_payment_card_accounts(self):
        response = self.client.get('/payment_cards/accounts', **self.auth_headers)

        self.assertEqual(response.status_code, 200)
        self.assertEqual(type(response.data), list)

        self.assertIn('currency_code', response.data[0])
        self.assertIn('status_name', response.data[0])
        self.assertNotIn('psp_token', response.data[0])
        self.assertNotIn('token', response.data[0])

    def test_get_payment_card_account(self):
        response = self.client.get(
            '/payment_cards/accounts/{0}'.format(self.payment_card_account.id), **self.auth_headers)

        self.assertEqual(response.status_code, 200)
        self.assertEqual(type(response.data), ReturnDict)
        self.assertEqual(response.data['id'], self.payment_card_account.id)
        self.assertNotIn('psp_token', response.data)
        self.assertNotIn('token', response.data)
        self.assertEqual(response.data['status_name'], 'pending')

    @httpretty.activate
<<<<<<< HEAD
    @patch('intercom.intercom_api.update_user_custom_attribute')
    def test_post_payment_card_account(self, mock_update_user_custom_attribute):
=======
    def test_post_payment_card_account(self):

>>>>>>> 186cc213
        # Setup stub for HTTP request to METIS service within ListCreatePaymentCardAccount view.
        httpretty.register_uri(httpretty.POST, settings.METIS_URL + '/payment_service/payment_card', status=201)

        data = {'issuer': self.issuer.id,
                'status': 1,
                'expiry_month': 4,
                'expiry_year': 10,
                'payment_card': self.payment_card.id,
                'pan_start': '088012',
                'pan_end': '9820',
                'country': 'New Zealand',
                'currency_code': 'GBP',
                'name_on_card': 'Aron Stokes',
                'token': "some-token",
                'fingerprint': 'test-fingerprint',
                'order': 0}

        response = self.client.post('/payment_cards/accounts', data, **self.auth_headers)

        # The stub is called indirectly via the View so we can only verify the stub has been called
        self.assertTrue(httpretty.has_request())
        self.assertEqual(response.status_code, 201)
        self.assertNotIn('psp_token', response.data)
        self.assertNotIn('token', response.data)
        payment_card_account = PaymentCardAccount.objects.get(id=response.data['id'])
        self.assertEqual(payment_card_account.psp_token, "some-token")
        self.assertEqual(payment_card_account.status, 0)
        self.assertEqual(payment_card_account.pan_end, '9820')

        # send again and confirm that the old one is taken over.
        data['token'] = 'some-other-token'
        response = self.client.post('/payment_cards/accounts', data, **self.auth_headers)
        # The stub is called indirectly via the View so we can only verify the stub has been called
        self.assertTrue(httpretty.has_request())
        self.assertEqual(response.status_code, 201)
        self.assertNotIn('psp_token', response.data)
        self.assertNotIn('token', response.data)
        payment_card_account = PaymentCardAccount.objects.get(id=response.data['id'])
        self.assertEqual(payment_card_account.psp_token, "some-token")
        self.assertEqual(payment_card_account.status, 0)
        self.assertEqual(payment_card_account.pan_end, '9820')

    @httpretty.activate
    def test_post_long_pan_end(self):
        # Setup stub for HTTP request to METIS service within ListCreatePaymentCardAccount view.
        httpretty.register_uri(httpretty.POST, settings.METIS_URL + '/payment_service/payment_card', status=201)

        data = {'issuer': self.issuer.id,
                'status': 1,
                'expiry_month': 4,
                'expiry_year': 10,
                'payment_card': self.payment_card.id,
                'pan_start': '088012',
                'pan_end': '49820',
                'country': 'New Zealand',
                'currency_code': 'GBP',
                'name_on_card': 'Aron Stokes',
                'token': "some-token",
                'fingerprint': 'test-fingerprint',
                'order': 0}

        response = self.client.post('/payment_cards/accounts', data, **self.auth_headers)

        # The stub is called indirectly via the View so we can only verify the stub has been called
        self.assertEqual(response.status_code, 400)
        self.assertEqual(response.json()['pan_end'][0], 'Ensure this field has no more than 4 characters.')

    @httpretty.activate
    def test_post_barclays_payment_card_account(self):
        # add barclays personal offer image
        offer_image = factories.PaymentCardAccountImageFactory(description='barclays', image_type_code=6)

        # add hero image
        hero_image = factories.PaymentCardAccountImageFactory(
            description='barclays', image_type_code=0, payment_card=self.payment_card)

        # Setup stub for HTTP request to METIS service within ListCreatePaymentCardAccount view.
        httpretty.register_uri(httpretty.POST, settings.METIS_URL + '/payment_service/payment_card', status=201)

        data = {'issuer': self.issuer.id,
                'status': 1,
                'expiry_month': 4,
                'expiry_year': 10,
                'payment_card': self.payment_card.id,
                'pan_start': '543979',
                'pan_end': '9820',
                'country': 'New Zealand',
                'currency_code': 'GBP',
                'name_on_card': 'Aron Stokes',
                'token': 'some-token',
                'fingerprint': 'test-fingerprint',
                'order': 0}

        self.assertFalse(offer_image.payment_card_accounts.exists())
        self.assertFalse(hero_image.payment_card_accounts.exists())
        response = self.client.post('/payment_cards/accounts', data, **self.auth_headers)

        self.assertEqual(response.status_code, 201)
        payment_card_account = PaymentCardAccount.objects.get(id=response.data['id'])
        self.assertEqual(offer_image.payment_card_accounts.first(), payment_card_account)
        self.assertEqual(hero_image.payment_card_accounts.first(), payment_card_account)

    def test_patch_payment_card_account(self):
        response = self.client.patch('/payment_cards/accounts/{0}'.format(self.payment_card_account.id),
                                     data={'pan_start': '987678'}, **self.auth_headers)
        self.assertEqual(response.status_code, 200)
        self.assertEqual(type(response.data), ReturnDict)
        self.assertEqual(response.data['pan_start'], "987678")

    def test_patch_payment_card_cannot_change_scheme(self):
        payment_card_2 = factories.PaymentCardFactory(name='sommet', slug='sommet')
        response = self.client.patch('/payment_cards/accounts/{0}'.format(self.payment_card_account.id),
                                     data={'payment_card': payment_card_2.id}, **self.auth_headers)
        self.assertEqual(response.status_code, 400)
        self.assertEqual(response.data, {'payment_card': ['Cannot change payment card for payment card account.']})

    def test_put_payment_card_cannot_change_scheme(self):
        payment_card_2 = factories.PaymentCardFactory(name='sommet', slug='sommet')
        response = self.client.put('/payment_cards/accounts/{0}'.format(self.payment_card_account.id),
                                   data={'issuer': self.issuer.id,
                                         'pan_end': '0000',
                                         'payment_card': payment_card_2.id}, **self.auth_headers)
        self.assertEqual(response.status_code, 400)
        self.assertEqual(response.data, {'payment_card': ['Cannot change payment card for payment card account.']})

    def test_put_payment_card_account_status(self):
        response = self.client.put('/payment_cards/accounts/status',
                                   data={'status': 1, 'id': self.payment_card_account.id},
                                   **self.auth_service_headers)

        self.assertEqual(response.status_code, 200)
        self.assertEqual(response.data['id'], self.payment_card_account.id)
        self.assertEqual(response.data['status'], 1)

    def test_put_invalid_payment_card_account_status(self):
        response = self.client.put('/payment_cards/accounts/status',
                                   data={'status': 9999, 'id': self.payment_card_account.id},
                                   **self.auth_service_headers)

        self.assertEqual(response.status_code, 400)
        self.assertEqual(response.data[0], 'Invalid status code sent.')

    def test_payment_card_account_token_unique(self):
        data = {'issuer': self.issuer.id,
                'status': 1,
                'expiry_month': 4,
                'expiry_year': 10,
                'payment_card': self.payment_card.id,
                'pan_start': '088012',
                'pan_end': '9820',
                'country': 'New Zealand',
                'currency_code': 'GBP',
                'name_on_card': 'Aron Stokes',
                'token': self.payment_card_account.token,
                'fingerprint': 'test-fingerprint',
                'order': 0}
        response = self.client.post('/payment_cards/accounts', data, **self.auth_headers)
        self.assertEqual(response.status_code, 400)
        self.assertEqual(response.data, {'token': ['This field must be unique.']})

    @httpretty.activate
<<<<<<< HEAD
    @patch('intercom.intercom_api.update_user_custom_attribute')
    def test_delete_payment_card_accounts(self, mock_update_user_custom_attribute):
=======
    def test_delete_payment_card_accounts(self):

>>>>>>> 186cc213
        # Setup stub for HTTP request to METIS service within ListCreatePaymentCardAccount view.
        httpretty.register_uri(httpretty.DELETE, settings.METIS_URL + '/payment_service/payment_card', status=204)

        response = self.client.delete('/payment_cards/accounts/{0}'.format(self.payment_card_account.id),
                                      **self.auth_headers)

        self.assertEqual(response.status_code, 204)
        response = self.client.get('/payment_cards/accounts/{0}'.format(self.payment_card_account.id),
                                   **self.auth_headers)

        self.assertEqual(response.status_code, 404)
        # The stub is called indirectly via the View so we can only verify the stub has been called
        self.assertTrue(httpretty.has_request())

    def test_cant_delete_other_payment_card_account(self):
        payment_card = factories.PaymentCardAccountFactory(payment_card=self.payment_card)

        response = self.client.delete('/payment_cards/accounts/{0}'.format(payment_card.id),
                                      **self.auth_headers)
        self.assertEqual(response.status_code, 404)

    def test_get_payment_card_scheme_accounts(self):
        token = 'test_token_123'
        user = UserFactory()
        sae = SchemeAccountEntryFactory(user=user)
        pca = factories.PaymentCardAccountFactory(psp_token=token, payment_card=self.payment_card)
        ubiquity.tests.factories.PaymentCardAccountEntryFactory(user=user, payment_card_account=pca)
        PaymentCardSchemeEntryFactory(payment_card_account=pca, scheme_account=sae.scheme_account)

        response = self.client.get('/payment_cards/scheme_accounts/{0}'.format(token), **self.auth_headers)
        self.assertEqual(response.status_code, 200)
        self.assertEqual(len(response.data), 1)
        self.assertEqual(len(response.data[0]), 2)
        keys = list(response.data[0].keys())
        self.assertEqual(keys[0], 'scheme_id')
        self.assertEqual(keys[1], 'scheme_account_id')


class TestAuthTransactions(APITestCase):
    @classmethod
    def setUpClass(cls):
        cls.auth_service_headers = {'HTTP_AUTHORIZATION': 'Token ' + settings.SERVICE_API_KEY}
        cls.payment_card_account = factories.PaymentCardAccountFactory(psp_token='234rghjcewerg4gf3ef23v')

        super(TestAuthTransactions, cls).setUpClass()

    def test_create_auth_transaction_endpoint(self):
        payload = {
            "time": "2018-05-24 14:54:10.825035+01:00",
            "amount": 1260,
            "mid": "1",
            "third_party_id": "1",
            "payment_card_token": "234rghjcewerg4gf3ef23v",
            "auth_code": "1",
            "currency_code": "GBP"
        }

        expected_resp = {
            'time': '2018-05-24T14:54:10.825035+01:00',
            'amount': 1260,
            'mid': '1',
            'third_party_id': '1',
            'auth_code': '1',
            'currency_code': 'GBP'
        }
        self.assertIsNone(AuthTransaction.objects.filter(payment_card_account=self.payment_card_account.pk).first())

        resp = self.client.post('/payment_cards/auth_transaction', payload, **self.auth_service_headers)

        self.assertEqual(resp.status_code, 201)
        self.assertDictEqual(resp.data, expected_resp)
        self.assertIsNotNone(AuthTransaction.objects.filter(payment_card_account=self.payment_card_account.pk).first())

    def test_create_auth_transaction_endpoint_no_auth_code(self):
        payload = {
            "time": "2018-05-24 14:54:10.825035+01:00",
            "amount": 1260,
            "mid": "1",
            "third_party_id": "1",
            "payment_card_token": "234rghjcewerg4gf3ef23v",
            "currency_code": "GBP"
        }

        expected_resp = {
            'time': '2018-05-24T14:54:10.825035+01:00',
            'amount': 1260,
            'mid': '1',
            'third_party_id': '1',
            'auth_code': '',
            'currency_code': 'GBP'
        }
        self.assertIsNone(AuthTransaction.objects.filter(payment_card_account=self.payment_card_account.pk).first())

        resp = self.client.post('/payment_cards/auth_transaction', payload, **self.auth_service_headers)

        self.assertEqual(resp.status_code, 201)
        self.assertDictEqual(resp.data, expected_resp)
        self.assertIsNotNone(AuthTransaction.objects.filter(payment_card_account=self.payment_card_account.pk).first())

    def test_list_payment_card_client_apps(self):
        amex = Organisation.objects.create(name='American Express')
        mc = Organisation.objects.create(name='Master Card')

        ClientApplication.objects.create(name='Amex Auth Transactions', organisation=amex)
        ClientApplication.objects.create(name='MC Auth Transactions', organisation=mc)

        resp = self.client.get('/payment_cards/client_apps', **self.auth_service_headers)

        self.assertEqual(200, resp.status_code)
        self.assertTrue(len(resp.data), 2)<|MERGE_RESOLUTION|>--- conflicted
+++ resolved
@@ -105,13 +105,8 @@
         self.assertEqual(response.data['status_name'], 'pending')
 
     @httpretty.activate
-<<<<<<< HEAD
-    @patch('intercom.intercom_api.update_user_custom_attribute')
-    def test_post_payment_card_account(self, mock_update_user_custom_attribute):
-=======
     def test_post_payment_card_account(self):
 
->>>>>>> 186cc213
         # Setup stub for HTTP request to METIS service within ListCreatePaymentCardAccount view.
         httpretty.register_uri(httpretty.POST, settings.METIS_URL + '/payment_service/payment_card', status=201)
 
@@ -273,13 +268,8 @@
         self.assertEqual(response.data, {'token': ['This field must be unique.']})
 
     @httpretty.activate
-<<<<<<< HEAD
-    @patch('intercom.intercom_api.update_user_custom_attribute')
-    def test_delete_payment_card_accounts(self, mock_update_user_custom_attribute):
-=======
     def test_delete_payment_card_accounts(self):
 
->>>>>>> 186cc213
         # Setup stub for HTTP request to METIS service within ListCreatePaymentCardAccount view.
         httpretty.register_uri(httpretty.DELETE, settings.METIS_URL + '/payment_service/payment_card', status=204)
 
