--- conflicted
+++ resolved
@@ -1,11 +1,8 @@
 import json
 import logging
-<<<<<<< HEAD
+import sys
 import typing as t
 from enum import Enum
-=======
-import sys
->>>>>>> ccdfb343
 
 import requests
 from Crypto.PublicKey import RSA
@@ -35,15 +32,10 @@
             self.VAULT_URL = config['VAULT_URL']
             self.CHANNEL_VAULT_PATH = config['CHANNEL_VAULT_PATH']
             self.VAULT_TOKEN = config['VAULT_TOKEN']
-<<<<<<< HEAD
             self.SECRET_KEYS_VAULT_PATH = config['SECRET_KEYS_VAULT_PATH']
-            if config['TESTING'] is False:
+
+            if config['TESTING'] is False and 'migrate' not in sys.argv:
                 self._load_secrets()
-=======
-            self.PCARD_HASH_SECRET_PATH = config['PCARD_HASH_SECRET_PATH']
-            if config['TESTING'] is False and 'migrate' not in sys.argv:
-                self._load_bundle_secrets()
->>>>>>> ccdfb343
 
         except KeyError as e:
             logger.exception(f"Failed to initialize ChannelVault - Vault Exception {e}")
