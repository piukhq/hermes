--- conflicted
+++ resolved
@@ -43,26 +43,20 @@
             activation.activation_id = activation_id
             activation.status = activation.ACTIVATED
             activation.save(update_fields=["activation_id", "status"])
-<<<<<<< HEAD
-=======
 
             vop_activation_status.labels(status=VopStatus.ACTIVATING.value).dec(1)
             vop_activation_status.labels(status=VopStatus.ACTIVATED.value).inc()
             push_metric("vop")
 
->>>>>>> a397a96d
         elif link_action == activation.DEACTIVATING:
             # todo May be try periodic delete or delete it now instead of save
             activation.status = activation.DEACTIVATED
             activation.save(update_fields=["status"])
-<<<<<<< HEAD
-=======
 
             vop_activation_status.labels(status=VopStatus.DEACTIVATING.value).dec(1)
             vop_activation_status.labels(status=VopStatus.ACTIVATED.value).dec(1)
             vop_activation_status.labels(status=VopStatus.DEACTIVATED.value).inc()
             push_metric("vop")
->>>>>>> a397a96d
 
         status = PeriodicRetryStatus.SUCCESSFUL
         return status, response_data
@@ -111,13 +105,10 @@
 def deactivate(activation, data: dict):
     activation.status = activation.DEACTIVATING
     activation.save(update_fields=["status"])
-<<<<<<< HEAD
-=======
 
     vop_activation_status.labels(status=VopStatus.DEACTIVATING.value).inc()
     push_metric("vop")
 
->>>>>>> a397a96d
     rep = requests.post(settings.METIS_URL + '/visa/deactivate/',
                         json=data,
                         headers={'Authorization': 'Token {}'.format(settings.SERVICE_API_KEY),
