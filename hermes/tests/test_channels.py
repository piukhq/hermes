import time
from unittest.mock import patch

from django.test import TestCase
from django.urls import reverse
<<<<<<< HEAD

from hermes.channels import Permit
from hermes.settings import INTERNAL_SERVICE_BUNDLE, JWT_EXPIRY_TIME
=======
from django.conf import settings

from hermes.channels import Permit
>>>>>>> 47204cfd
from payment_card.tests.factories import PaymentCardAccountFactory
from scheme.models import SchemeBundleAssociation, Scheme
from scheme.tests.factories import (SchemeFactory, SchemeBundleAssociationFactory, SchemeAccountFactory)
from ubiquity.serializers import MembershipTransactionsMixin
from ubiquity.tests.factories import SchemeAccountEntryFactory, PaymentCardAccountEntryFactory
from ubiquity.tests.property_token import GenerateJWToken
from user.models import Organisation, ClientApplication, ClientApplicationBundle
from user.tests.factories import (ClientApplicationBundleFactory, ClientApplicationFactory, OrganisationFactory,
                                  UserFactory)


class TestPermit(TestCase):

    def setUp(self):
        self.BINK_CLIENT_ID = 'ffhfhfhfhplqszzccgbnmml987tvgcxznnkn'
        self.BINK_BUNDLE_ID = 'com.bink.wallet'
        self.bink_organisation = OrganisationFactory(name='loyalty')
        self.bink_client_app = ClientApplicationFactory(organisation=self.bink_organisation,
                                                        name='loyalty client application',
                                                        client_id=self.BINK_CLIENT_ID)

        self.bink_bundle = ClientApplicationBundleFactory(client=self.bink_client_app, bundle_id=self.BINK_BUNDLE_ID)
        self.bink_scheme = SchemeFactory()
        self.bink_scheme_bundle_association = SchemeBundleAssociationFactory(scheme=self.bink_scheme,
                                                                             bundle=self.bink_bundle,
                                                                             status=SchemeBundleAssociation.INACTIVE)

        self.UBIQUITY_CLIENT_ID = 'cjcdcjdji8oupisqwie0kjpkapkdsks21efjeopgi'
        self.UBIQUITY_BUNDLE_ID = 'com.barclays.test'
        self.UBIQUITY_ORG = 'barclays'
        self.ubiquity_organisation = OrganisationFactory(name=self.UBIQUITY_ORG)
        self.ubiquity_client_app = ClientApplicationFactory(organisation=self.ubiquity_organisation,
                                                            name='ubiquity client application',
                                                            client_id=self.UBIQUITY_CLIENT_ID)

        self.ubiquity_bundle = ClientApplicationBundleFactory(bundle_id=self.UBIQUITY_BUNDLE_ID,
                                                              client=self.ubiquity_client_app)

        self.ubiquity_scheme = SchemeFactory()
        self.ubiquity_scheme_bundle_association = \
            SchemeBundleAssociationFactory(scheme=self.ubiquity_scheme,
                                           bundle=self.ubiquity_bundle,
                                           status=SchemeBundleAssociation.ACTIVE)

    def set_status(self, assoc, status):
        assoc.status = status
        assoc.save()
        return Permit(self.BINK_BUNDLE_ID, self.bink_client_app)

    def set_ubiquity_status(self, assoc, status):
        assoc.status = status
        assoc.save()
        return Permit(self.UBIQUITY_BUNDLE_ID, organisation_name=self.ubiquity_organisation, ubiquity=True)

    def test_is_scheme_active(self):
        permit = self.set_status(self.bink_scheme_bundle_association, SchemeBundleAssociation.ACTIVE)
        self.assertTrue(permit.is_scheme_active(self.bink_scheme))
        permit = self.set_status(self.bink_scheme_bundle_association, SchemeBundleAssociation.INACTIVE)
        self.assertFalse(permit.is_scheme_active(self.bink_scheme))
        permit = self.set_status(self.bink_scheme_bundle_association, SchemeBundleAssociation.SUSPENDED)
        self.assertFalse(permit.is_scheme_active(self.bink_scheme))

        permit = self.set_ubiquity_status(self.ubiquity_scheme_bundle_association, SchemeBundleAssociation.ACTIVE)
        self.assertTrue(permit.is_scheme_active(self.ubiquity_scheme))
        permit = self.set_ubiquity_status(self.ubiquity_scheme_bundle_association, SchemeBundleAssociation.INACTIVE)
        self.assertFalse(permit.is_scheme_active(self.ubiquity_scheme))
        permit = self.set_ubiquity_status(self.ubiquity_scheme_bundle_association, SchemeBundleAssociation.SUSPENDED)
        self.assertFalse(permit.is_scheme_active(self.ubiquity_scheme))

    def test_is_scheme_suspended(self):
        permit = self.set_status(self.bink_scheme_bundle_association, SchemeBundleAssociation.ACTIVE)
        self.assertFalse(permit.is_scheme_suspended(self.bink_scheme))
        permit = self.set_status(self.bink_scheme_bundle_association, SchemeBundleAssociation.INACTIVE)
        self.assertFalse(permit.is_scheme_suspended(self.bink_scheme))
        permit = self.set_status(self.bink_scheme_bundle_association, SchemeBundleAssociation.SUSPENDED)
        self.assertTrue(permit.is_scheme_suspended(self.bink_scheme))

        permit = self.set_ubiquity_status(self.ubiquity_scheme_bundle_association, SchemeBundleAssociation.ACTIVE)
        self.assertFalse(permit.is_scheme_suspended(self.ubiquity_scheme))
        permit = self.set_ubiquity_status(self.ubiquity_scheme_bundle_association, SchemeBundleAssociation.INACTIVE)
        self.assertFalse(permit.is_scheme_suspended(self.ubiquity_scheme))
        permit = self.set_ubiquity_status(self.ubiquity_scheme_bundle_association, SchemeBundleAssociation.SUSPENDED)
        self.assertFalse(permit.is_scheme_suspended(self.ubiquity_scheme))

    def test_is_scheme_available(self):
        permit = self.set_status(self.bink_scheme_bundle_association, SchemeBundleAssociation.ACTIVE)
        self.assertTrue(permit.is_scheme_available(self.bink_scheme))
        permit = self.set_status(self.bink_scheme_bundle_association, SchemeBundleAssociation.INACTIVE)
        self.assertFalse(permit.is_scheme_available(self.bink_scheme))
        permit = self.set_status(self.bink_scheme_bundle_association, SchemeBundleAssociation.SUSPENDED)
        self.assertTrue(permit.is_scheme_available(self.bink_scheme))

        permit = self.set_ubiquity_status(self.ubiquity_scheme_bundle_association, SchemeBundleAssociation.ACTIVE)
        self.assertTrue(permit.is_scheme_available(self.ubiquity_scheme))
        permit = self.set_ubiquity_status(self.ubiquity_scheme_bundle_association, SchemeBundleAssociation.INACTIVE)
        self.assertFalse(permit.is_scheme_available(self.ubiquity_scheme))
        permit = self.set_ubiquity_status(self.ubiquity_scheme_bundle_association, SchemeBundleAssociation.SUSPENDED)
        self.assertFalse(permit.is_scheme_available(self.ubiquity_scheme))

    def test_get_scheme_name(self):
        permit = self.set_status(self.bink_scheme_bundle_association, SchemeBundleAssociation.ACTIVE)
        self.assertEqual(permit.scheme_status_name(self.bink_scheme), 'active')
        permit = self.set_status(self.bink_scheme_bundle_association, SchemeBundleAssociation.INACTIVE)
        self.assertEqual(permit.scheme_status_name(self.bink_scheme), 'in_active')
        permit = self.set_status(self.bink_scheme_bundle_association, SchemeBundleAssociation.SUSPENDED)
        self.assertEqual(permit.scheme_status_name(self.bink_scheme), 'suspended')

    def test_get_scheme_status(self):
        permit = self.set_status(self.bink_scheme_bundle_association, SchemeBundleAssociation.ACTIVE)
        self.assertEqual(permit.scheme_status(self.bink_scheme), 0)
        permit = self.set_status(self.bink_scheme_bundle_association, SchemeBundleAssociation.INACTIVE)
        self.assertEqual(permit.scheme_status(self.bink_scheme), 2)
        permit = self.set_status(self.bink_scheme_bundle_association, SchemeBundleAssociation.SUSPENDED)
        self.assertEqual(permit.scheme_status(self.bink_scheme), 1)

    def test_scheme_query_both_active(self):
        bink_permit = self.set_status(self.bink_scheme_bundle_association, SchemeBundleAssociation.ACTIVE)
        ubiquity_permit = self.set_ubiquity_status(self.ubiquity_scheme_bundle_association,
                                                   SchemeBundleAssociation.ACTIVE)

        bink_query = bink_permit.scheme_query(Scheme.objects)
        self.assertEquals(len(bink_query), 1)
        self.assertEqual(self.bink_scheme.id, bink_query[0].id)

        ubiquity_query = ubiquity_permit.scheme_query(Scheme.objects)
        self.assertEquals(len(ubiquity_query), 1)
        self.assertEqual(self.ubiquity_scheme.id, ubiquity_query[0].id)

    def test_scheme_query_bink_active_ubiquity_inactive(self):
        bink_permit = self.set_status(self.bink_scheme_bundle_association, SchemeBundleAssociation.ACTIVE)
        ubiquity_permit = self.set_ubiquity_status(self.ubiquity_scheme_bundle_association,
                                                   SchemeBundleAssociation.INACTIVE)

        bink_query = bink_permit.scheme_query(Scheme.objects)
        self.assertEquals(len(bink_query), 1)
        self.assertEqual(self.bink_scheme.id, bink_query[0].id)

        ubiquity_query = ubiquity_permit.scheme_query(Scheme.objects)
        self.assertEquals(len(ubiquity_query), 0)

    def test_scheme_query_bink_active_ubiquity_suspended(self):
        bink_permit = self.set_status(self.bink_scheme_bundle_association, SchemeBundleAssociation.ACTIVE)
        ubiquity_permit = self.set_ubiquity_status(self.ubiquity_scheme_bundle_association,
                                                   SchemeBundleAssociation.SUSPENDED)

        bink_query = bink_permit.scheme_query(Scheme.objects)
        self.assertEquals(len(bink_query), 1)
        self.assertEqual(self.bink_scheme.id, bink_query[0].id)

        ubiquity_query = ubiquity_permit.scheme_query(Scheme.objects)
        self.assertEquals(len(ubiquity_query), 0)

    def test_scheme_query_bink_suspended_ubiquity_active(self):
        bink_permit = self.set_status(self.bink_scheme_bundle_association, SchemeBundleAssociation.SUSPENDED)
        ubiquity_permit = self.set_ubiquity_status(self.ubiquity_scheme_bundle_association,
                                                   SchemeBundleAssociation.ACTIVE)

        bink_query = bink_permit.scheme_query(Scheme.objects)
        self.assertEquals(len(bink_query), 1)
        self.assertEqual(self.bink_scheme.id, bink_query[0].id)

        ubiquity_query = ubiquity_permit.scheme_query(Scheme.objects)
        self.assertEquals(len(ubiquity_query), 1)
        self.assertEqual(self.ubiquity_scheme.id, ubiquity_query[0].id)

    def test_scheme_query_bink_inactive_ubiquity_active(self):
        bink_permit = self.set_status(self.bink_scheme_bundle_association, SchemeBundleAssociation.INACTIVE)
        ubiquity_permit = self.set_ubiquity_status(self.ubiquity_scheme_bundle_association,
                                                   SchemeBundleAssociation.ACTIVE)

        bink_query = bink_permit.scheme_query(Scheme.objects)
        self.assertEquals(len(bink_query), 0)

        ubiquity_query = ubiquity_permit.scheme_query(Scheme.objects)
        self.assertEquals(len(ubiquity_query), 1)
        self.assertEqual(self.ubiquity_scheme.id, ubiquity_query[0].id)


class TestPermitSharedScheme(TestCase):

    def setUp(self):
        self.BINK_CLIENT_ID = 'ffhfhfhfhplqszzccgbnmml987tvgcxznnkn'
        self.BINK_BUNDLE_ID = 'com.bink.wallet'
        self.bink_organisation = OrganisationFactory(name='loyalty')
        self.bink_client_app = ClientApplicationFactory(organisation=self.bink_organisation,
                                                        name='loyalty client application',
                                                        client_id=self.BINK_CLIENT_ID)

        self.bink_bundle = ClientApplicationBundleFactory(client=self.bink_client_app, bundle_id=self.BINK_BUNDLE_ID)

        self.scheme = SchemeFactory()
        self.bink_scheme_bundle_association = SchemeBundleAssociationFactory(scheme=self.scheme,
                                                                             bundle=self.bink_bundle,
                                                                             status=SchemeBundleAssociation.INACTIVE)

        self.UBIQUITY_CLIENT_ID = 'cjcdcjdji8oupisqwie0kjpkapkdsks21efjeopgi'
        self.UBIQUITY_BUNDLE_ID = 'com.barclays.test'
        self.UBIQUITY_ORG = 'barclays'
        self.ubiquity_organisation = OrganisationFactory(name=self.UBIQUITY_ORG)
        self.ubiquity_client_app = ClientApplicationFactory(organisation=self.ubiquity_organisation,
                                                            name='ubiquity client application',
                                                            client_id=self.UBIQUITY_CLIENT_ID)

        self.ubiquity_bundle = ClientApplicationBundleFactory(bundle_id=self.UBIQUITY_BUNDLE_ID,
                                                              client=self.ubiquity_client_app)

        self.ubiquity_scheme_bundle_association = \
            SchemeBundleAssociationFactory(scheme=self.scheme,
                                           bundle=self.ubiquity_bundle,
                                           status=SchemeBundleAssociation.ACTIVE)

    def set_status(self, assoc, status):
        assoc.status = status
        assoc.save()
        return Permit(self.BINK_BUNDLE_ID, self.bink_client_app)

    def set_ubiquity_status(self, assoc, status):
        assoc.status = status
        assoc.save()
        return Permit(self.UBIQUITY_BUNDLE_ID, organisation_name=self.ubiquity_organisation, ubiquity=True)

    def test_is_scheme_active(self):
        permit = self.set_status(self.bink_scheme_bundle_association, SchemeBundleAssociation.ACTIVE)
        self.assertTrue(permit.is_scheme_active(self.scheme))
        permit = self.set_status(self.bink_scheme_bundle_association, SchemeBundleAssociation.INACTIVE)
        self.assertFalse(permit.is_scheme_active(self.scheme))
        permit = self.set_status(self.bink_scheme_bundle_association, SchemeBundleAssociation.SUSPENDED)
        self.assertFalse(permit.is_scheme_active(self.scheme))

        permit = self.set_ubiquity_status(self.ubiquity_scheme_bundle_association, SchemeBundleAssociation.ACTIVE)
        self.assertTrue(permit.is_scheme_active(self.scheme))
        permit = self.set_ubiquity_status(self.ubiquity_scheme_bundle_association, SchemeBundleAssociation.INACTIVE)
        self.assertFalse(permit.is_scheme_active(self.scheme))
        permit = self.set_ubiquity_status(self.ubiquity_scheme_bundle_association, SchemeBundleAssociation.SUSPENDED)
        self.assertFalse(permit.is_scheme_active(self.scheme))

    def test_is_scheme_suspended(self):
        permit = self.set_status(self.bink_scheme_bundle_association, SchemeBundleAssociation.ACTIVE)
        self.assertFalse(permit.is_scheme_suspended(self.scheme))
        permit = self.set_status(self.bink_scheme_bundle_association, SchemeBundleAssociation.INACTIVE)
        self.assertFalse(permit.is_scheme_suspended(self.scheme))
        permit = self.set_status(self.bink_scheme_bundle_association, SchemeBundleAssociation.SUSPENDED)
        self.assertTrue(permit.is_scheme_suspended(self.scheme))

        permit = self.set_ubiquity_status(self.ubiquity_scheme_bundle_association, SchemeBundleAssociation.ACTIVE)
        self.assertFalse(permit.is_scheme_suspended(self.scheme))
        permit = self.set_ubiquity_status(self.ubiquity_scheme_bundle_association, SchemeBundleAssociation.INACTIVE)
        self.assertFalse(permit.is_scheme_suspended(self.scheme))
        permit = self.set_ubiquity_status(self.ubiquity_scheme_bundle_association, SchemeBundleAssociation.SUSPENDED)
        self.assertFalse(permit.is_scheme_suspended(self.scheme))

    def test_is_scheme_available(self):
        permit = self.set_status(self.bink_scheme_bundle_association, SchemeBundleAssociation.ACTIVE)
        self.assertTrue(permit.is_scheme_available(self.scheme))
        permit = self.set_status(self.bink_scheme_bundle_association, SchemeBundleAssociation.INACTIVE)
        self.assertFalse(permit.is_scheme_available(self.scheme))
        permit = self.set_status(self.bink_scheme_bundle_association, SchemeBundleAssociation.SUSPENDED)
        self.assertTrue(permit.is_scheme_available(self.scheme))

        permit = self.set_ubiquity_status(self.ubiquity_scheme_bundle_association, SchemeBundleAssociation.ACTIVE)
        self.assertTrue(permit.is_scheme_available(self.scheme))
        permit = self.set_ubiquity_status(self.ubiquity_scheme_bundle_association, SchemeBundleAssociation.INACTIVE)
        self.assertFalse(permit.is_scheme_available(self.scheme))
        permit = self.set_ubiquity_status(self.ubiquity_scheme_bundle_association, SchemeBundleAssociation.SUSPENDED)
        self.assertFalse(permit.is_scheme_available(self.scheme))

    def test_scheme_query_both_active(self):
        bink_permit = self.set_status(self.bink_scheme_bundle_association, SchemeBundleAssociation.ACTIVE)
        ubiquity_permit = self.set_ubiquity_status(self.ubiquity_scheme_bundle_association,
                                                   SchemeBundleAssociation.ACTIVE)

        bink_query = bink_permit.scheme_query(Scheme.objects)
        self.assertEquals(len(bink_query), 1)
        self.assertEqual(self.scheme.id, bink_query[0].id)

        ubiquity_query = ubiquity_permit.scheme_query(Scheme.objects)
        self.assertEquals(len(ubiquity_query), 1)
        self.assertEqual(self.scheme.id, ubiquity_query[0].id)

    def test_scheme_query_bink_active_ubiquity_inactive(self):
        bink_permit = self.set_status(self.bink_scheme_bundle_association, SchemeBundleAssociation.ACTIVE)
        ubiquity_permit = self.set_ubiquity_status(self.ubiquity_scheme_bundle_association,
                                                   SchemeBundleAssociation.INACTIVE)

        bink_query = bink_permit.scheme_query(Scheme.objects)
        self.assertEquals(len(bink_query), 1)
        self.assertEqual(self.scheme.id, bink_query[0].id)

        ubiquity_query = ubiquity_permit.scheme_query(Scheme.objects)
        self.assertEquals(len(ubiquity_query), 0)

    def test_scheme_query_bink_active_ubiquity_suspended(self):
        bink_permit = self.set_status(self.bink_scheme_bundle_association, SchemeBundleAssociation.ACTIVE)
        ubiquity_permit = self.set_ubiquity_status(self.ubiquity_scheme_bundle_association,
                                                   SchemeBundleAssociation.SUSPENDED)

        bink_query = bink_permit.scheme_query(Scheme.objects)
        self.assertEquals(len(bink_query), 1)
        self.assertEqual(self.scheme.id, bink_query[0].id)

        ubiquity_query = ubiquity_permit.scheme_query(Scheme.objects)
        self.assertEquals(len(ubiquity_query), 0)

    def test_scheme_query_bink_suspended_ubiquity_active(self):
        bink_permit = self.set_status(self.bink_scheme_bundle_association, SchemeBundleAssociation.SUSPENDED)
        ubiquity_permit = self.set_ubiquity_status(self.ubiquity_scheme_bundle_association,
                                                   SchemeBundleAssociation.ACTIVE)

        bink_query = bink_permit.scheme_query(Scheme.objects)
        self.assertEquals(len(bink_query), 1)
        self.assertEqual(self.scheme.id, bink_query[0].id)

        ubiquity_query = ubiquity_permit.scheme_query(Scheme.objects)
        self.assertEquals(len(ubiquity_query), 1)
        self.assertEqual(self.scheme.id, ubiquity_query[0].id)

    def test_scheme_query_bink_inactive_ubiquity_active(self):
        bink_permit = self.set_status(self.bink_scheme_bundle_association, SchemeBundleAssociation.INACTIVE)
        ubiquity_permit = self.set_ubiquity_status(self.ubiquity_scheme_bundle_association,
                                                   SchemeBundleAssociation.ACTIVE)

        bink_query = bink_permit.scheme_query(Scheme.objects)
        self.assertEquals(len(bink_query), 0)

        ubiquity_query = ubiquity_permit.scheme_query(Scheme.objects)
        self.assertEquals(len(ubiquity_query), 1)
        self.assertEqual(self.scheme.id, ubiquity_query[0].id)


class TestInternalService(TestCase):
    def setUp(self):
        self.bink_org = Organisation.objects.get(name='Loyalty Angels')
        self.internal_service_client = ClientApplication.objects.get(organisation=self.bink_org, name='Daedalus')
<<<<<<< HEAD
        self.internal_service_bundle = ClientApplicationBundle.objects.get(bundle_id=INTERNAL_SERVICE_BUNDLE)
=======
        self.internal_service_bundle = ClientApplicationBundle.objects.get(bundle_id=settings.INTERNAL_SERVICE_BUNDLE)
>>>>>>> 47204cfd

        self.other_org = OrganisationFactory(name='Other Organisation')
        self.other_client = ClientApplicationFactory(organisation=self.other_org)
        self.other_bundle = ClientApplicationBundleFactory(client=self.other_client)

        self.internal_service_id = 'external_id@testbink.com'
        other_external_id = 'someotherexternalid@testbink.com'
        self.bink_user = UserFactory(client=self.internal_service_client, external_id=self.internal_service_id)
        self.other_user = UserFactory(client=self.other_client, external_id=other_external_id)

        self.scheme = SchemeFactory()

        SchemeBundleAssociationFactory(scheme=self.scheme,
                                       bundle=self.other_bundle,
                                       status=SchemeBundleAssociation.ACTIVE)

        self.scheme_account_1 = SchemeAccountFactory(scheme=self.scheme)
        self.scheme_account_2 = SchemeAccountFactory(scheme=self.scheme)

        SchemeAccountEntryFactory(user=self.bink_user, scheme_account=self.scheme_account_1)
        SchemeAccountEntryFactory(user=self.other_user, scheme_account=self.scheme_account_2)

        self.payment_card_account_1 = PaymentCardAccountFactory()
        self.payment_card_account_2 = PaymentCardAccountFactory()

        PaymentCardAccountEntryFactory(user=self.bink_user, payment_card_account=self.payment_card_account_1)
        PaymentCardAccountEntryFactory(user=self.other_user, payment_card_account=self.payment_card_account_2)

        internal_service_token = GenerateJWToken(
            self.internal_service_client.organisation.name,
            self.internal_service_client.secret,
            self.internal_service_bundle.bundle_id,
            self.internal_service_id
        ).get_token()
        self.internal_service_auth_headers = {'HTTP_AUTHORIZATION': 'Bearer {}'.format(internal_service_token)}

        token = GenerateJWToken(
            self.other_client.organisation.name,
            self.other_client.secret,
            self.other_bundle.bundle_id,
            other_external_id
        ).get_token()
        self.auth_headers = {'HTTP_AUTHORIZATION': 'Bearer {}'.format(token)}

    @patch('ubiquity.serializers.async_balance', autospec=True)
    @patch.object(MembershipTransactionsMixin, '_get_hades_transactions')
    def test_get_single_membership_card(self, mock_get_transactions, mock_get_midas_balance):
        mock_get_midas_balance.return_value = self.scheme_account_1.balances
        resp = self.client.get(
            reverse('membership-card', args=[self.scheme_account_1.id]), **self.internal_service_auth_headers
        )
        self.assertEqual(resp.status_code, 200)

        self.assertTrue(mock_get_midas_balance.delay.called)
        self.assertTrue(mock_get_transactions.called)

        mock_get_midas_balance.return_value = self.scheme_account_2.balances
        resp = self.client.get(
            reverse('membership-card', args=[self.scheme_account_2.id]), **self.internal_service_auth_headers
        )
        self.assertEqual(resp.status_code, 200)

        resp = self.client.get(
            reverse('membership-card', args=[self.scheme_account_1.id]), **self.auth_headers
        )
        self.assertEqual(resp.status_code, 404)

        mock_get_midas_balance.return_value = self.scheme_account_2.balances
        resp = self.client.get(reverse('membership-card', args=[self.scheme_account_2.id]), **self.auth_headers)
        self.assertEqual(resp.status_code, 200)

    def test_service_get_any_payment_card_account(self):
        resp = self.client.get(
            reverse('payment-card', args=[self.payment_card_account_1.id]), **self.internal_service_auth_headers
        )
        self.assertEqual(resp.status_code, 200)

        resp = self.client.get(
            reverse('payment-card', args=[self.payment_card_account_2.id]), **self.internal_service_auth_headers
        )
        self.assertEqual(resp.status_code, 200)

        resp = self.client.get(
            reverse('payment-card', args=[self.payment_card_account_1.id]), **self.auth_headers
        )
        self.assertEqual(resp.status_code, 404)

        resp = self.client.get(
            reverse('payment-card', args=[self.payment_card_account_2.id]), **self.auth_headers
        )
        self.assertEqual(resp.status_code, 200)

    @patch('ubiquity.serializers.async_balance', autospec=True)
    @patch.object(MembershipTransactionsMixin, '_get_hades_transactions')
    def test_service_get_all_scheme_accounts(self, mock_get_transactions, mock_get_midas_balance):
        mock_get_midas_balance.return_value = self.scheme_account_1.balances
        resp = self.client.get(reverse('membership-cards'), **self.internal_service_auth_headers)
        self.assertEqual(resp.status_code, 200)
        self.assertEqual(len(resp.json()), 2)

        resp = self.client.get(reverse('membership-cards'), **self.auth_headers)
        self.assertEqual(resp.status_code, 200)
        self.assertEqual(len(resp.json()), 1)

        self.assertTrue(mock_get_midas_balance.delay.called)
        self.assertTrue(mock_get_transactions.called)

    def test_service_get_all_payment_card_accounts(self):
        resp = self.client.get(reverse('payment-cards'), **self.internal_service_auth_headers)
        self.assertEqual(resp.status_code, 200)
        self.assertEqual(len(resp.json()), 2)

        resp = self.client.get(reverse('payment-cards'), **self.auth_headers)
        self.assertEqual(resp.status_code, 200)
        self.assertEqual(len(resp.json()), 1)

    def test_service_token_expiry(self):
        generate_token = GenerateJWToken(
            self.internal_service_client.organisation.name,
            self.internal_service_client.secret,
            self.internal_service_bundle.bundle_id,
            self.internal_service_id
        )
<<<<<<< HEAD
        generate_token.payload['iat'] = time.time() - JWT_EXPIRY_TIME
=======
        generate_token.payload['iat'] = time.time() - settings.JWT_EXPIRY_TIME
>>>>>>> 47204cfd
        expired_token = generate_token.get_token()

        auth_headers = {'HTTP_AUTHORIZATION': 'Bearer {}'.format(expired_token)}

        resp = self.client.get(
            reverse('payment-card', args=[self.payment_card_account_1.id]), **auth_headers
        )
        self.assertEqual(resp.status_code, 401)<|MERGE_RESOLUTION|>--- conflicted
+++ resolved
@@ -3,15 +3,9 @@
 
 from django.test import TestCase
 from django.urls import reverse
-<<<<<<< HEAD
+from django.conf import settings
 
 from hermes.channels import Permit
-from hermes.settings import INTERNAL_SERVICE_BUNDLE, JWT_EXPIRY_TIME
-=======
-from django.conf import settings
-
-from hermes.channels import Permit
->>>>>>> 47204cfd
 from payment_card.tests.factories import PaymentCardAccountFactory
 from scheme.models import SchemeBundleAssociation, Scheme
 from scheme.tests.factories import (SchemeFactory, SchemeBundleAssociationFactory, SchemeAccountFactory)
@@ -345,11 +339,7 @@
     def setUp(self):
         self.bink_org = Organisation.objects.get(name='Loyalty Angels')
         self.internal_service_client = ClientApplication.objects.get(organisation=self.bink_org, name='Daedalus')
-<<<<<<< HEAD
-        self.internal_service_bundle = ClientApplicationBundle.objects.get(bundle_id=INTERNAL_SERVICE_BUNDLE)
-=======
         self.internal_service_bundle = ClientApplicationBundle.objects.get(bundle_id=settings.INTERNAL_SERVICE_BUNDLE)
->>>>>>> 47204cfd
 
         self.other_org = OrganisationFactory(name='Other Organisation')
         self.other_client = ClientApplicationFactory(organisation=self.other_org)
@@ -473,11 +463,7 @@
             self.internal_service_bundle.bundle_id,
             self.internal_service_id
         )
-<<<<<<< HEAD
-        generate_token.payload['iat'] = time.time() - JWT_EXPIRY_TIME
-=======
         generate_token.payload['iat'] = time.time() - settings.JWT_EXPIRY_TIME
->>>>>>> 47204cfd
         expired_token = generate_token.get_token()
 
         auth_headers = {'HTTP_AUTHORIZATION': 'Bearer {}'.format(expired_token)}
