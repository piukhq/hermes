"""
Django settings for hermes project.

Generated by 'django-admin startproject' using Django 1.8.4.

For more information on this file, see
https://docs.djangoproject.com/en/1.8/topics/settings/

For the full list of settings and their values, see
https://docs.djangoproject.com/en/1.8/ref/settings/
"""

# Build paths inside the project like this: os.path.join(BASE_DIR, ...)
import os
import sys

import hermes
from environment import env_var, read_env

read_env()

BASE_DIR = os.path.dirname(os.path.dirname(os.path.abspath(__file__)))

# Quick-start development settings - unsuitable for production
# See https://docs.djangoproject.com/en/1.8/howto/deployment/checklist/

# SECURITY WARNING: keep the secret key used in production secret!
SECRET_KEY = '*is3^%seh_2=sgc$8dw+vcd)5cwrecvy%cxiv69^q8hz3q%=fo'

# SECURITY WARNING: don't run with debug turned on in production!
DEBUG = env_var("HERMES_DEBUG", True)

CSRF_TRUSTED_ORIGINS = [
    ".chingrewards.com",
    ".bink.com",
    ".bink-staging.com",
]

ALLOWED_HOSTS = [
    "127.0.0.1",
    "hermes",
    ".bink.com",
    ".bink-staging.com",
    ".bink-dev.com",
    ".bink-sandbox.com",
    ".chingrewards.com",
]
CORS_ALLOW_CREDENTIALS = True
CORS_ORIGIN_ALLOW_ALL = False
CORS_ORIGIN_WHITELIST = (
    "127.0.0.1",
    "0.0.0.0:8001",
    "staging.chingweb.chingrewards.com",
    "local.chingweb.chingrewards.com",
    "dev.chingweb.loyaltyangels.local",
    "local.chingweb.chingrewards.com:8000",
    "dev.api.chingrewards.com",
    "staging.api.chingrewards.com",
    "api.chingrewards.com",
    "dev.docs.loyaltyangels.local",
)

# Application definition

INSTALLED_APPS = (
    'raven.contrib.django.raven_compat',
    'django.contrib.auth',
    'django.contrib.contenttypes',
    'django.contrib.sessions',
    'django.contrib.messages',
    'django.contrib.staticfiles',
    'django_admin_env_notice',
    'django.contrib.admin',
    'rest_framework',
    'corsheaders',
    'user',
    'scheme',
    'payment_card',
    'order',
    'colorful',
    'mail_templated',
    'anymail',
    'storages',
    'ubiquity',
    'drf_yasg',
)

MIDDLEWARE = (
    'django.contrib.sessions.middleware.SessionMiddleware',
    'django.middleware.common.CommonMiddleware',  # 'django.middleware.csrf.CsrfViewMiddleware',
    'django.contrib.auth.middleware.AuthenticationMiddleware',
    'django.contrib.auth.middleware.SessionAuthenticationMiddleware',
    'django.contrib.messages.middleware.MessageMiddleware',
    'django.middleware.clickjacking.XFrameOptionsMiddleware',
    'django.middleware.security.SecurityMiddleware',
    'corsheaders.middleware.CorsMiddleware',
    'django.middleware.common.CommonMiddleware',
    'dictfilter.django.middleware.dictfilter_middleware',
    'hermes.middleware.accept_version',
)

ROOT_URLCONF = 'hermes.urls'

TEMPLATES = [
    {
        'BACKEND': 'django.template.backends.django.DjangoTemplates',
        'DIRS': [os.path.join(BASE_DIR, 'templates')],
        'APP_DIRS': True,
        'OPTIONS': {
            'context_processors': [
                'django.template.context_processors.debug',
                'django.template.context_processors.request',
                'django.contrib.auth.context_processors.auth',
                'django.contrib.messages.context_processors.messages',
                'django_admin_env_notice.context_processors.from_settings',
            ],
        },
    },
]

AUTH_PASSWORD_VALIDATORS = [
    {
        'NAME': 'django.contrib.auth.password_validation.MinimumLengthValidator',
        'OPTIONS': {
            'min_length': 8,
        }
    },
    {
        'NAME': 'user.password_validators.NumericValidator',
    },
    {
        'NAME': 'user.password_validators.UpperCaseCharacterValidator',
    },
    {
        'NAME': 'user.password_validators.LowerCaseCharacterValidator',
    },
]

REST_FRAMEWORK = {
    'DEFAULT_PERMISSION_CLASSES': (
        'rest_framework.permissions.IsAuthenticated',
    ),
    'DEFAULT_AUTHENTICATION_CLASSES': (
        'user.authentication.JwtAuthentication',
    ),
    'DEFAULT_RENDERER_CLASSES': (
        'rest_framework.renderers.JSONRenderer',
    ),
    'DEFAULT_VERSIONING_CLASS': 'rest_framework.versioning.AcceptHeaderVersioning'
}

WSGI_APPLICATION = 'hermes.wsgi.application'

# Database
# https://docs.djangoproject.com/en/1.8/ref/settings/#databases


DATABASES = {
    'default': {
        'ENGINE': 'django.db.backends.postgresql_psycopg2',
        'NAME': env_var("HERMES_DATABASE_NAME", "hermes"),
        'USER': env_var("HERMES_DATABASE_USER", "postgres"),
        'PASSWORD': env_var("HERMES_DATABASE_PASS"),
        'HOST': env_var("HERMES_DATABASE_HOST", "postgres"),
        'PORT': env_var("HERMES_DATABASE_PORT", "5432"),
    }
}

# Internationalization
# https://docs.djangoproject.com/en/1.8/topics/i18n/

LANGUAGE_CODE = 'en-gb'

TIME_ZONE = 'Europe/London'

USE_I18N = True

USE_L10N = True

USE_TZ = True

BINK_CLIENT_ID = 'MKd3FfDGBi1CIUQwtahmPap64lneCa2R6GvVWKg6dNg4w9Jnpd'
BINK_BUNDLE_ID = 'com.bink.wallet'

AUTHENTICATION_BACKENDS = (
    'hermes.email_auth.EmailBackend',
)

# Static files (CSS, JavaScript, Images)
# https://docs.djangoproject.com/en/1.8/howto/static-files/

NO_AZURE_STORAGE = env_var('NO_AZURE_STORAGE', True)

if not NO_AZURE_STORAGE:
    DEFAULT_FILE_STORAGE = 'storages.backends.azure_storage.AzureStorage'
    AZURE_ACCOUNT_NAME = env_var('AZURE_ACCOUNT_NAME')
    AZURE_ACCOUNT_KEY = env_var('AZURE_ACCOUNT_KEY')
    AZURE_CONTAINER = env_var('AZURE_CONTAINER')
    AZURE_CUSTOM_DOMAIN = env_var('AZURE_CUSTOM_DOMAIN')

MEDIA_URL = env_var("HERMES_MEDIA_URL", '/media/')
STATIC_URL = env_var('HERMES_STATIC_URL', '/static/')
MEDIA_ROOT = os.path.join(BASE_DIR, 'media/')
STATIC_ROOT = os.path.join(BASE_DIR, 'static/')

AUTH_USER_MODEL = 'user.CustomUser'

LOCAL_AES_KEY = 'OLNnJPTcsdBXi1UqMBp2ZibUF3C7vQ'
AES_KEY = '6gZW4ARFINh4DR1uIzn12l7Mh1UF982L'

SERVICE_API_KEY = 'F616CE5C88744DD52DB628FAD8B3D'

HASH_ID_SALT = '95429791eee6a6e12d11a5a23d920969f7b1a94d'

MIDAS_URL = env_var('MIDAS_URL', 'http://dev.midas.loyaltyangels.local')
LETHE_URL = env_var('LETHE_URL', 'http://dev.lethe.loyaltyangels.local')
HECATE_URL = env_var('HECATE_URL', 'http://dev.hecate.loyaltyangels.local')
METIS_URL = env_var('METIS_URL', 'http://dev.metis.loyaltyangels.local')
HADES_URL = env_var('HADES_URL', 'http://dev.hades.loyaltyangels.local')
MNEMOSYNE_URL = env_var('MNEMOSYNE_URL', None)
MY360_SCHEME_URL = 'https://mygravity.co/my360/'
MY360_SCHEME_API_URL = 'https://rewards.api.mygravity.co/v3/reward_scheme/{}/schemes'

FACEBOOK_CLIENT_SECRET = env_var('FACEBOOK_CLIENT_SECRET', '5da7b80e9e0e25d24097515eb7d506da')

TWITTER_CONSUMER_KEY = env_var('TWITTER_CONSUMER_KEY', 'XhCHpBxJg4YdM5raN2z2GoyAR')
TWITTER_CONSUMER_SECRET = env_var('TWITTER_CONSUMER_SECRET', 'aLnsRBVGrDxdy0oOFbA7pQtjJgzPhrCyLfrcjANkCMqktlV3m5')
TWITTER_CALLBACK_URL = env_var('TWITTER_CALLBACK_URL', 'http://local.chingweb.chingrewards.com:8000/')

LOGGING = {
    'version': 1,
    'disable_existing_loggers': True,
    'root': {
        'level': 'WARNING',
        'handlers': ['sentry'],
    },
    'formatters': {
        'verbose': {
            'format': '%(levelname)s %(asctime)s %(module)s '
                      '%(process)d %(thread)d %(message)s'
        },
    },
    'handlers': {
        'sentry': {
            'level': 'ERROR',
            'class': 'raven.contrib.django.raven_compat.handlers.SentryHandler',
        },
        'console': {
            'level': 'DEBUG',
            'class': 'logging.StreamHandler',
            'formatter': 'verbose'
        },
        'gelf': {
            'class': 'graypy.GELFHandler',
            'host': env_var('GRAYLOG_HOST'),
            'port': 12201,
        },
    },
    'loggers': {
        'django.db.backends': {
            'level': 'ERROR',
            'handlers': ['console'],
            'propagate': False,
        },
        'raven': {
            'level': 'DEBUG',
            'handlers': ['console'],
            'propagate': False,
        },
        'sentry.errors': {
            'level': 'DEBUG',
            'handlers': ['console'],
            'propagate': False,
        },
        'graylog': {
            # mail_admins will only accept ERROR and higher
            'handlers': ['gelf'],
            'level': 'DEBUG',
        },
    },
}

DEBUG_PROPAGATE_EXCEPTIONS = env_var('HERMES_PROPAGATE_EXCEPTIONS', False)

TESTING = (len(sys.argv) > 1 and sys.argv[1] == 'test') or sys.argv[0][-7:] == 'py.test'
LOCAL = env_var('HERMES_LOCAL', False)

HERMES_SENTRY_DSN = env_var('HERMES_SENTRY_DSN', None)
if not any([TESTING, LOCAL]) and HERMES_SENTRY_DSN:
    RAVEN_CONFIG = {
        'dsn': HERMES_SENTRY_DSN,
        'release': hermes.__version__,
    }

ANYMAIL = {
    'MAILGUN_API_KEY': 'key-63iepgmkm8qdzs0fxm05jy0oq3c1yd42',
    'MAILGUN_SENDER_DOMAIN': 'uk.bink.com',
}
EMAIL_BACKEND = 'anymail.backends.mailgun.EmailBackend'
DEFAULT_FROM_EMAIL = 'Bink HQ <noreply@uk.bink.com>'

SWAGGER_SETTINGS = {
    'api_version': '1',
    'info': {
        'contact': 'Paul Batty',
        'description': 'Loyalty Angels REST API for registering users and loyalty rewards schemes. '
                       '<br>'
                       'All calls to the the API endpoints require an authorization token obtained '
                       'by registering through the Registration endpoint. '
                       '<br>'
                       'An Authorization token in the form "Token eyJhbGciOiJIUzI1NiIsInR5cCI6IkpXV..." is '
                       'required in the header. ',
        'title': 'Loyalty Angels registrations service - Hermes',
    },
}

SWAGGER_BASE_PATH = env_var('SWAGGER_BASE_PATH')
if SWAGGER_BASE_PATH:
    SWAGGER_SETTINGS['base_path'] = SWAGGER_BASE_PATH

SILENCED_SYSTEM_CHECKS = ["urls.W002", ]
if env_var('HERMES_NO_DB_TEST', False):
    # If you want to use this for fast tests in your test class inherit from:
    # from django.test import SimpleTestCase
    TEST_RUNNER = 'hermes.runners.DBLessTestRunner'

FILE_UPLOAD_PERMISSIONS = 0o755

# Barclays BINs, to be removed when Barclays is supported.
BARCLAYS_BINS = ['543979', '492828', '492827', '492826', '485859', '465823', '452757', '425710', '492829', '464859',
                 '675911', '557062', '557061', '556677', '554988', '554987', '554397', '554201', '554112', '552140',
                 '550619', '550566', '550534', '550005', '548041', '547676', '545186', '540002', '536386', '531214',
                 '530127', '526500', '518776', '518625', '512635', '670502', '492999', '492998', '492997', '492996',
                 '492995', '492994', '492993', '492992', '492991', '492990', '492989', '492988', '492987', '492986',
                 '492985', '492984', '492983', '492982', '492981', '492980', '492979', '492978', '492977', '492976',
                 '492975', '492974', '492973', '492972', '492971', '492970', '492966', '492960', '492959', '492958',
                 '492957', '492956', '492955', '492954', '492953', '492952', '492951', '492950', '492949', '492948',
                 '492947', '492946', '492945', '492944', '492943', '492942', '492941', '492940', '492939', '492938',
                 '492937', '492936', '492935', '492934', '492933', '492932', '492931', '492930', '492929', '492928',
                 '492927', '492926', '492925', '492924', '492923', '492922', '492921', '492920', '492919', '492918',
                 '492917', '492916', '492915', '492914', '492913', '492912', '492910', '492909', '492908', '492907',
                 '492906', '492905', '492904', '492903', '492902', '492901', '492900', '491750', '491749', '491748',
                 '489055', '489054', '487027', '486496', '486485', '486484', '486459', '486451', '486446', '486416',
                 '486404', '486403', '484499', '484498', '484420', '484419', '475149', '474535', '471567', '471566',
                 '471565', '471532', '465923', '465922', '465921', '465911', '465902', '465901', '465867', '465866',
                 '465865', '465864', '465863', '465862', '465861', '465860', '465859', '465858', '462747', '461250',
                 '459898', '459897', '459896', '459885', '459884', '459883', '459881', '459880', '459879', '456725',
                 '453979', '453978', '449355', '447318', '432168', '430532', '429595', '427700', '426525', '426501',
                 '425757', '416022', '416013', '412996', '412995', '412993', '412992', '412991', '412282', '412280',
                 '409402', '409401', '409400', '409026', '409025', '409024', '409023', '408368', '408367', '405068',
                 '403584', '402152', '402148', '402147', '400115', '424564', '557843', '556107', '543247', '541770',
                 '539616', '530129', '530128', '530126', '530125', '530124', '530123', '530122', '530121', '530120',
                 '523065', '520665', '518109', '517240', '517239', '517238', '517237', '517236', '517235', '517234',
                 '517233', '439314', '530831', '426510']

ENVIRONMENT_NAME = env_var('ENVIRONMENT_NAME', None)
ENVIRONMENT_COLOR = env_var('ENVIRONMENT_COLOR', None)

<<<<<<< HEAD
REDIS_HOST = env_var('REDIS_HOST', 'localhost')
REDIS_PORT = env_var('REDIS_PORT', 6379)

cache_options = {
    'redis': {
        "BACKEND": "django_redis.cache.RedisCache",
        "LOCATION": "redis://{}:{}/1".format(REDIS_HOST, REDIS_PORT),
        "OPTIONS": {
            "CLIENT_CLASS": "django_redis.client.DefaultClient"
        },
        "KEY_PREFIX": "hermes"
    },
    'test': {
        'BACKEND': 'django.core.cache.backends.dummy.DummyCache',
    }
}
CACHES = {
    "default": cache_options['test'] if 'test' in sys.argv else cache_options['redis']
}

BALANCE_RENEW_PERIOD = 20 * 60  # 20 minutes

TOKEN_SECRET = "8vA/fjVA83(n05LWh7R4'$3dWmVCU"

USE_INFLUXDB = env_var('USE_INFLUXDB', False)
INFLUX_DB_NAME = env_var('INFLUX_DB_NAME', 'active_card_audit')
INFLUX_DB_CONFIG = {
    'host': env_var('INFLUX_HOST', 'localhost'),
    'port': int(env_var('INFLUX_PORT', 8086)),
    'username': env_var('INFLUX_USER', ''),
    'password': env_var('INFLUX_PASSWORD', ''),
}
=======
# how many seconds leeway is allowed to account for clock skew in JWT validation
CLOCK_SKEW_LEEWAY = env_var('CLOCK_SKEW_LEEWAY', 180)
>>>>>>> 3e7ac29c
<|MERGE_RESOLUTION|>--- conflicted
+++ resolved
@@ -356,7 +356,9 @@
 ENVIRONMENT_NAME = env_var('ENVIRONMENT_NAME', None)
 ENVIRONMENT_COLOR = env_var('ENVIRONMENT_COLOR', None)
 
-<<<<<<< HEAD
+# how many seconds leeway is allowed to account for clock skew in JWT validation
+CLOCK_SKEW_LEEWAY = env_var('CLOCK_SKEW_LEEWAY', 180)
+
 REDIS_HOST = env_var('REDIS_HOST', 'localhost')
 REDIS_PORT = env_var('REDIS_PORT', 6379)
 
@@ -388,8 +390,4 @@
     'port': int(env_var('INFLUX_PORT', 8086)),
     'username': env_var('INFLUX_USER', ''),
     'password': env_var('INFLUX_PASSWORD', ''),
-}
-=======
-# how many seconds leeway is allowed to account for clock skew in JWT validation
-CLOCK_SKEW_LEEWAY = env_var('CLOCK_SKEW_LEEWAY', 180)
->>>>>>> 3e7ac29c
+}