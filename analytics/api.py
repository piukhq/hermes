--- conflicted
+++ resolved
@@ -41,7 +41,6 @@
     update_attributes(user, dict((attr_name, None) for attr_name in SETTING_CUSTOM_ATTRIBUTES))
 
 
-<<<<<<< HEAD
 def get_status(status):
     if status is not None:
         for stat in SchemeAccount.STATUSES:
@@ -68,15 +67,6 @@
 
 def update_scheme_account_attribute(account, old_status=None):
     previous_status = get_status(old_status)
-=======
-def update_scheme_account_attribute(account, user):
-    update_attribute(user, account.scheme.company, "{},{},{},{}".format(
-        str(account.is_deleted).lower(),
-        account.status_key,
-        _get_today_datetime().strftime("%Y/%m/%d"),
-        account.scheme.slug
-    ))
->>>>>>> 56c6d739
 
     attributes = {
         account.scheme.company: "{},{},{},{},prev_{},current_{}".format(
