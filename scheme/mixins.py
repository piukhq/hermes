--- conflicted
+++ resolved
@@ -235,30 +235,6 @@
 
 class SchemeAccountJoinMixin:
 
-    def join_consent(self, data, serializer, scheme_account, join_scheme, scheme_id, user):
-        if 'consents' in serializer.validated_data:
-            consent_data = serializer.validated_data.pop('consents')
-
-            user_consents = UserConsentSerializer.get_user_consents(scheme_account, consent_data, user)
-            UserConsentSerializer.validate_consents(user_consents, scheme_id, JourneyTypes.JOIN.value)
-
-            for user_consent in user_consents:
-                user_consent.save()
-
-            user_consents = scheme_account.collect_pending_consents()
-            data['credentials'].update(consents=user_consents)
-
-        data['id'] = scheme_account.id
-        if data['save_user_information']:
-            self.save_user_profile(data['credentials'], user)
-
-        self.post_midas_join(scheme_account, data['credentials'], join_scheme.slug, user.id)
-
-        keys_to_remove = ['save_user_information', 'credentials']
-        response_dict = {key: value for (key, value) in data.items() if key not in keys_to_remove}
-
-        return response_dict, status.HTTP_201_CREATED, scheme_account
-
     def handle_join_request(self, data: dict, user: 'CustomUser', scheme_id: int, permit: 'Permit')\
             -> t.Tuple[dict, int, SchemeAccount]:
 
@@ -280,7 +256,6 @@
             scheme_account = self.create_join_account(data, user, scheme_id)
 
         try:
-<<<<<<< HEAD
             payment_card_id = data['credentials'].get('payment_card_id')
             if payment_card_id:
                 Payment.process_payment_auth(user.id, scheme_account, payment_card_id, payment_amount=100)
@@ -298,10 +273,6 @@
 
             return response_dict, status.HTTP_201_CREATED, scheme_account
         except (serializers.ValidationError, PaymentError):
-=======
-            return self.join_consent(data, serializer, scheme_account, join_scheme, scheme_id, user)
-        except serializers.ValidationError:
->>>>>>> eca80ad2
             self.handle_failed_join(scheme_account, user)
             raise
         except Exception:
