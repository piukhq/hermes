--- conflicted
+++ resolved
@@ -233,14 +233,10 @@
 
 class SchemeAccountJoinMixin:
 
-<<<<<<< HEAD
     def handle_join_request(self, data: dict, user: 'CustomUser', scheme_id: int, permit: object)\
             -> t.Tuple[dict, int, SchemeAccount]:
 
-=======
-    def handle_join_request(self, data: dict, user: 'CustomUser', scheme_id: int) -> t.Tuple[dict, int, SchemeAccount]:
         scheme_account = data.get('scheme_account')
->>>>>>> 666bcc4f
         join_scheme = get_object_or_404(Scheme.objects, id=scheme_id)
 
         if permit and permit.is_scheme_suspended(scheme_id):
@@ -253,6 +249,7 @@
         serializer.is_valid(raise_exception=True)
         data = serializer.validated_data
         data['scheme'] = scheme_id
+
         if not scheme_account:
             scheme_account = self.create_join_account(data, user, scheme_id)
 
