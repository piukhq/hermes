import json
import socket
import uuid

import sentry_sdk
from django.conf import settings
from django.db import transaction
<<<<<<< HEAD
from django.utils import timezone
=======
from django.db.models import Q
>>>>>>> 9aa32336
from requests import RequestException
from rest_framework import serializers, status
from rest_framework.exceptions import ValidationError
from rest_framework.generics import get_object_or_404

import analytics
from hermes.traced_requests import requests
from scheme.encyption import AESCipher
from scheme.models import (ConsentStatus, JourneyTypes, Scheme, SchemeAccount, SchemeAccountCredentialAnswer,
                           UserConsent)
from scheme.serializers import (JoinSerializer, UpdateCredentialSerializer,
                                UserConsentSerializer, LinkSchemeSerializer)
from ubiquity.models import SchemeAccountEntry


class BaseLinkMixin(object):

    @staticmethod
    def link_account(serializer, scheme_account, user):
        serializer.is_valid(raise_exception=True)
        return BaseLinkMixin._link_account(serializer.validated_data, scheme_account, user)

    @staticmethod
    def prepare_link_for_manual_check(auth_fields, scheme_account):
        serializer = LinkSchemeSerializer(data=auth_fields, context={'scheme_account': scheme_account})
        serializer.is_valid(raise_exception=True)
        bink_users = [user for user in scheme_account.user_set.all() if user.client_id == settings.BINK_CLIENT_ID]
        for user in bink_users:
            analytics.api.update_scheme_account_attribute_new_status(
                scheme_account,
                user,
                dict(SchemeAccount.STATUSES).get(SchemeAccount.PENDING_MANUAL_CHECK))
        scheme_account.set_pending(manual_pending=True)
        data = serializer.validated_data

        for answer_type, answer in data.items():
            SchemeAccountCredentialAnswer.objects.update_or_create(
                question=scheme_account.question(answer_type),
                scheme_account=scheme_account, defaults={'answer': answer})

    @staticmethod
    def _link_account(data, scheme_account, user):
        user_consents = []

        if 'consents' in data:
            consent_data = data.pop('consents')
            user_consents = UserConsentSerializer.get_user_consents(scheme_account, consent_data, user)
            UserConsentSerializer.validate_consents(user_consents, scheme_account.scheme.id, JourneyTypes.LINK.value)

        for answer_type, answer in data.items():
            SchemeAccountCredentialAnswer.objects.update_or_create(
                question=scheme_account.question(answer_type),
                scheme_account=scheme_account, defaults={'answer': answer})

        midas_information = scheme_account.get_midas_balance(journey=JourneyTypes.LINK)

        response_data = {
            'balance': midas_information,
            'status': scheme_account.status,
            'status_name': scheme_account.status_name,
            'display_status': scheme_account.display_status
        }
        response_data.update(dict(data))

        if scheme_account.status == SchemeAccount.ACTIVE:
            scheme_account.link_date = timezone.now()
            scheme_account.save()

            for user_consent in user_consents:
                user_consent.status = ConsentStatus.SUCCESS
                user_consent.save()
        else:
            user_consents = scheme_account.collect_pending_consents()
            for user_consent in user_consents:
                user_consent = UserConsent.objects.get(id=user_consent['id'])
                user_consent.delete()

        return response_data


class SwappableSerializerMixin(object):
    serializer_class = None
    override_serializer_classes = None
    context = None

    def get_serializer_class(self):
        return self.override_serializer_classes[self.request.method]


class IdentifyCardMixin:
    @staticmethod
    def _get_scheme(base_64_image):
        data = {
            'uuid': str(uuid.uuid4()),
            'base64img': base_64_image
        }
        headers = {
            'Content-Type': 'application/json'
        }
        resp = requests.post(settings.HECATE_URL + '/classify', json=data, headers=headers)
        return resp.json()


class SchemeAccountCreationMixin(SwappableSerializerMixin):
    def get_validated_data(self, data, user):
        serializer = self.get_serializer(data=data)
        serializer.is_valid(raise_exception=True)
        # my360 schemes should never come through this endpoint
        scheme = Scheme.objects.get(id=data['scheme'])

        if scheme.status == Scheme.SUSPENDED:
            raise serializers.ValidationError('This scheme is temporarily unavailable.')

        if scheme.url == settings.MY360_SCHEME_URL:
            metadata = {
                'scheme name': scheme.name,
            }
            if user.client_id == settings.BINK_CLIENT_ID:
                analytics.post_event(
                    user,
                    analytics.events.MY360_APP_EVENT,
                    metadata,
                    True
                )

            raise serializers.ValidationError({
                "non_field_errors": [
                    "Invalid Scheme: {}. Please use /schemes/accounts/my360 endpoint".format(scheme.slug)
                ]
            })
        return serializer

    def create_account(self, data, user, user_pk=None):
        serializer = self.get_validated_data(data, user)
        return self.create_account_with_valid_data(serializer, user, user_pk)

    def create_account_with_valid_data(self, serializer, user, user_pk=None):
        account_created = False
        data = serializer.validated_data
        answer_type = serializer.context['answer_type']
        try:
            query = {
                'scheme__id': data['scheme'],
                'schemeaccountcredentialanswer__answer': data[answer_type],
                'is_deleted': False
            }
            scheme_account = SchemeAccount.objects.filter(**query).distinct().get()

            if user.client_id == settings.ALLOWED_CLIENT_ID:
                return scheme_account, data, account_created

            raise ValidationError('Scheme Account already exists in another wallet.')
        except SchemeAccount.DoesNotExist:
            scheme_account, account_created = self._create_account(user, data, answer_type, user_pk)

        data['id'] = scheme_account.id
        return scheme_account, data, account_created

    @staticmethod
    def _create_account(user, data, answer_type, user_pk=None):
        account_created = False  # Required for /ubiquity

        if type(data) == int:
            return data

        with transaction.atomic():
            scheme_account_updated = False
            try:
                scheme_account = SchemeAccount.objects.get(
                    user_set__id=user.id,
                    scheme_id=data['scheme'],
                    status__in=SchemeAccount.JOIN_ACTION_REQUIRED,
                    is_deleted=False
                )

                scheme_account.order = data['order']
                scheme_account.status = SchemeAccount.WALLET_ONLY
                scheme_account.save()
                scheme_account_updated = True

            except SchemeAccount.DoesNotExist:
                scheme_account = SchemeAccount(
                    scheme_id=data['scheme'],
                    order=data['order'],
                    status=SchemeAccount.WALLET_ONLY
                )
                if user_pk is not None:
                    scheme_account.pk = user_pk
                scheme_account.save(force_insert=True)

                SchemeAccountEntry.objects.create(scheme_account=scheme_account, user=user)
                account_created = True

            finally:
                if user.client_id == settings.BINK_CLIENT_ID:
                    if scheme_account_updated:
                        analytics.update_scheme_account_attribute(
                            scheme_account,
                            user,
                            dict(SchemeAccount.STATUSES).get(SchemeAccount.JOIN))
                    elif account_created:
                        analytics.update_scheme_account_attribute(scheme_account, user)

            SchemeAccountCredentialAnswer.objects.create(
                scheme_account=scheme_account,
                question=scheme_account.question(answer_type),
                answer=data[answer_type],
            )

            if 'consents' in data:
                user_consents = UserConsentSerializer.get_user_consents(scheme_account, data.pop('consents'), user)
                UserConsentSerializer.validate_consents(user_consents, scheme_account.scheme, JourneyTypes.ADD.value)
                for user_consent in user_consents:
                    user_consent.status = ConsentStatus.SUCCESS
                    user_consent.save()

        return scheme_account, account_created


class SchemeAccountJoinMixin:

    def handle_join_request(self, data, user, scheme_id):
        """
        :type data: dict
        :type user: user.models.CustomUser
        :type scheme_id: int or Type[int]
        :rtype: tuple[dict, int, scheme.models.SchemeAccount]
        """

        join_scheme = get_object_or_404(Scheme.objects, id=scheme_id)

        if join_scheme.status == Scheme.SUSPENDED:
            raise serializers.ValidationError('This scheme is temporarily unavailable.')

        serializer = JoinSerializer(data=data, context={
            'scheme': join_scheme,
            'user': user
        })
        serializer.is_valid(raise_exception=True)
        data = serializer.validated_data
        data['scheme'] = scheme_id

        scheme_account = self.create_join_account(data, user, scheme_id)

        try:
            if 'consents' in serializer.validated_data:
                consent_data = serializer.validated_data.pop('consents')

                user_consents = UserConsentSerializer.get_user_consents(scheme_account, consent_data, user)
                UserConsentSerializer.validate_consents(user_consents, scheme_id, JourneyTypes.JOIN.value)

                for user_consent in user_consents:
                    user_consent.save()

                user_consents = scheme_account.collect_pending_consents()
                data['credentials'].update(consents=user_consents)

            data['id'] = scheme_account.id
            if data['save_user_information']:
                self.save_user_profile(data['credentials'], user)

            self.post_midas_join(scheme_account, data['credentials'], join_scheme.slug, user.id)

            keys_to_remove = ['save_user_information', 'credentials']
            response_dict = {key: value for (key, value) in data.items() if key not in keys_to_remove}

            return response_dict, status.HTTP_201_CREATED, scheme_account
        except serializers.ValidationError:
            self.handle_failed_join(scheme_account, user)
            raise
        except Exception:
            self.handle_failed_join(scheme_account, user)
            return {'message': 'Unknown error with join'}, status.HTTP_200_OK, scheme_account

    @staticmethod
    def handle_failed_join(scheme_account, user):
        queryset = scheme_account.schemeaccountcredentialanswer_set
        card_number = scheme_account.card_number
        if card_number:
            queryset = queryset.exclude(answer=card_number)

        queryset.all().delete()
        scheme_account.userconsent_set.filter(status=ConsentStatus.PENDING).delete()

        if user.client_id == settings.BINK_CLIENT_ID:
            analytics.update_scheme_account_attribute(
                scheme_account,
                user,
                dict(SchemeAccount.STATUSES).get(SchemeAccount.JOIN))

        scheme_account.status = SchemeAccount.JOIN
        scheme_account.save()
        sentry_sdk.capture_exception()

    @staticmethod
    def create_join_account(data, user, scheme_id):

        update = False

        with transaction.atomic():
            try:
                scheme_account = SchemeAccount.objects.get(
                    user_set__id=user.id,
                    scheme_id=scheme_id,
                    status__in=SchemeAccount.JOIN_ACTION_REQUIRED
                )

                scheme_account.order = data['order']
                scheme_account.status = SchemeAccount.PENDING
                scheme_account.save()
                update = True
            except SchemeAccount.DoesNotExist:
                scheme_account = SchemeAccount.objects.create(
                    scheme_id=data['scheme'],
                    order=data['order'],
                    status=SchemeAccount.PENDING
                )
                SchemeAccountEntry.objects.create(scheme_account=scheme_account, user=user)

        if user.client_id == settings.BINK_CLIENT_ID and update:
            analytics.update_scheme_account_attribute(
                scheme_account,
                user,
                dict(SchemeAccount.STATUSES).get(SchemeAccount.JOIN))
        elif user.client_id == settings.BINK_CLIENT_ID:
            analytics.update_scheme_account_attribute(scheme_account, user)

        return scheme_account

    @staticmethod
    def save_user_profile(credentials, user):
        for question, answer in credentials.items():
            try:
                user.profile.set_field(question, answer)
            except AttributeError:
                continue
        user.profile.save()

    @staticmethod
    def post_midas_join(scheme_account, credentials_dict, slug, user_id):
        for question in scheme_account.scheme.link_questions:
            question_type = question.type
            SchemeAccountCredentialAnswer.objects.update_or_create(
                question=scheme_account.question(question_type),
                scheme_account=scheme_account,
                defaults={'answer': credentials_dict[question_type]}
            )

        updated_credentials = scheme_account.update_or_create_primary_credentials(credentials_dict)

        encrypted_credentials = AESCipher(
            settings.AES_KEY.encode()).encrypt(json.dumps(updated_credentials)).decode('utf-8')

        data = {
            'scheme_account_id': scheme_account.id,
            'credentials': encrypted_credentials,
            'user_id': user_id,
            'status': scheme_account.status,
            'journey_type': JourneyTypes.JOIN.value
        }
        headers = {"transaction": str(uuid.uuid1()), "User-agent": 'Hermes on {0}'.format(socket.gethostname())}
        response = requests.post('{}/{}/register'.format(settings.MIDAS_URL, slug), json=data, headers=headers)

        message = response.json().get('message')
        if not message == "success":
            raise RequestException(
                'Error creating join task in Midas. Response message :{}'.format(message)
            )


class UpdateCredentialsMixin:

    @staticmethod
    def update_credentials(scheme_account, data):
        """
        :type scheme_account: scheme.models.SchemeAccount
        :type data: dict
        :rtype: dict
        """
        serializer = UpdateCredentialSerializer(data=data, context={'scheme_account': scheme_account})
        serializer.is_valid(raise_exception=True)
        data = serializer.validated_data
        if 'consents' in data:
            del data['consents']

        updated_credentials = []

        for credential_type in data.keys():
            question = scheme_account.scheme.questions.get(type=credential_type)
            SchemeAccountCredentialAnswer.objects.update_or_create(question=question, scheme_account=scheme_account,
                                                                   defaults={'answer': data[credential_type]})
            updated_credentials.append(credential_type)

        return {'updated': updated_credentials}

    def replace_credentials_and_scheme(self, scheme_account, data, scheme_id):
        """
        :type scheme_account: scheme.models.SchemeAccount
        :type data: dict
        :type scheme_id: int
        """
        scheme = get_object_or_404(Scheme, id=scheme_id)
        self._check_required_data_presence(scheme, data)

        if scheme_account.scheme != scheme:
            scheme_account.scheme = scheme
            scheme_account.save()

        scheme_account.schemeaccountcredentialanswer_set.all().delete()
        return self.update_credentials(scheme_account, data)

    @staticmethod
    def card_with_same_data_already_exists(account, scheme, main_answer):
        """
        :type account: scheme.models.SchemeAccount
        :type scheme: scheme.models.Scheme
        :type main_answer: string
        :return:
        """
        query = {
            'scheme_account__scheme': scheme,
            'scheme_account__is_deleted': False,
            'answer': main_answer
        }
        exclude = {
            'scheme_account': account
        }

        if SchemeAccountCredentialAnswer.objects.filter(**query).exclude(**exclude).exists():
            return True

        return False

    @staticmethod
    def _get_new_answers(add_fields, auth_fields):
        """
        :type add_fields: dict
        :type auth_fields: dict
        :rtype: tuple(dict, str)
        """
        new_answers = {**add_fields, **auth_fields}
        main_answer, *_ = add_fields.values()

        return new_answers, main_answer

    @staticmethod
    def _check_required_data_presence(scheme, data):
        """
        :type scheme: scheme.models.Scheme
        :type data: dict
        """
        if scheme.authorisation_required:
            query = Q(add_field=True) | Q(auth_field=True)
        else:
            query = Q(add_field=True)

        required_questions = scheme.questions.values('type').filter(query).all()
        for question in required_questions:
            if question['type'] not in data.keys():
                raise ValidationError('required field {} is missing.'.format(question['type']))<|MERGE_RESOLUTION|>--- conflicted
+++ resolved
@@ -5,11 +5,8 @@
 import sentry_sdk
 from django.conf import settings
 from django.db import transaction
-<<<<<<< HEAD
+from django.db.models import Q
 from django.utils import timezone
-=======
-from django.db.models import Q
->>>>>>> 9aa32336
 from requests import RequestException
 from rest_framework import serializers, status
 from rest_framework.exceptions import ValidationError
