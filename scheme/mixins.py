--- conflicted
+++ resolved
@@ -4,11 +4,8 @@
 
 from django.conf import settings
 from django.db import transaction
-<<<<<<< HEAD
 from django.db.models import Q
 from raven.contrib.django.raven_compat.models import client as sentry
-=======
->>>>>>> 94cb5e9a
 from requests import RequestException
 from rest_framework import serializers, status
 from rest_framework.exceptions import ValidationError
