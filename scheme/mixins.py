--- conflicted
+++ resolved
@@ -15,13 +15,10 @@
 from rest_framework.generics import get_object_or_404
 
 import analytics
-<<<<<<< HEAD
 import requests
 
 from hermes.settings import INTERNAL_SERVICE_BUNDLE
-=======
 from payment_card.payment import Payment, PaymentError
->>>>>>> 51fb5dab
 from scheme.encyption import AESCipher
 from scheme.models import (ConsentStatus, JourneyTypes, Scheme, SchemeAccount, SchemeAccountCredentialAnswer,
                            UserConsent)
