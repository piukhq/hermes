import csv
import json
import logging
from io import StringIO

import requests
from django.conf import settings
from django.http import HttpResponseBadRequest
from django.shortcuts import redirect, render
from django.utils import timezone
from raven.contrib.django.raven_compat.models import client as sentry
from rest_framework import serializers, status
from rest_framework.generics import (GenericAPIView, ListAPIView, ListCreateAPIView, RetrieveAPIView, UpdateAPIView,
                                     get_object_or_404)
from rest_framework.pagination import PageNumberPagination
from rest_framework.response import Response
from rest_framework.reverse import reverse
from rest_framework.views import APIView

import analytics
<<<<<<< HEAD
from payment_card.models import PaymentCardAccount
=======
from hermes import settings
>>>>>>> f3b871dc
from scheme.account_status_summary import scheme_account_status_data
from scheme.forms import CSVUploadForm
from scheme.mixins import (BaseLinkMixin, IdentifyCardMixin, SchemeAccountCreationMixin, SchemeAccountJoinMixin,
                           SwappableSerializerMixin, UpdateCredentialsMixin)
from scheme.models import ConsentStatus, Exchange, Scheme, SchemeAccount, SchemeAccountImage, SchemeImage, UserConsent
from scheme.serializers import (CreateSchemeAccountSerializer, DeleteCredentialSerializer, DonorSchemeSerializer,
                                GetSchemeAccountSerializer, JoinSerializer, LinkSchemeSerializer,
                                ListSchemeAccountSerializer,
                                QuerySchemeAccountSerializer, ReferenceImageSerializer, ResponseLinkSerializer,
                                ResponseSchemeAccountAndBalanceSerializer, SchemeAccountCredentialsSerializer,
                                SchemeAccountIdsSerializer,
                                SchemeAccountSummarySerializer, SchemeAnswerSerializer, SchemeSerializer,
                                StatusSerializer, UpdateUserConsentSerializer)
from ubiquity.models import PaymentCardSchemeEntry, SchemeAccountEntry
from user.authentication import AllowService, JwtAuthentication, ServiceAuthentication
from user.models import CustomUser, UserSetting


class SchemeAccountQuery(APIView):
    authentication_classes = (ServiceAuthentication,)

    def get(self, request):
        try:
            queryset = SchemeAccount.objects.filter(**dict(request.query_params.items()))
        except Exception as e:
            response = {
                'exception_class': e.__class__.__name__,
                'exception_args': e.args
            }
            return Response(response, status=status.HTTP_400_BAD_REQUEST)
        serializer = QuerySchemeAccountSerializer(instance=queryset, many=True)
        return Response(serializer.data)


class SchemesList(ListAPIView):
    """
    Retrieve a list of loyalty schemes.
    """
    authentication_classes = (JwtAuthentication, ServiceAuthentication)
    queryset = Scheme.objects
    serializer_class = SchemeSerializer


class RetrieveScheme(RetrieveAPIView):
    """
    Retrieve a Loyalty Scheme.
    """
    queryset = Scheme.objects
    serializer_class = SchemeSerializer


class RetrieveDeleteAccount(SwappableSerializerMixin, RetrieveAPIView):
    """
    Get, update and delete scheme accounts.
    """
    override_serializer_classes = {
        'GET': GetSchemeAccountSerializer,
        'DELETE': GetSchemeAccountSerializer,
        'OPTIONS': GetSchemeAccountSerializer,
    }

    def get_queryset(self):
        return SchemeAccount.objects.filter(user_set__id=self.request.user.id)

    def delete(self, request, *args, **kwargs):
        """
        Marks a users scheme account as deleted.
        Responds with a 204 - No content.
        """
        instance = self.get_object()
        SchemeAccountEntry.objects.get(scheme_account=instance, user__id=request.user.id).delete()

        if instance.user_set.count() < 1:
            instance.is_deleted = True
            instance.save()

            if request.user.client_id == settings.BINK_CLIENT_ID:
                analytics.update_scheme_account_attribute(instance, request.user, old_status=instance.status_key)

            PaymentCardSchemeEntry.objects.filter(scheme_account=instance).delete()
            analytics.update_scheme_account_attribute(instance, request.user)

        return Response(status=status.HTTP_204_NO_CONTENT)


class UpdateUserConsent(UpdateAPIView):
    authentication_classes = (ServiceAuthentication,)
    queryset = UserConsent.objects.all()
    serializer_class = UpdateUserConsentSerializer

    def put(self, request, *args, **kwargs):
        if request.data.get('status') == ConsentStatus.FAILED:
            instance = self.get_object()
            serializer = self.get_serializer(instance, data=request.data)
            serializer.is_valid(raise_exception=True)

            consent = self.get_object()
            consent.delete()
            return Response(serializer.data)
        else:
            return self.update(request, *args, **kwargs)


class LinkCredentials(BaseLinkMixin, GenericAPIView):
    serializer_class = SchemeAnswerSerializer
    override_serializer_classes = {
        'PUT': SchemeAnswerSerializer,
        'POST': LinkSchemeSerializer,
        'OPTIONS': LinkSchemeSerializer,
        'DELETE': DeleteCredentialSerializer,
    }

    def put(self, request, *args, **kwargs):
        """Update manual answer or other credentials
        ---
        response_serializer: ResponseSchemeAccountAndBalanceSerializer
        """
        scheme_account = get_object_or_404(SchemeAccount.objects, id=self.kwargs['pk'],
                                           user_set__id=self.request.user.id)
        serializer = SchemeAnswerSerializer(data=request.data)
        response_data = self.link_account(serializer, scheme_account, request.user)
        out_serializer = ResponseSchemeAccountAndBalanceSerializer(response_data)
        return Response(out_serializer.data)

    def post(self, request, *args, **kwargs):
        """
        Link credentials for loyalty scheme login
        ---
        response_serializer: ResponseLinkSerializer
        """
        scheme_account = get_object_or_404(SchemeAccount.objects, id=self.kwargs['pk'],
                                           user_set__id=self.request.user.id)
        if scheme_account.scheme.status == Scheme.SUSPENDED:
            return Response({
                'error': 'This scheme is temporarily unavailable.'
            }, status=status.HTTP_400_BAD_REQUEST)

        serializer = LinkSchemeSerializer(data=request.data, context={'scheme_account': scheme_account,
                                                                      'user': request.user})

        serializer.is_valid(raise_exception=True)

        old_status = scheme_account.status

        response_data = self.link_account(serializer, scheme_account, request.user)
        scheme_account.save()

        if request.user.client_id == settings.BINK_CLIENT_ID:
            analytics.update_scheme_account_attribute(scheme_account, request.user, old_status)

        out_serializer = ResponseLinkSerializer(response_data)

        # Update barcode on front end if we get one from linking
        response = out_serializer.data
        barcode = scheme_account.barcode
        if barcode:
            response['barcode'] = barcode

        return Response(response, status=status.HTTP_201_CREATED)


class CreateAccount(SchemeAccountCreationMixin, ListCreateAPIView):
    override_serializer_classes = {
        'GET': ListSchemeAccountSerializer,
        'POST': CreateSchemeAccountSerializer,
        'OPTIONS': ListSchemeAccountSerializer,
    }

    def get(self, request, *args, **kwargs):
        """
        DO NOT USE - NOT FOR APP ACCESS
        """
        return super().get(self, request, *args, **kwargs)

    def get_queryset(self):
        user_id = self.request.user.id
        scheme_accounts = SchemeAccount.objects.filter(user_set__id=user_id)
        scheme_accounts = scheme_accounts.exclude(status__in=SchemeAccount.JOIN_ACTION_REQUIRED,
                                                  scheme__status=Scheme.SUSPENDED)

        return scheme_accounts

    def post(self, request, *args, **kwargs):
        """
        Create a new scheme account within the users wallet.<br>
        This does not log into the loyalty scheme end site.
        """
        _, response, _ = self.create_account(request.data, request.user)
        return Response(
            response,
            status=status.HTTP_201_CREATED,
            headers={'Location': reverse('retrieve_account', args=[response['id']], request=request)}
        )


class CreateJoinSchemeAccount(APIView):
    authentication_classes = (ServiceAuthentication,)

    def post(self, request, *args, **kwargs):
        """
        DO NOT USE - NOT FOR APP ACCESS
        ---
        response_serializer: GetSchemeAccountSerializer
        """
        try:
            scheme = Scheme.objects.get(slug=kwargs['scheme_slug'])
        except Scheme.DoesNotExist:
            return Response({'code': 400, 'message': 'Scheme does not exist.'}, status=status.HTTP_400_BAD_REQUEST)

        try:
            user = CustomUser.objects.get(id=kwargs['user_id'])
        except CustomUser.DoesNotExist:
            return Response({'code': 400, 'message': 'User does not exist.'}, status=status.HTTP_400_BAD_REQUEST)

        # has the user disabled join cards for this scheme?
        setting = UserSetting.objects.filter(user=user, setting__scheme=scheme,
                                             setting__slug='join-{}'.format(scheme.slug))
        if setting.exists() and setting.first().value == '0':
            return Response({'code': 200, 'message': 'User has disabled join cards for this scheme'},
                            status=status.HTTP_200_OK)

        # does the user have an account with the scheme already?
        account = SchemeAccount.objects.filter(scheme=scheme, user_set__id=user.id)
        if account.exists():
            return Response({'code': 200, 'message': 'User already has an account with this scheme.'},
                            status=status.HTTP_200_OK)

        # create a join account.
        account = SchemeAccount(
            scheme=scheme,
            status=SchemeAccount.JOIN,
            order=0,
        )
        account.save()
        SchemeAccountEntry.objects.create(scheme_account=account, user=user)

        if user.client_id == settings.BINK_CLIENT_ID:
            analytics.update_scheme_account_attribute(account, user)

            metadata = {
                'company name': scheme.company,
                'slug': scheme.slug
            }
            analytics.post_event(
                user,
                analytics.events.ISSUED_JOIN_CARD_EVENT,
                metadata,
                True
            )

        # serialize the account for the response.
        serializer = GetSchemeAccountSerializer(instance=account)
        return Response(serializer.data, status=status.HTTP_201_CREATED)


class UpdateSchemeAccountStatus(GenericAPIView):
    permission_classes = (AllowService,)
    authentication_classes = (ServiceAuthentication,)
    serializer_class = StatusSerializer

    def post(self, request, *args, **kwargs):
        """
        DO NOT USE - NOT FOR APP ACCESS
        """

        scheme_account_id = int(kwargs['pk'])
        journey = request.data.get('journey')
        new_status_code = int(request.data['status'])
        if new_status_code not in [status_code[0] for status_code in SchemeAccount.STATUSES]:
            raise serializers.ValidationError('Invalid status code sent.')

        scheme_account = get_object_or_404(SchemeAccount, id=scheme_account_id)

        link_scheme_to_user = SchemeAccountEntry.objects.get(scheme_account=scheme_account.id)
        user = CustomUser.objects.get(id=link_scheme_to_user.user.id)

        link_scheme_to_user = SchemeAccountEntry.objects.get(scheme_account=scheme_account.id)
        user = CustomUser.objects.get(id=link_scheme_to_user.user.id)

        needs_saving = False

        if journey == 'join':
            scheme = scheme_account.scheme
            join_date = timezone.now()
            scheme_account.join_date = join_date

            if scheme.tier in Scheme.TRANSACTION_MATCHING_TIERS and new_status_code == SchemeAccount.ACTIVE:
                self.notify_rollback_transactions(scheme.slug, scheme_account, join_date)

<<<<<<< HEAD
            needs_saving = True
=======
        if user.client_id == settings.BINK_CLIENT_ID:
            if 'event_name' in request.data:
                analytics.post_event(
                    user,
                    request.data['event_name'],
                    metadata=request.data['metadata'],
                    to_intercom=True
                )

            if new_status_code != scheme_account.status:
                analytics.update_scheme_account_attribute_new_status(scheme_account, user, new_status_code)
                scheme_account.status = new_status_code
                needs_saving = True
>>>>>>> f3b871dc

        if user.client_id == settings.BINK_CLIENT_ID:
            if new_status_code != scheme_account.status:
                analytics.update_scheme_account_attribute_new_status(scheme_account, user, new_status_code)
                scheme_account.status = new_status_code
                needs_saving = True

        if needs_saving:
            scheme_account.save()

        return Response({
            'id': scheme_account.id,
            'status': new_status_code
        })

    @staticmethod
    def notify_rollback_transactions(scheme_slug, scheme_account, join_date):
        """
        :type scheme_slug: str
        :type scheme_account: scheme.models.SchemeAccount
        :type join_date: datetime.datetime
        """
        if settings.ROLLBACK_TRANSACTIONS_URL:
            user_id = scheme_account.get_transaction_matching_user_id()
            payment_cards = PaymentCardAccount.objects.values('token').filter(user_set__id=user_id).all()
            data = json.dumps({
                'date_joined': join_date.date().isoformat(),
                'scheme_provider': scheme_slug,
                'payment_card_token': [card['token'] for card in payment_cards],
                'user_id': user_id,
                'credentials': scheme_account.credentials(),
                'loyalty_card_id': scheme_account.third_party_identifier,
                'scheme_account_id': scheme_account.id,
            })
            headers = {
                'Content-Type': "application/json",
                'Authorization': "token " + settings.SERVICE_API_KEY,
            }
            try:
                resp = requests.post(settings.ROLLBACK_TRANSACTIONS_URL + '/transaction_info/post_join', data=data,
                                     headers=headers)
                resp.raise_for_status()
            except requests.exceptions.RequestException:
                logging.exception('Failed to send join data to thanatos.')
                if settings.HERMES_SENTRY_DSN:
                    sentry.captureException()


class Pagination(PageNumberPagination):
    page_size = 500


class ActiveSchemeAccountAccounts(ListAPIView):
    """
    DO NOT USE - NOT FOR APP ACCESS
    """
    permission_classes = (AllowService,)
    authentication_classes = (ServiceAuthentication,)

    def get_queryset(self):
        return SchemeAccount.objects.filter(status=SchemeAccount.ACTIVE)

    serializer_class = SchemeAccountIdsSerializer
    pagination_class = Pagination


class SystemActionSchemeAccounts(ListAPIView):
    """
    DO NOT USE - NOT FOR APP ACCESS
    """
    permission_classes = (AllowService,)
    authentication_classes = (ServiceAuthentication,)

    def get_queryset(self):
        return SchemeAccount.objects.filter(status__in=SchemeAccount.SYSTEM_ACTION_REQUIRED)

    serializer_class = SchemeAccountIdsSerializer
    pagination_class = Pagination


class SchemeAccountsCredentials(RetrieveAPIView, UpdateCredentialsMixin):
    """
    DO NOT USE - NOT FOR APP ACCESS
    """
    authentication_classes = (JwtAuthentication, ServiceAuthentication)
    serializer_class = SchemeAccountCredentialsSerializer

    def get_queryset(self):
        queryset = SchemeAccount.objects
        if self.request.user.uid != 'api_user':
            queryset = queryset.filter(user_set__id=self.request.user.id)
        return queryset

    def put(self, request, *args, **kwargs):
        """
        Update / Create credentials for loyalty scheme login
        ---
        """
        account = self.get_object()
        return Response(self.update_credentials(account, request.data), status=status.HTTP_200_OK)

    def delete(self, request, *args, **kwargs):
        """
        Delete scheme credential answers from a scheme account
        ---
        parameters:
          - name: all
            required: false
            description: boolean, True will delete all scheme credential answers
           - name: property_list
            required: false
            description: list, e.g. ['link_questions'] takes properties from the scheme
          - name: type_list
            required: false
            description: list, e.g. ['username', 'password'] of all credential types to delete
        """
        scheme_account = get_object_or_404(SchemeAccount.objects, id=self.kwargs['pk'])
        serializer = DeleteCredentialSerializer(data=request.data)
        serializer.is_valid(raise_exception=True)
        data = serializer.validated_data
        answers_to_delete = self.collect_credentials_to_delete(scheme_account, data)
        if type(answers_to_delete) is Response:
            return answers_to_delete

        response_list = [answer.question.type for answer in answers_to_delete]
        response_list.sort()
        for answer in answers_to_delete:
            answer.delete()

        if not response_list:
            return Response({'message': 'No answers found'}, status=status.HTTP_404_NOT_FOUND)
        return Response({'deleted': str(response_list)}, status=status.HTTP_200_OK)

    def collect_credentials_to_delete(self, scheme_account, request_data):
        credential_list = scheme_account.schemeaccountcredentialanswer_set.all()
        answers_to_delete = set()

        if request_data.get('all'):
            answers_to_delete.update(credential_list)
            return answers_to_delete

        for credential_property in request_data.get('property_list'):
            try:
                questions = getattr(scheme_account.scheme, credential_property)
                answers_to_delete.update(self.get_answers_from_question_list(scheme_account, questions))
            except AttributeError:
                return self.invalid_data_response(credential_property)

        scheme_account_types = [answer.question.type for answer in credential_list]
        question_list = []
        for answer_type in request_data.get('type_list'):
            if answer_type in scheme_account_types:
                question_list.append(scheme_account.scheme.questions.get(type=answer_type))
            else:
                return self.invalid_data_response(answer_type)

        answers_to_delete.update(self.get_answers_from_question_list(scheme_account, question_list))

        return answers_to_delete

    @staticmethod
    def get_answers_from_question_list(scheme_account, questions):
        answers = []
        for question in questions:
            credential_answer = scheme_account.schemeaccountcredentialanswer_set.get(question=question)
            if credential_answer:
                answers.append(credential_answer)

        return answers

    @staticmethod
    def invalid_data_response(invalid_data):
        message = {'message': 'No answers found for: {}. Not deleting any credential answers'.format(invalid_data)}
        return Response(message, status=status.HTTP_404_NOT_FOUND)


class SchemeAccountStatusData(ListAPIView):
    """
    DO NOT USE - NOT FOR APP ACCESS
    """
    permission_classes = (AllowService,)
    authentication_classes = (ServiceAuthentication,)

    def get_queryset(self):
        queryset = scheme_account_status_data()

        return queryset

    serializer_class = SchemeAccountSummarySerializer


# TODO: Make this a class based view
# TODO: Better handling of incorrect emails
def csv_upload(request):
    # If we had a POST then get the request post values.
    form = CSVUploadForm()
    if request.method == 'POST':
        form = CSVUploadForm(request.POST, request.FILES)
        if form.is_valid():
            scheme = Scheme.objects.get(id=int(request.POST['scheme']))
            uploaded_file = StringIO(request.FILES['emails'].file.read().decode())
            image_criteria_instance = SchemeAccountImage(scheme=scheme, start_date=timezone.now())
            image_criteria_instance.save()
            csvreader = csv.reader(uploaded_file, delimiter=',', quotechar='"')
            for row in csvreader:
                for email in row:
                    scheme_account = SchemeAccount.objects.filter(user__email=email.lstrip(), scheme=scheme)
                    if scheme_account:
                        image_criteria_instance.scheme_accounts.add(scheme_account.first())
                    else:
                        image_criteria_instance.delete()
                        return HttpResponseBadRequest()

            return redirect('/admin/scheme/schemeaccountimage/{}'.format(image_criteria_instance.id))

    context = {'form': form}
    return render(request, 'admin/csv_upload_form.html', context)


class DonorSchemes(APIView):
    authentication_classes = (ServiceAuthentication,)

    @staticmethod
    def get(request, *args, **kwargs):
        """
        DO NOT USE - SERVICE NOT FOR PUBLIC ACCESS
        ---
        response_serializer: scheme.serializers.DonorSchemeAccountSerializer

        """
        host_scheme = Scheme.objects.filter(pk=kwargs['scheme_id'])
        scheme_accounts = SchemeAccount.objects.filter(user_set__id=kwargs['user_id'], status=SchemeAccount.ACTIVE)
        exchanges = Exchange.objects.filter(host_scheme=host_scheme, donor_scheme__in=scheme_accounts.values('scheme'))
        return_data = []

        for e in exchanges:
            scheme_account = scheme_accounts.get(scheme=e.donor_scheme)
            data = DonorSchemeSerializer(e).data
            data['scheme_account_id'] = scheme_account.id
            return_data.append(data)

        return Response(return_data, status=200)


class ReferenceImages(APIView):
    authentication_classes = (ServiceAuthentication,)

    override_serializer_classes = {
        'GET': ReferenceImageSerializer,
    }

    def get(self, request, *args, **kwargs):
        """
        DO NOT USE - NOT FOR APP ACCESS
        ---
        response_serializer: ReferenceImageSerializer
        """
        # TODO: refactor image types to allow SchemeImage.REFERENCE instead of magic number 5.
        images = SchemeImage.objects.filter(image_type_code=5)
        reference_image_serializer = ReferenceImageSerializer(images, many=True)

        return_data = [{
            'file': data["image"],
            'scheme_id': data["scheme"]
        } for data in reference_image_serializer.data]

        return Response(return_data, status=200)


class IdentifyCard(APIView, IdentifyCardMixin):
    authentication_classes = (JwtAuthentication,)

    def post(self, request, *args, **kwargs):
        """
        Identifies and associates a given card image with a scheme ID.
        ---
        parameters:
          - name: base64img
            required: true
            description: the base64 encoded image to identify
        response_serializer: scheme.serializers.IdentifyCardSerializer
        responseMessages:
          - code: 400
            message: no match
        """
        json = self._get_scheme(request.data['base64img'])

        if json['status'] != 'success' or json['reason'] == 'no match':
            return Response({'status': 'failure', 'message': json['reason']},
                            status=400)

        return Response({
            'scheme_id': int(json['scheme_id'])
        }, status=200)


class Join(SchemeAccountJoinMixin, SwappableSerializerMixin, GenericAPIView):
    override_serializer_classes = {
        'POST': JoinSerializer,
    }

    def post(self, request, *args, **kwargs):
        """
        Create a new scheme account,
        Register a new loyalty account on the requested scheme,
        Link the newly created loyalty account with the created scheme account.
        """
        message, status_code = self.handle_join_request(request, *args, **kwargs)
        return Response(message, status=status_code)<|MERGE_RESOLUTION|>--- conflicted
+++ resolved
@@ -18,11 +18,7 @@
 from rest_framework.views import APIView
 
 import analytics
-<<<<<<< HEAD
 from payment_card.models import PaymentCardAccount
-=======
-from hermes import settings
->>>>>>> f3b871dc
 from scheme.account_status_summary import scheme_account_status_data
 from scheme.forms import CSVUploadForm
 from scheme.mixins import (BaseLinkMixin, IdentifyCardMixin, SchemeAccountCreationMixin, SchemeAccountJoinMixin,
@@ -299,9 +295,6 @@
         link_scheme_to_user = SchemeAccountEntry.objects.get(scheme_account=scheme_account.id)
         user = CustomUser.objects.get(id=link_scheme_to_user.user.id)
 
-        link_scheme_to_user = SchemeAccountEntry.objects.get(scheme_account=scheme_account.id)
-        user = CustomUser.objects.get(id=link_scheme_to_user.user.id)
-
         needs_saving = False
 
         if journey == 'join':
@@ -312,9 +305,8 @@
             if scheme.tier in Scheme.TRANSACTION_MATCHING_TIERS and new_status_code == SchemeAccount.ACTIVE:
                 self.notify_rollback_transactions(scheme.slug, scheme_account, join_date)
 
-<<<<<<< HEAD
             needs_saving = True
-=======
+
         if user.client_id == settings.BINK_CLIENT_ID:
             if 'event_name' in request.data:
                 analytics.post_event(
@@ -324,13 +316,6 @@
                     to_intercom=True
                 )
 
-            if new_status_code != scheme_account.status:
-                analytics.update_scheme_account_attribute_new_status(scheme_account, user, new_status_code)
-                scheme_account.status = new_status_code
-                needs_saving = True
->>>>>>> f3b871dc
-
-        if user.client_id == settings.BINK_CLIENT_ID:
             if new_status_code != scheme_account.status:
                 analytics.update_scheme_account_attribute_new_status(scheme_account, user, new_status_code)
                 scheme_account.status = new_status_code
