import csv
import json
import logging
from io import StringIO

import requests
import sentry_sdk
from django.conf import settings
from django.http import HttpResponseBadRequest
from django.shortcuts import redirect, render
from django.utils import timezone
from rest_framework import serializers, status
from rest_framework.exceptions import NotFound
from rest_framework.generics import (GenericAPIView, ListAPIView, ListCreateAPIView, RetrieveAPIView, UpdateAPIView,
                                     get_object_or_404)
from rest_framework.pagination import PageNumberPagination
from rest_framework.response import Response
from rest_framework.reverse import reverse
from rest_framework.views import APIView

import analytics
from payment_card.models import PaymentCardAccount
from scheme.account_status_summary import scheme_account_status_data
from scheme.forms import CSVUploadForm
from scheme.mixins import (BaseLinkMixin, IdentifyCardMixin, SchemeAccountCreationMixin, SchemeAccountJoinMixin,
                           SwappableSerializerMixin, UpdateCredentialsMixin)
from scheme.models import (ConsentStatus, Exchange, Scheme, SchemeAccount, SchemeAccountImage, SchemeImage,
                           UserConsent)
from scheme.serializers import (CreateSchemeAccountSerializer, DeleteCredentialSerializer, DonorSchemeSerializer,
                                GetSchemeAccountSerializer, JoinSerializer, LinkSchemeSerializer,
                                ListSchemeAccountSerializer,
                                QuerySchemeAccountSerializer, ReferenceImageSerializer, ResponseLinkSerializer,
                                ResponseSchemeAccountAndBalanceSerializer, SchemeAccountCredentialsSerializer,
                                SchemeAccountIdsSerializer,
                                SchemeAccountSummarySerializer, SchemeAnswerSerializer, SchemeSerializer,
                                StatusSerializer, UpdateUserConsentSerializer)
from ubiquity.models import PaymentCardSchemeEntry, SchemeAccountEntry
<<<<<<< HEAD
from ubiquity.tasks import async_join_journey_fetch_balance_and_update_status
=======
from ubiquity.tasks import send_merchant_metrics_for_link_delete
>>>>>>> 0a9f570f
from user.authentication import AllowService, JwtAuthentication, ServiceAuthentication
from user.models import CustomUser, UserSetting


class SchemeAccountQuery(APIView):
    authentication_classes = (ServiceAuthentication,)

    def get(self, request):
        try:
            queryset = SchemeAccount.objects.filter(**dict(request.query_params.items()))
        except Exception as e:
            response = {
                'exception_class': e.__class__.__name__,
                'exception_args': e.args
            }
            return Response(response, status=status.HTTP_400_BAD_REQUEST)
        serializer = QuerySchemeAccountSerializer(instance=queryset, many=True, context={'request': request})
        return Response(serializer.data)


class SchemesList(ListAPIView):
    """
    Retrieve a list of loyalty schemes.
    """
    authentication_classes = (JwtAuthentication, ServiceAuthentication)
    queryset = Scheme.objects
    serializer_class = SchemeSerializer

    def get_queryset(self):
        queryset = Scheme.objects
        query = {}

        if not self.request.user.is_tester:
            query['test_scheme'] = False

        return self.request.channels_permit.scheme_query(queryset.filter(**query))


class RetrieveScheme(RetrieveAPIView):
    """
    Retrieve a Loyalty Scheme.
    """
    queryset = Scheme.objects
    serializer_class = SchemeSerializer

    def get_queryset(self):
        queryset = Scheme.objects
        query = {}

        if not self.request.user.is_tester:
            query['test_scheme'] = False

        return self.request.channels_permit.scheme_query(queryset.filter(**query))


class RetrieveDeleteAccount(SwappableSerializerMixin, RetrieveAPIView):
    """
    Get, update and delete scheme accounts.
    """
    override_serializer_classes = {
        'GET': GetSchemeAccountSerializer,
        'DELETE': GetSchemeAccountSerializer,
        'OPTIONS': GetSchemeAccountSerializer,
    }

    def get_queryset(self):
        queryset = SchemeAccount.objects
        query = {'user_set__id': self.request.user.id}

        if not self.request.user.is_tester:
            query['scheme__test_scheme'] = False

        return self.request.channels_permit.scheme_account_query(queryset.filter(**query))

    def delete(self, request, *args, **kwargs):
        """
        Marks a users scheme account as deleted.
        Responds with a 204 - No content.
        """
        instance = self.get_object()
        SchemeAccountEntry.objects.get(scheme_account=instance, user__id=request.user.id).delete()

        if instance.user_set.count() < 1:
            instance.is_deleted = True
            instance.save()

            if request.user.client_id == settings.BINK_CLIENT_ID:
                analytics.update_scheme_account_attribute(
                    instance,
                    request.user,
                    old_status=dict(instance.STATUSES).get(instance.status_key))

            PaymentCardSchemeEntry.objects.filter(scheme_account=instance).delete()

        return Response(status=status.HTTP_204_NO_CONTENT)


class ServiceDeleteAccount(APIView):
    """
    Marks scheme account as deleted and remove all related scheme account entries.
    Responds with a 204 - No content.
    """
    authentication_classes = (ServiceAuthentication,)

    def delete(self, request, *args, **kwargs):
        scheme_account = get_object_or_404(SchemeAccount, id=kwargs['pk'])
        users = list(scheme_account.user_set.all())

        SchemeAccountEntry.objects.filter(scheme_account=scheme_account).delete()
        PaymentCardSchemeEntry.objects.filter(scheme_account=scheme_account).delete()
        scheme_account.is_deleted = True
        scheme_account.save()
        for user in users:
            if user.client_id == settings.BINK_CLIENT_ID:
                old_status = dict(scheme_account.STATUSES).get(scheme_account.status_key)
                analytics.update_scheme_account_attribute(scheme_account, user, old_status=old_status)

        return Response(status=status.HTTP_204_NO_CONTENT)


class UpdateUserConsent(UpdateAPIView):
    authentication_classes = (ServiceAuthentication,)
    queryset = UserConsent.objects.all()
    serializer_class = UpdateUserConsentSerializer

    def put(self, request, *args, **kwargs):
        if request.data.get('status') == ConsentStatus.FAILED:
            instance = self.get_object()
            serializer = self.get_serializer(instance, data=request.data)
            serializer.is_valid(raise_exception=True)

            consent = self.get_object()
            consent.delete()
            return Response(serializer.data)
        else:
            return self.update(request, *args, **kwargs)


class LinkCredentials(BaseLinkMixin, GenericAPIView):
    serializer_class = SchemeAnswerSerializer
    override_serializer_classes = {
        'PUT': SchemeAnswerSerializer,
        'POST': LinkSchemeSerializer,
        'OPTIONS': LinkSchemeSerializer,
        'DELETE': DeleteCredentialSerializer,
    }

    def put(self, request, *args, **kwargs):
        """Update manual answer or other credentials
        ---
        response_serializer: ResponseSchemeAccountAndBalanceSerializer
        """
        queryset = self.request.channels_permit.scheme_account_query(SchemeAccount.objects)
        scheme_account = get_object_or_404(queryset, id=self.kwargs['pk'],
                                           user_set__id=self.request.user.id)
        serializer = SchemeAnswerSerializer(data=request.data)
        response_data = self.link_account(serializer, scheme_account, request.user)
        out_serializer = ResponseSchemeAccountAndBalanceSerializer(response_data)
        return Response(out_serializer.data)

    def post(self, request, *args, **kwargs):
        """
        Link credentials for loyalty scheme login
        ---
        response_serializer: ResponseLinkSerializer
        """
        permit = request.channels_permit
        queryset = permit.scheme_account_query(SchemeAccount.objects)
        scheme_account = get_object_or_404(queryset, id=self.kwargs['pk'], user_set__id=request.user.id)

        if permit.is_scheme_suspended(scheme_account.scheme_id):
            return Response({
                'error': 'This scheme is temporarily unavailable.'
            }, status=status.HTTP_400_BAD_REQUEST)

        serializer = LinkSchemeSerializer(data=request.data, context={'scheme_account': scheme_account,
                                                                      'user': request.user})

        serializer.is_valid(raise_exception=True)

        old_status = scheme_account.status

        response_data = self.link_account(serializer, scheme_account, request.user)
        scheme_account.save()

        if request.user.client_id == settings.BINK_CLIENT_ID:
            analytics.update_scheme_account_attribute(
                scheme_account,
                request.user,
                dict(scheme_account.STATUSES).get(old_status))

        out_serializer = ResponseLinkSerializer(response_data)

        # Update barcode on front end if we get one from linking
        response = out_serializer.data
        barcode = scheme_account.barcode
        if barcode:
            response['barcode'] = barcode

        return Response(response, status=status.HTTP_201_CREATED)


class CreateAccount(SchemeAccountCreationMixin, ListCreateAPIView):
    override_serializer_classes = {
        'GET': ListSchemeAccountSerializer,
        'POST': CreateSchemeAccountSerializer,
        'OPTIONS': ListSchemeAccountSerializer,
    }

    def get(self, request, *args, **kwargs):
        """
        DO NOT USE - NOT FOR APP ACCESS
        """
        return super().get(self, request, *args, **kwargs)

    def get_queryset(self):
        channels_permit = self.request.channels_permit
        queryset = SchemeAccount.objects
        exclude_by = {
            'status__in': SchemeAccount.JOIN_ACTION_REQUIRED,
            **channels_permit.scheme_suspended('scheme__')
        }

        filter_by = {'user_set__id': self.request.user.id}

        if not self.request.user.is_tester:
            filter_by['scheme__test_scheme'] = False

        return channels_permit.scheme_account_query(queryset.filter(**filter_by).exclude(**exclude_by))

    def post(self, request, *args, **kwargs):
        """
        Create a new scheme account within the users wallet.<br>
        This does not log into the loyalty scheme end site.
        """
        if not request.channels_permit.is_scheme_available(int(self.request.data['scheme'])):
            return Response(
                "Not Found",
                status=status.HTTP_404_NOT_FOUND,
            )

        _, response, _ = self.create_account(request.data, request.user)
        return Response(
            response,
            status=status.HTTP_201_CREATED,
            headers={'Location': reverse('retrieve_account', args=[response['id']], request=request)}
        )


class CreateJoinSchemeAccount(APIView):
    authentication_classes = (ServiceAuthentication,)

    def post(self, request, *args, **kwargs):
        """
        DO NOT USE - NOT FOR APP ACCESS
        ---
        response_serializer: GetSchemeAccountSerializer
        """
        try:
            scheme = Scheme.objects.get(slug=kwargs['scheme_slug'])
        except Scheme.DoesNotExist:
            return Response({'code': 400, 'message': 'Scheme does not exist.'}, status=status.HTTP_400_BAD_REQUEST)

        try:
            user = CustomUser.objects.get(id=kwargs['user_id'])
        except CustomUser.DoesNotExist:
            return Response({'code': 400, 'message': 'User does not exist.'}, status=status.HTTP_400_BAD_REQUEST)

        # has the user disabled join cards for this scheme?
        setting = UserSetting.objects.filter(user=user, setting__scheme=scheme,
                                             setting__slug='join-{}'.format(scheme.slug))
        if setting.exists() and setting.first().value == '0':
            return Response({'code': 200, 'message': 'User has disabled join cards for this scheme'},
                            status=status.HTTP_200_OK)

        # does the user have an account with the scheme already?
        account = SchemeAccount.objects.filter(scheme=scheme, user_set__id=user.id)
        if account.exists():
            return Response({'code': 200, 'message': 'User already has an account with this scheme.'},
                            status=status.HTTP_200_OK)

        # create a join account.
        account = SchemeAccount(
            scheme=scheme,
            status=SchemeAccount.JOIN,
            order=0,
        )
        account.save()
        SchemeAccountEntry.objects.create(scheme_account=account, user=user)

        if user.client_id == settings.BINK_CLIENT_ID:
            analytics.update_scheme_account_attribute(account, user)

            metadata = {
                'company name': scheme.company,
                'slug': scheme.slug
            }
            analytics.post_event(
                user,
                analytics.events.ISSUED_JOIN_CARD_EVENT,
                metadata,
                True
            )

        # serialize the account for the response.
        serializer = GetSchemeAccountSerializer(instance=account, context={'request': request})
        return Response(serializer.data, status=status.HTTP_201_CREATED)


class UpdateSchemeAccountStatus(GenericAPIView):
    permission_classes = (AllowService,)
    authentication_classes = (ServiceAuthentication,)
    serializer_class = StatusSerializer

    def post(self, request, *args, **kwargs):
        """
        DO NOT USE - NOT FOR APP ACCESS
        """
        update_status = True
        scheme_account_id = int(kwargs['pk'])
        journey = request.data.get('journey')
        new_status_code = int(request.data['status'])
        if new_status_code not in [status_code[0] for status_code in SchemeAccount.STATUSES]:
            raise serializers.ValidationError('Invalid status code sent.')

        scheme_account = get_object_or_404(SchemeAccount, id=scheme_account_id)
        # method that sends data to Mnemosyne
        self.send_to_intercom(new_status_code, scheme_account)

<<<<<<< HEAD
        if journey == 'join':
=======
        scheme_account.status = new_status_code
        scheme_account.save(update_fields=['status'])

        if journey == 'join' and new_status_code == SchemeAccount.ACTIVE:
>>>>>>> 0a9f570f
            scheme = scheme_account.scheme
            join_date = timezone.now()
            scheme_account.join_date = join_date
            scheme_account.save()

<<<<<<< HEAD
            if new_status_code == SchemeAccount.ACTIVE:
                update_status = False
                async_join_journey_fetch_balance_and_update_status.delay(scheme_account.id)

            if scheme.tier in Scheme.TRANSACTION_MATCHING_TIERS and new_status_code == SchemeAccount.ACTIVE:
                self.notify_rollback_transactions(scheme.slug, scheme_account, join_date)

        if update_status:
            scheme_account.status = new_status_code
            scheme_account.save(update_fields=['status'])
=======
            if scheme.tier in Scheme.TRANSACTION_MATCHING_TIERS:
                self.notify_rollback_transactions(scheme.slug, scheme_account, join_date)

        elif new_status_code == SchemeAccount.ACTIVE and not (scheme_account.link_date or scheme_account.join_date):
            date_time_now = timezone.now()
            scheme_slug = scheme_account.scheme.slug

            scheme_account.link_date = date_time_now
            scheme_account.save(update_fields=['link_date'])

            if scheme_slug in settings.SCHEMES_COLLECTING_METRICS:
                send_merchant_metrics_for_link_delete.delay(scheme_account_id, scheme_slug, date_time_now, 'link')
>>>>>>> 0a9f570f

        return Response({
            'id': scheme_account.id,
            'status': new_status_code
        })

    def send_to_intercom(self, new_status_code, scheme_account):
        try:
            # use the more accurate user_set if provided
            user_set_from_midas = self.request.data['user_info']['user_set']
            user_ids = [int(user_id) for user_id in user_set_from_midas.split(',')]
        except KeyError:
            user_ids = [user.id for user in scheme_account.user_set.all()]

        for user_id in user_ids:
            user = CustomUser.objects.get(id=user_id)

            if user.client_id == settings.BINK_CLIENT_ID:
                if 'event_name' in self.request.data:
                    analytics.post_event(
                        user,
                        self.request.data['event_name'],
                        metadata=self.request.data['metadata'],
                        to_intercom=True
                    )

                if new_status_code != scheme_account.status:
                    analytics.update_scheme_account_attribute_new_status(
                        scheme_account,
                        user,
                        dict(scheme_account.STATUSES).get(new_status_code))

    @staticmethod
    def notify_rollback_transactions(scheme_slug, scheme_account, join_date):
        """
        :type scheme_slug: str
        :type scheme_account: scheme.models.SchemeAccount
        :type join_date: datetime.datetime
        """
        if settings.ROLLBACK_TRANSACTIONS_URL:
            user_id = scheme_account.get_transaction_matching_user_id()
            payment_cards = PaymentCardAccount.objects.values('token').filter(user_set__id=user_id).all()
            data = json.dumps({
                'date_joined': join_date.date().isoformat(),
                'scheme_provider': scheme_slug,
                'payment_card_token': [card['token'] for card in payment_cards],
                'user_id': user_id,
                'credentials': scheme_account.credentials(),
                'loyalty_card_id': scheme_account.third_party_identifier,
                'scheme_account_id': scheme_account.id,
            })
            headers = {
                'Content-Type': "application/json",
                'Authorization': "token " + settings.SERVICE_API_KEY,
            }
            try:
                resp = requests.post(settings.ROLLBACK_TRANSACTIONS_URL + '/transaction_info/post_join', data=data,
                                     headers=headers)
                resp.raise_for_status()
            except requests.exceptions.RequestException:
                logging.exception('Failed to send join data to thanatos.')
                if settings.HERMES_SENTRY_DSN:
                    sentry_sdk.capture_exception()


class Pagination(PageNumberPagination):
    page_size = 500


class ActiveSchemeAccountAccounts(ListAPIView):
    """
    DO NOT USE - NOT FOR APP ACCESS
    """
    permission_classes = (AllowService,)
    authentication_classes = (ServiceAuthentication,)

    def get_queryset(self):
        return SchemeAccount.objects.filter(status=SchemeAccount.ACTIVE)

    serializer_class = SchemeAccountIdsSerializer
    pagination_class = Pagination


class SystemActionSchemeAccounts(ListAPIView):
    """
    DO NOT USE - NOT FOR APP ACCESS
    """
    permission_classes = (AllowService,)
    authentication_classes = (ServiceAuthentication,)

    def get_queryset(self):
        return SchemeAccount.objects.filter(status__in=SchemeAccount.SYSTEM_ACTION_REQUIRED)

    serializer_class = SchemeAccountIdsSerializer
    pagination_class = Pagination


class SchemeAccountsCredentials(RetrieveAPIView, UpdateCredentialsMixin):
    """
    DO NOT USE - NOT FOR APP ACCESS
    """
    authentication_classes = (JwtAuthentication, ServiceAuthentication)
    serializer_class = SchemeAccountCredentialsSerializer

    def get_queryset(self):
        queryset = SchemeAccount.objects
        if self.request.user.uid != 'api_user':
            query = {'user_set__id': self.request.user.id}
            if not self.request.user.is_tester:
                query['scheme__test_scheme'] = False

            queryset = queryset.filter(**query)
        return self.request.channels_permit.scheme_account_query(queryset)

    def put(self, request, *args, **kwargs):
        """
        Update / Create credentials for loyalty scheme login
        ---
        """
        account = self.get_object()
        return Response(self.update_credentials(account, request.data), status=status.HTTP_200_OK)

    def delete(self, request, *args, **kwargs):
        """
        Delete scheme credential answers from a scheme account
        ---
        parameters:
          - name: all
            required: false
            description: boolean, True will delete all scheme credential answers
          - name: keep_card_number
            required: false
            description: boolean, if All is not passed, True will delete all credentials apart from card_number
          - name: property_list
            required: false
            description: list, e.g. ['link_questions'] takes properties from the scheme
          - name: type_list
            required: false
            description: list, e.g. ['username', 'password'] of all credential types to delete
        """
        scheme_account = get_object_or_404(SchemeAccount.objects, id=self.kwargs['pk'])
        serializer = DeleteCredentialSerializer(data=request.data)
        serializer.is_valid(raise_exception=True)
        data = serializer.validated_data
        answers_to_delete = self.collect_credentials_to_delete(scheme_account, data)
        if type(answers_to_delete) is Response:
            return answers_to_delete

        response_list = [answer.question.type for answer in answers_to_delete]
        response_list.sort()
        for answer in answers_to_delete:
            answer.delete()

        if not response_list:
            return Response({'message': 'No answers found'}, status=status.HTTP_404_NOT_FOUND)
        return Response({'deleted': str(response_list)}, status=status.HTTP_200_OK)

    def collect_credentials_to_delete(self, scheme_account, request_data):
        credential_list = scheme_account.schemeaccountcredentialanswer_set
        answers_to_delete = set()

        if request_data.get('all'):
            answers_to_delete.update(credential_list.all())
            return answers_to_delete

        elif request_data.get('keep_card_number'):
            card_number = scheme_account.card_number
            if card_number:
                credential_list = credential_list.exclude(answer=card_number)

            answers_to_delete.update(credential_list.all())
            return answers_to_delete

        for credential_property in request_data.get('property_list'):
            try:
                questions = getattr(scheme_account.scheme, credential_property)
                answers_to_delete.update(self.get_answers_from_question_list(scheme_account, questions))
            except AttributeError:
                return self.invalid_data_response(credential_property)

        scheme_account_types = [answer.question.type for answer in credential_list.all()]
        question_list = []
        for answer_type in request_data.get('type_list'):
            if answer_type in scheme_account_types:
                question_list.append(scheme_account.scheme.questions.get(type=answer_type))
            else:
                return self.invalid_data_response(answer_type)

        answers_to_delete.update(self.get_answers_from_question_list(scheme_account, question_list))

        return answers_to_delete

    @staticmethod
    def get_answers_from_question_list(scheme_account, questions):
        answers = []
        for question in questions:
            credential_answer = scheme_account.schemeaccountcredentialanswer_set.get(question=question)
            if credential_answer:
                answers.append(credential_answer)

        return answers

    @staticmethod
    def invalid_data_response(invalid_data):
        message = {'message': 'No answers found for: {}. Not deleting any credential answers'.format(invalid_data)}
        return Response(message, status=status.HTTP_404_NOT_FOUND)


class SchemeAccountStatusData(ListAPIView):
    """
    DO NOT USE - NOT FOR APP ACCESS
    """
    permission_classes = (AllowService,)
    authentication_classes = (ServiceAuthentication,)

    def get_queryset(self):
        queryset = scheme_account_status_data()

        return queryset

    serializer_class = SchemeAccountSummarySerializer


# TODO: Make this a class based view
# TODO: Better handling of incorrect emails
def csv_upload(request):
    # If we had a POST then get the request post values.
    form = CSVUploadForm()
    if request.method == 'POST':
        form = CSVUploadForm(request.POST, request.FILES)
        if form.is_valid():
            scheme = Scheme.objects.get(id=int(request.POST['scheme']))
            uploaded_file = StringIO(request.FILES['emails'].file.read().decode())
            image_criteria_instance = SchemeAccountImage(scheme=scheme, start_date=timezone.now())
            image_criteria_instance.save()
            csvreader = csv.reader(uploaded_file, delimiter=',', quotechar='"')
            for row in csvreader:
                for email in row:
                    scheme_account = SchemeAccount.objects.filter(user__email=email.lstrip(), scheme=scheme)
                    if scheme_account:
                        image_criteria_instance.scheme_accounts.add(scheme_account.first())
                    else:
                        image_criteria_instance.delete()
                        return HttpResponseBadRequest()

            return redirect('/admin/scheme/schemeaccountimage/{}'.format(image_criteria_instance.id))

    context = {'form': form}
    return render(request, 'admin/csv_upload_form.html', context)


class DonorSchemes(APIView):
    authentication_classes = (ServiceAuthentication,)

    @staticmethod
    def get(request, *args, **kwargs):
        """
        DO NOT USE - SERVICE NOT FOR PUBLIC ACCESS
        ---
        response_serializer: scheme.serializers.DonorSchemeAccountSerializer

        """
        host_scheme = Scheme.objects.filter(pk=kwargs['scheme_id'])
        scheme_accounts = SchemeAccount.objects.filter(user_set__id=kwargs['user_id'], status=SchemeAccount.ACTIVE)
        exchanges = Exchange.objects.filter(host_scheme=host_scheme, donor_scheme__in=scheme_accounts.values('scheme'))
        return_data = []

        for e in exchanges:
            scheme_account = scheme_accounts.get(scheme=e.donor_scheme)
            data = DonorSchemeSerializer(e).data
            data['scheme_account_id'] = scheme_account.id
            return_data.append(data)

        return Response(return_data, status=200)


class ReferenceImages(APIView):
    authentication_classes = (ServiceAuthentication,)

    override_serializer_classes = {
        'GET': ReferenceImageSerializer,
    }

    def get(self, request, *args, **kwargs):
        """
        DO NOT USE - NOT FOR APP ACCESS
        ---
        response_serializer: ReferenceImageSerializer
        """
        # TODO: refactor image types to allow SchemeImage.REFERENCE instead of magic number 5.
        images = SchemeImage.objects.filter(image_type_code=5)
        reference_image_serializer = ReferenceImageSerializer(images, many=True)

        return_data = [{
            'file': data["image"],
            'scheme_id': data["scheme"]
        } for data in reference_image_serializer.data]

        return Response(return_data, status=200)


class IdentifyCard(APIView, IdentifyCardMixin):
    authentication_classes = (JwtAuthentication,)

    def post(self, request, *args, **kwargs):
        """
        Identifies and associates a given card image with a scheme ID.
        ---
        parameters:
          - name: base64img
            required: true
            description: the base64 encoded image to identify
        response_serializer: scheme.serializers.IdentifyCardSerializer
        responseMessages:
          - code: 400
            message: no match
        """
        json = self._get_scheme(request.data['base64img'])

        if json['status'] != 'success' or json['reason'] == 'no match':
            return Response({'status': 'failure', 'message': json['reason']},
                            status=400)

        return Response({
            'scheme_id': int(json['scheme_id'])
        }, status=200)


class Join(SchemeAccountJoinMixin, SwappableSerializerMixin, GenericAPIView):
    override_serializer_classes = {
        'POST': JoinSerializer,
    }

    def post(self, request, *args, **kwargs):
        """
        Create a new scheme account,
        Register a new loyalty account on the requested scheme,
        Link the newly created loyalty account with the created scheme account.
        """
        scheme_id = int(kwargs['pk'])
        if not self.request.channels_permit.is_scheme_available(scheme_id):
            raise NotFound('Scheme does not exist.')

        message, status_code, _ = self.handle_join_request(request.data, request.user, scheme_id,
                                                           request.channels_permit)
        return Response(message, status=status_code)<|MERGE_RESOLUTION|>--- conflicted
+++ resolved
@@ -35,11 +35,7 @@
                                 SchemeAccountSummarySerializer, SchemeAnswerSerializer, SchemeSerializer,
                                 StatusSerializer, UpdateUserConsentSerializer)
 from ubiquity.models import PaymentCardSchemeEntry, SchemeAccountEntry
-<<<<<<< HEAD
-from ubiquity.tasks import async_join_journey_fetch_balance_and_update_status
-=======
-from ubiquity.tasks import send_merchant_metrics_for_link_delete
->>>>>>> 0a9f570f
+from ubiquity.tasks import send_merchant_metrics_for_link_delete, async_join_journey_fetch_balance_and_update_status
 from user.authentication import AllowService, JwtAuthentication, ServiceAuthentication
 from user.models import CustomUser, UserSetting
 
@@ -369,31 +365,16 @@
         # method that sends data to Mnemosyne
         self.send_to_intercom(new_status_code, scheme_account)
 
-<<<<<<< HEAD
-        if journey == 'join':
-=======
         scheme_account.status = new_status_code
         scheme_account.save(update_fields=['status'])
 
         if journey == 'join' and new_status_code == SchemeAccount.ACTIVE:
->>>>>>> 0a9f570f
             scheme = scheme_account.scheme
             join_date = timezone.now()
             scheme_account.join_date = join_date
             scheme_account.save()
-
-<<<<<<< HEAD
-            if new_status_code == SchemeAccount.ACTIVE:
-                update_status = False
-                async_join_journey_fetch_balance_and_update_status.delay(scheme_account.id)
-
-            if scheme.tier in Scheme.TRANSACTION_MATCHING_TIERS and new_status_code == SchemeAccount.ACTIVE:
-                self.notify_rollback_transactions(scheme.slug, scheme_account, join_date)
-
-        if update_status:
-            scheme_account.status = new_status_code
-            scheme_account.save(update_fields=['status'])
-=======
+            async_join_journey_fetch_balance_and_update_status.delay(scheme_account.id)
+
             if scheme.tier in Scheme.TRANSACTION_MATCHING_TIERS:
                 self.notify_rollback_transactions(scheme.slug, scheme_account, join_date)
 
@@ -406,7 +387,6 @@
 
             if scheme_slug in settings.SCHEMES_COLLECTING_METRICS:
                 send_merchant_metrics_for_link_delete.delay(scheme_account_id, scheme_slug, date_time_now, 'link')
->>>>>>> 0a9f570f
 
         return Response({
             'id': scheme_account.id,
