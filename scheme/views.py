import analytics
import csv
import uuid
import requests
import socket
import json

from requests import RequestException
from raven.contrib.django.raven_compat.models import client as sentry
from collections import OrderedDict
from django.http import HttpResponseBadRequest
from django.shortcuts import render, redirect
from django.utils import timezone
from rest_framework.generics import UpdateAPIView
from rest_framework.generics import (RetrieveAPIView, ListAPIView, GenericAPIView, get_object_or_404, ListCreateAPIView)
from rest_framework.pagination import PageNumberPagination
from rest_framework.views import APIView
from scheme.encyption import AESCipher
from scheme.my360endpoints import SCHEME_API_DICTIONARY
from scheme.forms import CSVUploadForm
from scheme.models import (Scheme, SchemeAccount, SchemeAccountCredentialAnswer, Exchange, SchemeImage,
                           SchemeAccountImage, UserConsent, JourneyTypes, ConsentStatus)

from scheme.serializers import (SchemeSerializer, LinkSchemeSerializer, ListSchemeAccountSerializer,
                                CreateSchemeAccountSerializer, GetSchemeAccountSerializer, UpdateCredentialSerializer,
                                SchemeAccountCredentialsSerializer, SchemeAccountIdsSerializer,
                                StatusSerializer, ResponseLinkSerializer, DeleteCredentialSerializer,
                                SchemeAccountSummarySerializer, ResponseSchemeAccountAndBalanceSerializer,
                                SchemeAnswerSerializer, DonorSchemeSerializer, ReferenceImageSerializer,
                                QuerySchemeAccountSerializer, JoinSerializer, UserConsentSerializer,
                                UpdateUserConsentSerializer)
from rest_framework import status
from rest_framework.response import Response
from rest_framework import serializers
from rest_framework.reverse import reverse
from user.authentication import ServiceAuthentication, AllowService, JwtAuthentication
from django.db import transaction
from scheme.account_status_summary import scheme_account_status_data
from io import StringIO
from django.conf import settings
from user.models import CustomUser, UserSetting


class BaseLinkMixin(object):

    @staticmethod
    def link_account(serializer, scheme_account):
        serializer.is_valid(raise_exception=True)

        return BaseLinkMixin._link_account(serializer.validated_data, scheme_account)

    @staticmethod
    def _link_account(data, scheme_account):
        user_consents = []

        if 'consents' in data:
            consent_data = data.pop('consents')
            user_consents = UserConsentSerializer.get_user_consents(scheme_account, consent_data)
            UserConsentSerializer.validate_consents(user_consents, scheme_account.scheme.id, JourneyTypes.LINK.value)

            for user_consent in user_consents:
                user_consent.status = ConsentStatus.SUCCESS
                user_consent.save()

        for answer_type, answer in data.items():
            SchemeAccountCredentialAnswer.objects.update_or_create(
                question=scheme_account.question(answer_type),
                scheme_account=scheme_account, defaults={'answer': answer})

        midas_information = scheme_account.get_midas_balance()

        response_data = {
            'balance': midas_information
        }
        response_data['status'] = scheme_account.status
        response_data['status_name'] = scheme_account.status_name
        response_data.update(dict(data))

        if scheme_account.status != SchemeAccount.ACTIVE:
            for user_consent in user_consents:
                user_consent.delete()

        analytics.update_scheme_account_attribute(scheme_account)

        return response_data


class SwappableSerializerMixin(object):
    serializer_class = None
    override_serializer_classes = None
    context = None

    def get_serializer_class(self):
        return self.override_serializer_classes[self.request.method]


class SchemeAccountQuery(APIView):

    authentication_classes = (ServiceAuthentication,)

    def get(self, request):
        try:
            queryset = SchemeAccount.objects.filter(**dict(request.query_params.items()))
        except Exception as e:
            response = {
                'exception_class': e.__class__.__name__,
                'exception_args': e.args
            }
            return Response(response, status=status.HTTP_400_BAD_REQUEST)
        serializer = QuerySchemeAccountSerializer(instance=queryset, many=True)
        return Response(serializer.data)


class SchemesList(ListAPIView):
    """
    Retrieve a list of loyalty schemes.
    """
    authentication_classes = (JwtAuthentication, ServiceAuthentication)
    queryset = Scheme.objects
    serializer_class = SchemeSerializer


class RetrieveScheme(RetrieveAPIView):
    """
    Retrieve a Loyalty Scheme.
    """
    queryset = Scheme.objects
    serializer_class = SchemeSerializer


class RetrieveDeleteAccount(SwappableSerializerMixin, RetrieveAPIView):
    """
    Get, update and delete scheme accounts.
    """
    override_serializer_classes = {
        'GET': GetSchemeAccountSerializer,
        'DELETE': GetSchemeAccountSerializer,
        'OPTIONS': GetSchemeAccountSerializer,
    }

    def get_queryset(self):
        return SchemeAccount.objects.filter(user=self.request.user)

    def delete(self, request, *args, **kwargs):
        """
        Marks a users scheme account as deleted.
        Responds with a 204 - No content.
        """
        instance = self.get_object()
        instance.is_deleted = True
        instance.save()

        analytics.update_scheme_account_attribute(instance)

        return Response(status=status.HTTP_204_NO_CONTENT)


class UpdateUserConsent(UpdateAPIView):
    authentication_classes = (ServiceAuthentication,)
    queryset = UserConsent.objects.all()
    serializer_class = UpdateUserConsentSerializer

    def put(self, request, *args, **kwargs):
        if request.data.get('status') == ConsentStatus.FAILED:
            serializer = self.get_serializer(data=request.data)
            serializer.is_valid(raise_exception=True)

            consent = self.get_object()
            consent.delete()
            return Response(serializer.data)
        else:
            return self.update(request, *args, **kwargs)


class LinkCredentials(BaseLinkMixin, GenericAPIView):
    serializer_class = SchemeAnswerSerializer
    override_serializer_classes = {
        'PUT': SchemeAnswerSerializer,
        'POST': LinkSchemeSerializer,
        'OPTIONS': LinkSchemeSerializer,
        'DELETE': DeleteCredentialSerializer,
    }

    def put(self, request, *args, **kwargs):
        """Update manual answer or other credentials
        ---
        response_serializer: ResponseSchemeAccountAndBalanceSerializer
        """
        scheme_account = get_object_or_404(SchemeAccount.objects, id=self.kwargs['pk'], user=self.request.user)
        serializer = SchemeAnswerSerializer(data=request.data)
        response_data = self.link_account(serializer, scheme_account)
        out_serializer = ResponseSchemeAccountAndBalanceSerializer(response_data)
        return Response(out_serializer.data)

    def post(self, request, *args, **kwargs):
        """
        Link credentials for loyalty scheme login
        ---
        response_serializer: ResponseLinkSerializer
        """
        scheme_account = get_object_or_404(SchemeAccount.objects, id=self.kwargs['pk'], user=self.request.user)
        serializer = LinkSchemeSerializer(data=request.data, context={'scheme_account': scheme_account,
                                                                      'user': request.user})

        serializer.is_valid(raise_exception=True)

        response_data = self.link_account(serializer, scheme_account)
        scheme_account.link_date = timezone.now()
        scheme_account.save()

        out_serializer = ResponseLinkSerializer(response_data)
        return Response(out_serializer.data, status=status.HTTP_201_CREATED)


class CreateAccount(SwappableSerializerMixin, ListCreateAPIView):
    override_serializer_classes = {
        'GET': ListSchemeAccountSerializer,
        'POST': CreateSchemeAccountSerializer,
        'OPTIONS': ListSchemeAccountSerializer,
    }

    def get(self, request, *args, **kwargs):
        """
        DO NOT USE - NOT FOR APP ACCESS
        """
        return super().get(self, request, *args, **kwargs)

    def get_queryset(self):
        user = self.request.user
        return SchemeAccount.objects.filter(user=user)

    def post(self, request, *args, **kwargs):
        """
        Create a new scheme account within the users wallet.<br>
        This does not log into the loyalty scheme end site.
        """
        return self.create_account(request, *args, **kwargs)

    def create_account(self, request, *args, **kwargs):
        serializer = self.get_serializer(data=request.data)
        serializer.is_valid(raise_exception=True)
        data = serializer.validated_data

        # my360 schemes should never come through this endpoint
        scheme = Scheme.objects.get(id=data['scheme'])
        if scheme.url == settings.MY360_SCHEME_URL:

            metadata = {
                'scheme name': scheme.name,
            }
            analytics.post_event(
                request.user,
                analytics.events.MY360_APP_EVENT,
                metadata,
                True
            )

            raise serializers.ValidationError({
                "non_field_errors": [
                    "Invalid Scheme: {}. Please use /schemes/accounts/my360 endpoint".format(scheme.slug)
                ]
            })

        self._create_account(request.user, data, serializer.context['answer_type'])
        return Response(
            data,
            status=status.HTTP_201_CREATED,
            headers={'Location': reverse('retrieve_account', args=[data['id']], request=request)}
        )

    def _create_account(self, user, data, answer_type):
        if type(data) == int:
            return(data)
        with transaction.atomic():
            try:
                scheme_account = SchemeAccount.objects.get(
                    user=user,
                    scheme_id=data['scheme'],
                    status=SchemeAccount.JOIN
                )

                scheme_account.order = data['order']
                scheme_account.status = SchemeAccount.WALLET_ONLY
                scheme_account.save()
            except SchemeAccount.DoesNotExist:
                scheme_account = SchemeAccount.objects.create(
                    user=user,
                    scheme_id=data['scheme'],
                    order=data['order'],
                    status=SchemeAccount.WALLET_ONLY
                )
            SchemeAccountCredentialAnswer.objects.create(
                scheme_account=scheme_account,
                question=scheme_account.question(answer_type),
                answer=data[answer_type],
            )

            if 'consents' in data:
                user_consents = UserConsentSerializer.get_user_consents(scheme_account, data.pop('consents'))
                UserConsentSerializer.validate_consents(user_consents, scheme_account.scheme, JourneyTypes.ADD.value)
                for user_consent in user_consents:
                    user_consent.status = ConsentStatus.SUCCESS
                    user_consent.save()

        data['id'] = scheme_account.id

        analytics.update_scheme_account_attribute(scheme_account)

        return scheme_account


class CreateMy360AccountsAndLink(BaseLinkMixin, CreateAccount):
    """
        Create a new scheme account within the users wallet.
        Then link credentials for loyalty scheme login.
        Generic My360 scheme will create and link all paired
        My360 schemes.
    """
    override_serializer_classes = {
        'POST': CreateSchemeAccountSerializer,
    }

    def post(self, request, *args, **kwargs):
        serializer = self.get_serializer(data=request.data)
        serializer.is_valid(raise_exception=True)

        request_data = self.get_required_my360_data(serializer.validated_data)

        if request_data['error_response']:
            return request_data['error_response']

        # if passing generic My360 scheme slug, create and link all paired scheme accounts
        elif request_data['scheme_obj'].slug == 'my360':
            return self.create_and_link_schemes(request_data, request.user)

        # else create and link the one requested My360 scheme account
        else:
            return self.create_and_link_scheme(request_data, request.user)

    def get_required_my360_data(self, request_data):
        credential_type = 'barcode'
        credential_value = request_data.get(credential_type)
        scheme_id = request_data.get('scheme')
        scheme_obj = Scheme.objects.get(id=int(scheme_id))
        try:
            scheme_slugs = self.get_my360_schemes(credential_value) if scheme_obj.slug == 'my360' else None
            error = None
        except Exception:
            scheme_slugs = []
            error = Response(
                        {'code': 400, 'message': 'Error getting schemes from My360'},
                        status=status.HTTP_400_BAD_REQUEST
                    )

        if 'consents' in request_data:
            consent_data = request_data.pop('consents')
        else:
            consent_data = []

        my360_info = {
            'credential_type': credential_type,
            'scheme_obj': scheme_obj,
            'scheme_slugs': scheme_slugs,
            'error_response': error,
            'new_scheme_data': {
                'barcode': credential_value,
                'order': request_data.get('order'),
                'scheme': scheme_id if not scheme_obj.slug == 'my360' else None,
                'consents': consent_data
            }
        }

        return my360_info

    @staticmethod
    def get_my360_schemes(barcode):

        def convert_scheme_code_list_to_scheme_slugs(scheme_code_list):
            schemes = []
            for scheme_code in scheme_code_list:
                scheme_slug = SCHEME_API_DICTIONARY.get(scheme_code)
                if scheme_slug:
                    schemes.append(scheme_slug)
            return schemes

        schemes_url = settings.MY360_SCHEME_API_URL
        response = requests.get(schemes_url.format(barcode))
        if response.status_code == 200:
            valid = response.json().get('valid')
            if valid:
                scheme_code_list = response.json().get('schemes')
                scheme_slugs = convert_scheme_code_list_to_scheme_slugs(scheme_code_list)

                return scheme_slugs

        raise ValueError('Invalid response from My360 while getting a cards scheme list')

    def create_and_link_schemes(self, request_data, user):
        scheme_accounts_response = []
        new_scheme_data = request_data['new_scheme_data']
        for scheme in request_data['scheme_slugs']:
            try:
                scheme_id = Scheme.objects.get(slug=scheme).id

            except Exception:
                sentry.captureException()
                continue

            if not SchemeAccount.objects.filter(scheme_id=scheme_id, user=user):
                new_scheme_data['scheme'] = scheme_id
                scheme_account = self._create_account(user, new_scheme_data.copy(), request_data['credential_type'])
                link_response = self._link_scheme_account(request_data['credential_type'],
                                                          new_scheme_data.copy(), scheme_account)
                if link_response:
                    scheme_accounts_response.append(link_response)

        if scheme_accounts_response:
            return Response(scheme_accounts_response, status=status.HTTP_201_CREATED)

        if request_data['scheme_slugs']:
            return Response({'Error': 'Error linking My360 card, not adding scheme account'},
                            status=status.HTTP_400_BAD_REQUEST
                            )

        return Response({'Error': 'No paired schemes found for this card'},
                        status=status.HTTP_400_BAD_REQUEST,
                        )

    def create_and_link_scheme(self, request_data, user):
        scheme_account = self._create_account(user,
                                              request_data['new_scheme_data'].copy(), request_data['credential_type'])
        link_response = self._link_scheme_account(request_data['credential_type'],
                                                  request_data['new_scheme_data'].copy(), scheme_account)

        if link_response:
            return Response([link_response], status=status.HTTP_201_CREATED)

        return Response({'Error': 'Error linking My360 card, not adding scheme account'},
                        status=status.HTTP_400_BAD_REQUEST
                        )

    def _link_scheme_account(self, credential_type, data, scheme_account):
        response_data = self._link_account(OrderedDict({credential_type: data[credential_type],
                                                        'consents': data['consents']}), scheme_account)
        if response_data['balance']:
            scheme_account.link_date = timezone.now()
            scheme_account.save()

            return self._format_response(credential_type, scheme_account, response_data)

        try:
            scheme_account.delete()
            return None
        except Exception:
            sentry.captureException()

    @staticmethod
    def _format_response(credential_type, scheme_account, linked_data):
        linked_data = ResponseLinkSerializer(linked_data)
        response = {
            'order': scheme_account.order,
            'barcode': scheme_account.barcode,
            'scheme': scheme_account.scheme.id,
            'id': scheme_account.id,
        }
        response.update(linked_data.data)

        return response


class CreateJoinSchemeAccount(APIView):
    authentication_classes = (ServiceAuthentication,)

    def post(self, request, *args, **kwargs):
        """
        DO NOT USE - NOT FOR APP ACCESS
        ---
        response_serializer: GetSchemeAccountSerializer
        """
        try:
            scheme = Scheme.objects.get(slug=kwargs['scheme_slug'])
        except Scheme.DoesNotExist:
            return Response({'code': 400, 'message': 'Scheme does not exist.'}, status=status.HTTP_400_BAD_REQUEST)

        try:
            user = CustomUser.objects.get(id=kwargs['user_id'])
        except CustomUser.DoesNotExist:
            return Response({'code': 400, 'message': 'User does not exist.'}, status=status.HTTP_400_BAD_REQUEST)

        # has the user disabled join cards for this scheme?
        setting = UserSetting.objects.filter(user=user, setting__scheme=scheme,
                                             setting__slug='join-{}'.format(scheme.slug))
        if setting.exists() and setting.first().value == '0':
            return Response({'code': 200, 'message': 'User has disabled join cards for this scheme'},
                            status=status.HTTP_200_OK)

        # does the user have an account with the scheme already?
        account = SchemeAccount.objects.filter(scheme=scheme, user=user)
        if account.exists():
            return Response({'code': 200, 'message': 'User already has an account with this scheme.'},
                            status=status.HTTP_200_OK)

        # create a join account.
        account = SchemeAccount(
            user=user,
            scheme=scheme,
            status=SchemeAccount.JOIN,
            order=0,
        )
        account.save()

        metadata = {
            'company name': scheme.company,
            'slug': scheme.slug
        }
        analytics.post_event(
            user,
            analytics.events.ISSUED_JOIN_CARD_EVENT,
            metadata,
            True
        )
        analytics.update_scheme_account_attribute(account)

        # serialize the account for the response.
        serializer = GetSchemeAccountSerializer(instance=account)
        return Response(serializer.data, status=status.HTTP_201_CREATED)


class UpdateSchemeAccountStatus(GenericAPIView):
    permission_classes = (AllowService,)
    authentication_classes = (ServiceAuthentication,)
    serializer_class = StatusSerializer

    def post(self, request, *args, **kwargs):
        """
        DO NOT USE - NOT FOR APP ACCESS
        """
        new_status_code = int(request.data['status'])
        if new_status_code not in [status_code[0] for status_code in SchemeAccount.STATUSES]:
            raise serializers.ValidationError('Invalid status code sent.')

        scheme_account = get_object_or_404(SchemeAccount, id=int(kwargs['pk']))
        if new_status_code != scheme_account.status:
            scheme_account.status = new_status_code
            scheme_account.save()

        return Response({
            'id': scheme_account.id,
            'status': new_status_code
        })


class Pagination(PageNumberPagination):
    page_size = 500


class ActiveSchemeAccountAccounts(ListAPIView):
    """
    DO NOT USE - NOT FOR APP ACCESS
    """
    permission_classes = (AllowService,)
    authentication_classes = (ServiceAuthentication,)

    def get_queryset(self):
        return SchemeAccount.objects.filter(status=SchemeAccount.ACTIVE)

    serializer_class = SchemeAccountIdsSerializer
    pagination_class = Pagination


class SystemActionSchemeAccounts(ListAPIView):
    """
    DO NOT USE - NOT FOR APP ACCESS
    """
    permission_classes = (AllowService,)
    authentication_classes = (ServiceAuthentication,)

    def get_queryset(self):
        return SchemeAccount.objects.filter(status__in=SchemeAccount.SYSTEM_ACTION_REQUIRED)

    serializer_class = SchemeAccountIdsSerializer
    pagination_class = Pagination


class SchemeAccountsCredentials(RetrieveAPIView):
    """
    DO NOT USE - NOT FOR APP ACCESS
    """
    authentication_classes = (JwtAuthentication, ServiceAuthentication)
    serializer_class = SchemeAccountCredentialsSerializer

    def get_queryset(self):
        queryset = SchemeAccount.objects
        if self.request.user.uid != 'api_user':
            queryset = queryset.filter(user=self.request.user)
        return queryset

    def put(self, request, *args, **kwargs):
        """
        Update / Create credentials for loyalty scheme login
        ---
        """
        scheme_account = get_object_or_404(SchemeAccount.objects, id=self.kwargs['pk'])
        serializer = UpdateCredentialSerializer(data=request.data, context={'scheme_account': scheme_account})
        serializer.is_valid(raise_exception=True)
        data = serializer.validated_data
        if 'consents' in data:
            data.pop('consents')
        updated_credentials = []

        for credential_type in data.keys():
            question = scheme_account.scheme.questions.get(type=credential_type)
            SchemeAccountCredentialAnswer.objects.update_or_create(question=question, scheme_account=scheme_account,
                                                                   defaults={'answer': data[credential_type]})
            updated_credentials.append(credential_type)

        return Response({'updated': updated_credentials}, status=status.HTTP_200_OK)

    def delete(self, request, *args, **kwargs):
        """
        Delete scheme credential answers from a scheme account
        ---
        parameters:
          - name: all
            required: false
            description: boolean, True will delete all scheme credential answers
           - name: property_list
            required: false
            description: list, e.g. ['link_questions'] takes properties from the scheme
          - name: type_list
            required: false
            description: list, e.g. ['username', 'password'] of all credential types to delete
        """
        scheme_account = get_object_or_404(SchemeAccount.objects, id=self.kwargs['pk'])
        serializer = DeleteCredentialSerializer(data=request.data)
        serializer.is_valid(raise_exception=True)
        data = serializer.validated_data
        answers_to_delete = self.collect_credentials_to_delete(scheme_account, data)
        if type(answers_to_delete) is Response:
            return answers_to_delete

        response_list = [answer.question.type for answer in answers_to_delete]
        response_list.sort()
        for answer in answers_to_delete:
            answer.delete()

        if not response_list:
            return Response({'message': 'No answers found'}, status=status.HTTP_404_NOT_FOUND)
        return Response({'deleted': str(response_list)}, status=status.HTTP_200_OK)

    def collect_credentials_to_delete(self, scheme_account, request_data):
        credential_list = scheme_account.schemeaccountcredentialanswer_set.all()
        answers_to_delete = set()

        if request_data.get('all'):
            answers_to_delete.update(credential_list)
            return answers_to_delete

        for credential_property in request_data.get('property_list'):
            try:
                questions = getattr(scheme_account.scheme, credential_property)
                answers_to_delete.update(self.get_answers_from_question_list(scheme_account, questions))
            except AttributeError:
                return self.invalid_data_response(credential_property)

        scheme_account_types = [answer.question.type for answer in credential_list]
        question_list = []
        for answer_type in request_data.get('type_list'):
            if answer_type in scheme_account_types:
                question_list.append(scheme_account.scheme.questions.get(type=answer_type))
            else:
                return self.invalid_data_response(answer_type)

        answers_to_delete.update(self.get_answers_from_question_list(scheme_account, question_list))

        return answers_to_delete

    @staticmethod
    def get_answers_from_question_list(scheme_account, questions):
        answers = []
        for question in questions:
            credential_answer = scheme_account.schemeaccountcredentialanswer_set.get(question=question)
            if credential_answer:
                answers.append(credential_answer)

        return answers

    @staticmethod
    def invalid_data_response(invalid_data):
        message = {'message': 'No answers found for: {}. Not deleting any credential answers'.format(invalid_data)}
        return Response(message, status=status.HTTP_404_NOT_FOUND)


class SchemeAccountStatusData(ListAPIView):
    """
    DO NOT USE - NOT FOR APP ACCESS
    """
    permission_classes = (AllowService,)
    authentication_classes = (ServiceAuthentication,)

    def get_queryset(self):
        queryset = scheme_account_status_data()

        return queryset

    serializer_class = SchemeAccountSummarySerializer


# TODO: Make this a class based view
# TODO: Better handling of incorrect emails
def csv_upload(request):
    # If we had a POST then get the request post values.
    form = CSVUploadForm()
    if request.method == 'POST':

        form = CSVUploadForm(request.POST, request.FILES)
        if form.is_valid():
            scheme = Scheme.objects.get(id=int(request.POST['scheme']))
            uploaded_file = StringIO(request.FILES['emails'].file.read().decode())
            image_criteria_instance = SchemeAccountImage(scheme=scheme, start_date=timezone.now())
            image_criteria_instance.save()
            csvreader = csv.reader(uploaded_file, delimiter=',', quotechar='"')
            for row in csvreader:
                for email in row:
                    scheme_account = SchemeAccount.objects.filter(user__email=email.lstrip(), scheme=scheme)
                    if scheme_account:
                        image_criteria_instance.scheme_accounts.add(scheme_account.first())
                    else:
                        image_criteria_instance.delete()
                        return HttpResponseBadRequest()

            return redirect('/admin/scheme/schemeaccountimage/{}'.format(image_criteria_instance.id))

    context = {'form': form}
    return render(request, 'admin/csv_upload_form.html', context)


class DonorSchemes(APIView):

    authentication_classes = (ServiceAuthentication,)

    def get(self, request, *args, **kwargs):
        """
        DO NOT USE - SERVICE NOT FOR PUBLIC ACCESS
        ---
        response_serializer: scheme.serializers.DonorSchemeAccountSerializer

        """
        host_scheme = Scheme.objects.filter(pk=kwargs['scheme_id'])
        scheme_accounts = SchemeAccount.objects.filter(user__id=kwargs['user_id'], status=SchemeAccount.ACTIVE)
        exchanges = Exchange.objects.filter(host_scheme=host_scheme, donor_scheme__in=scheme_accounts.values('scheme'))
        return_data = []

        for e in exchanges:
            scheme_account = scheme_accounts.get(scheme=e.donor_scheme)
            data = DonorSchemeSerializer(e).data
            data['scheme_account_id'] = scheme_account.id
            return_data.append(data)

        return Response(return_data, status=200)


class ReferenceImages(APIView):
    authentication_classes = (ServiceAuthentication,)

    override_serializer_classes = {
        'GET': ReferenceImageSerializer,
    }

    def get(self, request, *args, **kwargs):
        """
        DO NOT USE - NOT FOR APP ACCESS
        ---
        response_serializer: ReferenceImageSerializer
        """
        # TODO: refactor image types to allow SchemeImage.REFERENCE instead of magic number 5.
        images = SchemeImage.objects.filter(image_type_code=5)
        reference_image_serializer = ReferenceImageSerializer(images, many=True)

        return_data = [{
            'file': data["image"],
            'scheme_id': data["scheme"]
        } for data in reference_image_serializer.data]

        return Response(return_data, status=200)


class IdentifyCard(APIView):
    authentication_classes = (JwtAuthentication,)

    def post(self, request, *args, **kwargs):
        """
        Identifies and associates a given card image with a scheme ID.
        ---
        parameters:
          - name: base64img
            required: true
            description: the base64 encoded image to identify
        response_serializer: scheme.serializers.IdentifyCardSerializer
        responseMessages:
          - code: 400
            message: no match
        """
        data = {
            'uuid': str(uuid.uuid4()),
            'base64img': request.data['base64img']
        }
        headers = {
            'Content-Type': 'application/json'
        }
        resp = requests.post(settings.HECATE_URL + '/classify', json=data, headers=headers)
        json = resp.json()

        if json['status'] != 'success' or json['reason'] == 'no match':
            return Response({'status': 'failure', 'message': json['reason']},
                            status=400)

        return Response({
            'scheme_id': int(json['scheme_id'])
        }, status=200)


class Join(SwappableSerializerMixin, GenericAPIView):
    override_serializer_classes = {
        'POST': JoinSerializer,
    }

    def post(self, request, *args, **kwargs):
        """
        Create a new scheme account,
        Register a new loyalty account on the requested scheme,
        Link the newly created loyalty account with the created scheme account.
        """

        scheme_id = int(self.kwargs['pk'])
        join_scheme = get_object_or_404(Scheme.objects, id=scheme_id)
        serializer = JoinSerializer(data=request.data, context={
                                                                'scheme': join_scheme,
                                                                'user': request.user
                                                                })
        serializer.is_valid(raise_exception=True)
        data = serializer.validated_data
        data['scheme'] = scheme_id

        scheme_account = self.create_join_account(data, request.user, scheme_id)

        try:
            if 'consents' in serializer.validated_data:
                consent_data = serializer.validated_data.pop('consents')

                user_consents = UserConsentSerializer.get_user_consents(scheme_account, consent_data)
                UserConsentSerializer.validate_consents(user_consents, scheme_id, JourneyTypes.JOIN.value)

                for user_consent in user_consents:
                    user_consent.save()

<<<<<<< HEAD
                user_consents = scheme_account.collect_consents()
                data['credentials'].update(consents=user_consents)
=======
                data['credentials'].update(consents=user_consent_serializer.data)
>>>>>>> 186cc213

            data['id'] = scheme_account.id
            if data['save_user_information']:
                self.save_user_profile(data['credentials'], request.user)

            self.post_midas_join(scheme_account, data['credentials'], join_scheme.slug)

            keys_to_remove = ['save_user_information', 'credentials']
            response_dict = {key: value for (key, value) in data.items() if key not in keys_to_remove}

            return Response(
                response_dict,
                status=status.HTTP_201_CREATED,
            )
        except serializers.ValidationError:
            self.handle_failed_join(scheme_account)
            raise
        except Exception as e:
            self.handle_failed_join(scheme_account)

            return Response(
                {'message': 'Unknown error with join'},
                status=status.HTTP_200_OK,
            )

    @staticmethod
    def handle_failed_join(scheme_account):
        scheme_account_answers = scheme_account.schemeaccountcredentialanswer_set.all()
        [answer.delete() for answer in scheme_account_answers]

        scheme_account.status = SchemeAccount.JOIN
        scheme_account.save()
        sentry.captureException()

    @staticmethod
    def create_join_account(data, user, scheme_id):
        with transaction.atomic():
            try:
                scheme_account = SchemeAccount.objects.get(
                    user=user,
                    scheme_id=scheme_id,
                    status=SchemeAccount.JOIN
                )

                scheme_account.order = data['order']
                scheme_account.status = SchemeAccount.PENDING
                scheme_account.save()
            except SchemeAccount.DoesNotExist:
                scheme_account = SchemeAccount.objects.create(
                    user=user,
                    scheme_id=data['scheme'],
                    order=data['order'],
                    status=SchemeAccount.PENDING
                )

        analytics.update_scheme_account_attribute(scheme_account)

        return scheme_account

    @staticmethod
    def save_user_profile(credentials, user):
        for question, answer in credentials.items():
            try:
                user.profile.set_field(question, answer)
            except AttributeError:
                continue
        user.profile.save()

    @staticmethod
    def post_midas_join(scheme_account, credentials_dict, slug):
        for question in scheme_account.scheme.link_questions:
            question_type = question.type
            SchemeAccountCredentialAnswer.objects.update_or_create(
                question=scheme_account.question(question_type),
                scheme_account=scheme_account,
                answer=credentials_dict[question_type])

        encrypted_credentials = AESCipher(
            settings.AES_KEY.encode()).encrypt(json.dumps(credentials_dict)).decode('utf-8')

        data = {
            'scheme_account_id': scheme_account.id,
            'credentials': encrypted_credentials,
            'user_id': scheme_account.user.id,
            'status': scheme_account.status,
            'journey_type': JourneyTypes.JOIN.value
        }
        headers = {"transaction": str(uuid.uuid1()), "User-agent": 'Hermes on {0}'.format(socket.gethostname())}
        response = requests.post('{}/{}/register'.format(settings.MIDAS_URL, slug), json=data, headers=headers)

        message = response.json().get('message')
        if not message == "success":
            raise RequestException(
                'Error creating join task in Midas. Response message :{}'.format(message)
            )<|MERGE_RESOLUTION|>--- conflicted
+++ resolved
@@ -854,12 +854,8 @@
                 for user_consent in user_consents:
                     user_consent.save()
 
-<<<<<<< HEAD
                 user_consents = scheme_account.collect_consents()
                 data['credentials'].update(consents=user_consents)
-=======
-                data['credentials'].update(consents=user_consent_serializer.data)
->>>>>>> 186cc213
 
             data['id'] = scheme_account.id
             if data['save_user_information']:
