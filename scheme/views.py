import csv
import json
import logging
from io import StringIO

import requests
from django.http import HttpResponseBadRequest
from django.shortcuts import redirect, render
from django.utils import timezone
from raven.contrib.django.raven_compat.models import client as sentry
from rest_framework import serializers, status
from rest_framework.generics import (GenericAPIView, ListAPIView, ListCreateAPIView, RetrieveAPIView, UpdateAPIView,
                                     get_object_or_404)
from rest_framework.pagination import PageNumberPagination
from rest_framework.response import Response
from rest_framework.reverse import reverse
from rest_framework.views import APIView

import analytics
<<<<<<< HEAD
from hermes import settings
=======
from hermes.settings import HERMES_SENTRY_DSN, ROLLBACK_TRANSACTIONS_URL, SERVICE_API_KEY
from payment_card.models import PaymentCardAccount
>>>>>>> 661b2474
from scheme.account_status_summary import scheme_account_status_data
from scheme.forms import CSVUploadForm
from scheme.mixins import (BaseLinkMixin, IdentifyCardMixin, SchemeAccountCreationMixin, SchemeAccountJoinMixin,
                           SwappableSerializerMixin, UpdateCredentialsMixin)
from scheme.models import ConsentStatus, Exchange, Scheme, SchemeAccount, SchemeAccountImage, SchemeImage, UserConsent
from scheme.serializers import (CreateSchemeAccountSerializer, DeleteCredentialSerializer, DonorSchemeSerializer,
                                GetSchemeAccountSerializer, JoinSerializer, LinkSchemeSerializer,
                                ListSchemeAccountSerializer,
                                QuerySchemeAccountSerializer, ReferenceImageSerializer, ResponseLinkSerializer,
                                ResponseSchemeAccountAndBalanceSerializer, SchemeAccountCredentialsSerializer,
                                SchemeAccountIdsSerializer,
                                SchemeAccountSummarySerializer, SchemeAnswerSerializer, SchemeSerializer,
                                StatusSerializer, UpdateUserConsentSerializer)
from ubiquity.models import PaymentCardSchemeEntry, SchemeAccountEntry
from user.authentication import AllowService, JwtAuthentication, ServiceAuthentication
from user.models import CustomUser, UserSetting


class SchemeAccountQuery(APIView):
    authentication_classes = (ServiceAuthentication,)

    def get(self, request):
        try:
            queryset = SchemeAccount.objects.filter(**dict(request.query_params.items()))
        except Exception as e:
            response = {
                'exception_class': e.__class__.__name__,
                'exception_args': e.args
            }
            return Response(response, status=status.HTTP_400_BAD_REQUEST)
        serializer = QuerySchemeAccountSerializer(instance=queryset, many=True)
        return Response(serializer.data)


class SchemesList(ListAPIView):
    """
    Retrieve a list of loyalty schemes.
    """
    authentication_classes = (JwtAuthentication, ServiceAuthentication)
    queryset = Scheme.objects
    serializer_class = SchemeSerializer


class RetrieveScheme(RetrieveAPIView):
    """
    Retrieve a Loyalty Scheme.
    """
    queryset = Scheme.objects
    serializer_class = SchemeSerializer


class RetrieveDeleteAccount(SwappableSerializerMixin, RetrieveAPIView):
    """
    Get, update and delete scheme accounts.
    """
    override_serializer_classes = {
        'GET': GetSchemeAccountSerializer,
        'DELETE': GetSchemeAccountSerializer,
        'OPTIONS': GetSchemeAccountSerializer,
    }

    def get_queryset(self):
        return SchemeAccount.objects.filter(user_set__id=self.request.user.id)

    def delete(self, request, *args, **kwargs):
        """
        Marks a users scheme account as deleted.
        Responds with a 204 - No content.
        """
        instance = self.get_object()
        SchemeAccountEntry.objects.get(scheme_account=instance, user__id=request.user.id).delete()

        if instance.user_set.count() < 1:
            instance.is_deleted = True
            instance.save()

            if request.user.client_id == settings.BINK_CLIENT_ID:
                analytics.update_scheme_account_attribute(instance, request.user, old_status=instance.status_key)

            PaymentCardSchemeEntry.objects.filter(scheme_account=instance).delete()
            analytics.update_scheme_account_attribute(instance, request.user)

        return Response(status=status.HTTP_204_NO_CONTENT)


class UpdateUserConsent(UpdateAPIView):
    authentication_classes = (ServiceAuthentication,)
    queryset = UserConsent.objects.all()
    serializer_class = UpdateUserConsentSerializer

    def put(self, request, *args, **kwargs):
        if request.data.get('status') == ConsentStatus.FAILED:
            instance = self.get_object()
            serializer = self.get_serializer(instance, data=request.data)
            serializer.is_valid(raise_exception=True)

            consent = self.get_object()
            consent.delete()
            return Response(serializer.data)
        else:
            return self.update(request, *args, **kwargs)


class LinkCredentials(BaseLinkMixin, GenericAPIView):
    serializer_class = SchemeAnswerSerializer
    override_serializer_classes = {
        'PUT': SchemeAnswerSerializer,
        'POST': LinkSchemeSerializer,
        'OPTIONS': LinkSchemeSerializer,
        'DELETE': DeleteCredentialSerializer,
    }

    def put(self, request, *args, **kwargs):
        """Update manual answer or other credentials
        ---
        response_serializer: ResponseSchemeAccountAndBalanceSerializer
        """
        scheme_account = get_object_or_404(SchemeAccount.objects, id=self.kwargs['pk'],
                                           user_set__id=self.request.user.id)
        serializer = SchemeAnswerSerializer(data=request.data)
        response_data = self.link_account(serializer, scheme_account, request.user)
        out_serializer = ResponseSchemeAccountAndBalanceSerializer(response_data)
        return Response(out_serializer.data)

    def post(self, request, *args, **kwargs):
        """
        Link credentials for loyalty scheme login
        ---
        response_serializer: ResponseLinkSerializer
        """
        scheme_account = get_object_or_404(SchemeAccount.objects, id=self.kwargs['pk'],
                                           user_set__id=self.request.user.id)
        if scheme_account.scheme.status == Scheme.SUSPENDED:
            return Response({
                'error': 'This scheme is temporarily unavailable.'
            }, status=status.HTTP_400_BAD_REQUEST)

        serializer = LinkSchemeSerializer(data=request.data, context={'scheme_account': scheme_account,
                                                                      'user': request.user})

        serializer.is_valid(raise_exception=True)

        old_status = scheme_account.status

        response_data = self.link_account(serializer, scheme_account, request.user)
        scheme_account.save()

        if request.user.client_id == settings.BINK_CLIENT_ID:
            analytics.update_scheme_account_attribute(scheme_account, request.user, old_status)

        out_serializer = ResponseLinkSerializer(response_data)

        # Update barcode on front end if we get one from linking
        response = out_serializer.data
        barcode = scheme_account.barcode
        if barcode:
            response['barcode'] = barcode

        return Response(response, status=status.HTTP_201_CREATED)


class CreateAccount(SchemeAccountCreationMixin, ListCreateAPIView):
    override_serializer_classes = {
        'GET': ListSchemeAccountSerializer,
        'POST': CreateSchemeAccountSerializer,
        'OPTIONS': ListSchemeAccountSerializer,
    }

    def get(self, request, *args, **kwargs):
        """
        DO NOT USE - NOT FOR APP ACCESS
        """
        return super().get(self, request, *args, **kwargs)

    def get_queryset(self):
        user_id = self.request.user.id
        return SchemeAccount.objects.filter(user_set__id=user_id)

    def post(self, request, *args, **kwargs):
        """
        Create a new scheme account within the users wallet.<br>
        This does not log into the loyalty scheme end site.
        """
        _, response, _ = self.create_account(request.data, request.user)
        return Response(
            response,
            status=status.HTTP_201_CREATED,
            headers={'Location': reverse('retrieve_account', args=[response['id']], request=request)}
        )


class CreateJoinSchemeAccount(APIView):
    authentication_classes = (ServiceAuthentication,)

    def post(self, request, *args, **kwargs):
        """
        DO NOT USE - NOT FOR APP ACCESS
        ---
        response_serializer: GetSchemeAccountSerializer
        """
        try:
            scheme = Scheme.objects.get(slug=kwargs['scheme_slug'])
        except Scheme.DoesNotExist:
            return Response({'code': 400, 'message': 'Scheme does not exist.'}, status=status.HTTP_400_BAD_REQUEST)

        try:
            user = CustomUser.objects.get(id=kwargs['user_id'])
        except CustomUser.DoesNotExist:
            return Response({'code': 400, 'message': 'User does not exist.'}, status=status.HTTP_400_BAD_REQUEST)

        # has the user disabled join cards for this scheme?
        setting = UserSetting.objects.filter(user=user, setting__scheme=scheme,
                                             setting__slug='join-{}'.format(scheme.slug))
        if setting.exists() and setting.first().value == '0':
            return Response({'code': 200, 'message': 'User has disabled join cards for this scheme'},
                            status=status.HTTP_200_OK)

        # does the user have an account with the scheme already?
        account = SchemeAccount.objects.filter(scheme=scheme, user_set__id=user.id)
        if account.exists():
            return Response({'code': 200, 'message': 'User already has an account with this scheme.'},
                            status=status.HTTP_200_OK)

        # create a join account.
        account = SchemeAccount(
            scheme=scheme,
            status=SchemeAccount.JOIN,
            order=0,
        )
        account.save()
        SchemeAccountEntry.objects.create(scheme_account=account, user=user)

        if user.client_id == settings.BINK_CLIENT_ID:
            analytics.update_scheme_account_attribute(account, user)

            metadata = {
                'company name': scheme.company,
                'slug': scheme.slug
            }
            analytics.post_event(
                user,
                analytics.events.ISSUED_JOIN_CARD_EVENT,
                metadata,
                True
            )

        # serialize the account for the response.
        serializer = GetSchemeAccountSerializer(instance=account)
        return Response(serializer.data, status=status.HTTP_201_CREATED)


class UpdateSchemeAccountStatus(GenericAPIView):
    permission_classes = (AllowService,)
    authentication_classes = (ServiceAuthentication,)
    serializer_class = StatusSerializer

    def post(self, request, *args, **kwargs):
        """
        DO NOT USE - NOT FOR APP ACCESS
        """

        scheme_account_id = int(kwargs['pk'])
        journey = request.data.get('journey')
        new_status_code = int(request.data['status'])
        if new_status_code not in [status_code[0] for status_code in SchemeAccount.STATUSES]:
            raise serializers.ValidationError('Invalid status code sent.')

        scheme_account = get_object_or_404(SchemeAccount, id=scheme_account_id)

        link_scheme_to_user = SchemeAccountEntry.objects.get(scheme_account=scheme_account.id)
        user = CustomUser.objects.get(id=link_scheme_to_user.user.id)

        needs_saving = False

        if journey == 'join':
            scheme = scheme_account.scheme
            join_date = timezone.now()
            scheme_account.join_date = join_date

            if scheme.tier in Scheme.TRANSACTION_MATCHING_TIERS and new_status_code == SchemeAccount.ACTIVE:
                self.notify_rollback_transactions(scheme.slug, scheme_account, join_date)

            needs_saving = True

        if user.client_id == settings.BINK_CLIENT_ID:
            if new_status_code != scheme_account.status:
                analytics.update_scheme_account_attribute_new_status(scheme_account, user, new_status_code)
                scheme_account.status = new_status_code
                needs_saving = True

        if needs_saving:
            scheme_account.save()

        return Response({
            'id': scheme_account.id,
            'status': new_status_code
        })

    @staticmethod
    def notify_rollback_transactions(scheme_slug, scheme_account, join_date):
        """
        :type scheme_slug: str
        :type scheme_account: scheme.models.SchemeAccount
        :type join_date: datetime.datetime
        """
        if ROLLBACK_TRANSACTIONS_URL:
            user_id = scheme_account.get_transaction_matching_user_id()
            payment_cards = PaymentCardAccount.objects.values('token').filter(user_set__id=user_id).all()
            data = json.dumps({
                'date_joined': join_date.date().isoformat(),
                'scheme_provider': scheme_slug,
                'payment_card_token': [card['token'] for card in payment_cards],
                'user_id': user_id,
                'credentials': scheme_account.credentials(),
                'loyalty_card_id': scheme_account.third_party_identifier,
                'scheme_account_id': scheme_account.id,
            })
            headers = {
                'Content-Type': "application/json",
                'Authorization': "token " + SERVICE_API_KEY,
            }
            try:
                resp = requests.post(ROLLBACK_TRANSACTIONS_URL + '/transaction_info/post_join', data=data,
                                     headers=headers)
                resp.raise_for_status()
            except requests.exceptions.RequestException:
                logging.exception('Failed to send join data to thanatos.')
                if HERMES_SENTRY_DSN:
                    sentry.captureException()


class Pagination(PageNumberPagination):
    page_size = 500


class ActiveSchemeAccountAccounts(ListAPIView):
    """
    DO NOT USE - NOT FOR APP ACCESS
    """
    permission_classes = (AllowService,)
    authentication_classes = (ServiceAuthentication,)

    def get_queryset(self):
        return SchemeAccount.objects.filter(status=SchemeAccount.ACTIVE)

    serializer_class = SchemeAccountIdsSerializer
    pagination_class = Pagination


class SystemActionSchemeAccounts(ListAPIView):
    """
    DO NOT USE - NOT FOR APP ACCESS
    """
    permission_classes = (AllowService,)
    authentication_classes = (ServiceAuthentication,)

    def get_queryset(self):
        return SchemeAccount.objects.filter(status__in=SchemeAccount.SYSTEM_ACTION_REQUIRED)

    serializer_class = SchemeAccountIdsSerializer
    pagination_class = Pagination


class SchemeAccountsCredentials(RetrieveAPIView, UpdateCredentialsMixin):
    """
    DO NOT USE - NOT FOR APP ACCESS
    """
    authentication_classes = (JwtAuthentication, ServiceAuthentication)
    serializer_class = SchemeAccountCredentialsSerializer

    def get_queryset(self):
        queryset = SchemeAccount.objects
        if self.request.user.uid != 'api_user':
            queryset = queryset.filter(user_set__id=self.request.user.id)
        return queryset

    def put(self, request, *args, **kwargs):
        """
        Update / Create credentials for loyalty scheme login
        ---
        """
        account = self.get_object()
        return Response(self.update_credentials(account, request.data), status=status.HTTP_200_OK)

    def delete(self, request, *args, **kwargs):
        """
        Delete scheme credential answers from a scheme account
        ---
        parameters:
          - name: all
            required: false
            description: boolean, True will delete all scheme credential answers
           - name: property_list
            required: false
            description: list, e.g. ['link_questions'] takes properties from the scheme
          - name: type_list
            required: false
            description: list, e.g. ['username', 'password'] of all credential types to delete
        """
        scheme_account = get_object_or_404(SchemeAccount.objects, id=self.kwargs['pk'])
        serializer = DeleteCredentialSerializer(data=request.data)
        serializer.is_valid(raise_exception=True)
        data = serializer.validated_data
        answers_to_delete = self.collect_credentials_to_delete(scheme_account, data)
        if type(answers_to_delete) is Response:
            return answers_to_delete

        response_list = [answer.question.type for answer in answers_to_delete]
        response_list.sort()
        for answer in answers_to_delete:
            answer.delete()

        if not response_list:
            return Response({'message': 'No answers found'}, status=status.HTTP_404_NOT_FOUND)
        return Response({'deleted': str(response_list)}, status=status.HTTP_200_OK)

    def collect_credentials_to_delete(self, scheme_account, request_data):
        credential_list = scheme_account.schemeaccountcredentialanswer_set.all()
        answers_to_delete = set()

        if request_data.get('all'):
            answers_to_delete.update(credential_list)
            return answers_to_delete

        for credential_property in request_data.get('property_list'):
            try:
                questions = getattr(scheme_account.scheme, credential_property)
                answers_to_delete.update(self.get_answers_from_question_list(scheme_account, questions))
            except AttributeError:
                return self.invalid_data_response(credential_property)

        scheme_account_types = [answer.question.type for answer in credential_list]
        question_list = []
        for answer_type in request_data.get('type_list'):
            if answer_type in scheme_account_types:
                question_list.append(scheme_account.scheme.questions.get(type=answer_type))
            else:
                return self.invalid_data_response(answer_type)

        answers_to_delete.update(self.get_answers_from_question_list(scheme_account, question_list))

        return answers_to_delete

    @staticmethod
    def get_answers_from_question_list(scheme_account, questions):
        answers = []
        for question in questions:
            credential_answer = scheme_account.schemeaccountcredentialanswer_set.get(question=question)
            if credential_answer:
                answers.append(credential_answer)

        return answers

    @staticmethod
    def invalid_data_response(invalid_data):
        message = {'message': 'No answers found for: {}. Not deleting any credential answers'.format(invalid_data)}
        return Response(message, status=status.HTTP_404_NOT_FOUND)


class SchemeAccountStatusData(ListAPIView):
    """
    DO NOT USE - NOT FOR APP ACCESS
    """
    permission_classes = (AllowService,)
    authentication_classes = (ServiceAuthentication,)

    def get_queryset(self):
        queryset = scheme_account_status_data()

        return queryset

    serializer_class = SchemeAccountSummarySerializer


# TODO: Make this a class based view
# TODO: Better handling of incorrect emails
def csv_upload(request):
    # If we had a POST then get the request post values.
    form = CSVUploadForm()
    if request.method == 'POST':
        form = CSVUploadForm(request.POST, request.FILES)
        if form.is_valid():
            scheme = Scheme.objects.get(id=int(request.POST['scheme']))
            uploaded_file = StringIO(request.FILES['emails'].file.read().decode())
            image_criteria_instance = SchemeAccountImage(scheme=scheme, start_date=timezone.now())
            image_criteria_instance.save()
            csvreader = csv.reader(uploaded_file, delimiter=',', quotechar='"')
            for row in csvreader:
                for email in row:
                    scheme_account = SchemeAccount.objects.filter(user__email=email.lstrip(), scheme=scheme)
                    if scheme_account:
                        image_criteria_instance.scheme_accounts.add(scheme_account.first())
                    else:
                        image_criteria_instance.delete()
                        return HttpResponseBadRequest()

            return redirect('/admin/scheme/schemeaccountimage/{}'.format(image_criteria_instance.id))

    context = {'form': form}
    return render(request, 'admin/csv_upload_form.html', context)


class DonorSchemes(APIView):
    authentication_classes = (ServiceAuthentication,)

    @staticmethod
    def get(request, *args, **kwargs):
        """
        DO NOT USE - SERVICE NOT FOR PUBLIC ACCESS
        ---
        response_serializer: scheme.serializers.DonorSchemeAccountSerializer

        """
        host_scheme = Scheme.objects.filter(pk=kwargs['scheme_id'])
        scheme_accounts = SchemeAccount.objects.filter(user_set__id=kwargs['user_id'], status=SchemeAccount.ACTIVE)
        exchanges = Exchange.objects.filter(host_scheme=host_scheme, donor_scheme__in=scheme_accounts.values('scheme'))
        return_data = []

        for e in exchanges:
            scheme_account = scheme_accounts.get(scheme=e.donor_scheme)
            data = DonorSchemeSerializer(e).data
            data['scheme_account_id'] = scheme_account.id
            return_data.append(data)

        return Response(return_data, status=200)


class ReferenceImages(APIView):
    authentication_classes = (ServiceAuthentication,)

    override_serializer_classes = {
        'GET': ReferenceImageSerializer,
    }

    def get(self, request, *args, **kwargs):
        """
        DO NOT USE - NOT FOR APP ACCESS
        ---
        response_serializer: ReferenceImageSerializer
        """
        # TODO: refactor image types to allow SchemeImage.REFERENCE instead of magic number 5.
        images = SchemeImage.objects.filter(image_type_code=5)
        reference_image_serializer = ReferenceImageSerializer(images, many=True)

        return_data = [{
            'file': data["image"],
            'scheme_id': data["scheme"]
        } for data in reference_image_serializer.data]

        return Response(return_data, status=200)


class IdentifyCard(APIView, IdentifyCardMixin):
    authentication_classes = (JwtAuthentication,)

    def post(self, request, *args, **kwargs):
        """
        Identifies and associates a given card image with a scheme ID.
        ---
        parameters:
          - name: base64img
            required: true
            description: the base64 encoded image to identify
        response_serializer: scheme.serializers.IdentifyCardSerializer
        responseMessages:
          - code: 400
            message: no match
        """
        json = self._get_scheme(request.data['base64img'])

        if json['status'] != 'success' or json['reason'] == 'no match':
            return Response({'status': 'failure', 'message': json['reason']},
                            status=400)

        return Response({
            'scheme_id': int(json['scheme_id'])
        }, status=200)


class Join(SchemeAccountJoinMixin, SwappableSerializerMixin, GenericAPIView):
    override_serializer_classes = {
        'POST': JoinSerializer,
    }

    def post(self, request, *args, **kwargs):
        """
        Create a new scheme account,
        Register a new loyalty account on the requested scheme,
        Link the newly created loyalty account with the created scheme account.
        """
        message, status_code = self.handle_join_request(request, *args, **kwargs)
        return Response(message, status=status_code)<|MERGE_RESOLUTION|>--- conflicted
+++ resolved
@@ -17,12 +17,8 @@
 from rest_framework.views import APIView
 
 import analytics
-<<<<<<< HEAD
-from hermes import settings
-=======
-from hermes.settings import HERMES_SENTRY_DSN, ROLLBACK_TRANSACTIONS_URL, SERVICE_API_KEY
+from django.conf import settings
 from payment_card.models import PaymentCardAccount
->>>>>>> 661b2474
 from scheme.account_status_summary import scheme_account_status_data
 from scheme.forms import CSVUploadForm
 from scheme.mixins import (BaseLinkMixin, IdentifyCardMixin, SchemeAccountCreationMixin, SchemeAccountJoinMixin,
@@ -328,7 +324,7 @@
         :type scheme_account: scheme.models.SchemeAccount
         :type join_date: datetime.datetime
         """
-        if ROLLBACK_TRANSACTIONS_URL:
+        if settings.ROLLBACK_TRANSACTIONS_URL:
             user_id = scheme_account.get_transaction_matching_user_id()
             payment_cards = PaymentCardAccount.objects.values('token').filter(user_set__id=user_id).all()
             data = json.dumps({
@@ -342,15 +338,15 @@
             })
             headers = {
                 'Content-Type': "application/json",
-                'Authorization': "token " + SERVICE_API_KEY,
+                'Authorization': "token " + settings.SERVICE_API_KEY,
             }
             try:
-                resp = requests.post(ROLLBACK_TRANSACTIONS_URL + '/transaction_info/post_join', data=data,
+                resp = requests.post(settings.ROLLBACK_TRANSACTIONS_URL + '/transaction_info/post_join', data=data,
                                      headers=headers)
                 resp.raise_for_status()
             except requests.exceptions.RequestException:
                 logging.exception('Failed to send join data to thanatos.')
-                if HERMES_SENTRY_DSN:
+                if settings.HERMES_SENTRY_DSN:
                     sentry.captureException()
 
 
