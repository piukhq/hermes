import csv
import uuid
import requests
import socket
import json

from requests import RequestException
from raven.contrib.django.raven_compat.models import client as sentry
from collections import OrderedDict
from django.http import HttpResponseBadRequest
from django.shortcuts import render, redirect
from django.utils import timezone
from intercom import intercom_api
from rest_framework.generics import (RetrieveAPIView, ListAPIView, GenericAPIView, get_object_or_404, ListCreateAPIView,
                                     UpdateAPIView)
from rest_framework.pagination import PageNumberPagination
from rest_framework.views import APIView
from scheme.encyption import AESCipher
from scheme.my360endpoints import SCHEME_API_DICTIONARY
from scheme.forms import CSVUploadForm
from scheme.models import (Scheme, SchemeAccount, SchemeAccountCredentialAnswer, Exchange, SchemeImage,
                           SchemeAccountImage, UserConsent, JourneyTypes, ConsentStatus)

from scheme.serializers import (SchemeSerializer, LinkSchemeSerializer, ListSchemeAccountSerializer,
                                CreateSchemeAccountSerializer, GetSchemeAccountSerializer, UpdateCredentialSerializer,
                                SchemeAccountCredentialsSerializer, SchemeAccountIdsSerializer,
                                StatusSerializer, ResponseLinkSerializer, DeleteCredentialSerializer,
                                SchemeAccountSummarySerializer, ResponseSchemeAccountAndBalanceSerializer,
                                SchemeAnswerSerializer, DonorSchemeSerializer, ReferenceImageSerializer,
                                QuerySchemeAccountSerializer, JoinSerializer, UserConsentSerializer,
                                MidasUserConsentSerializer, UpdateUserConsentSerializer)
from rest_framework import status
from rest_framework.response import Response
from rest_framework import serializers
from rest_framework.reverse import reverse
from user.authentication import ServiceAuthentication, AllowService, JwtAuthentication
from django.db import transaction
from scheme.account_status_summary import scheme_account_status_data
from io import StringIO
from django.conf import settings
from user.models import CustomUser, UserSetting


class BaseLinkMixin(object):

    @staticmethod
    def link_account(serializer, scheme_account):
        serializer.is_valid(raise_exception=True)

        return BaseLinkMixin._link_account(serializer.validated_data, scheme_account)

    @staticmethod
    def _link_account(data, scheme_account):
        consent_data = []
        user_consents = []
        midas_consent_data = None

        if 'consents' in data:
            consent_data = data.pop('consents')
            user_consents = UserConsentSerializer.get_user_consents(scheme_account, consent_data)
            UserConsentSerializer.validate_consents(user_consents, scheme_account.scheme.id, JourneyTypes.LINK.value)

            user_consent_serializer = MidasUserConsentSerializer(user_consents, many=True)
            midas_consent_data = user_consent_serializer.data

        for answer_type, answer in data.items():
            SchemeAccountCredentialAnswer.objects.update_or_create(
                question=scheme_account.question(answer_type),
                scheme_account=scheme_account, defaults={'answer': answer})

        midas_information = scheme_account.get_midas_balance(user_consents=midas_consent_data)

        response_data = {
            'balance': midas_information
        }
        response_data['status'] = scheme_account.status
        response_data['status_name'] = scheme_account.status_name
        response_data.update(dict(data))

        if consent_data and scheme_account.status == SchemeAccount.ACTIVE:
            for user_consent in user_consents:
                user_consent.status = ConsentStatus.SUCCESS
                user_consent.save()

        try:
            intercom_api.update_account_status_custom_attribute(settings.INTERCOM_TOKEN, scheme_account)
        except intercom_api.IntercomException:
            pass
        return response_data


class SwappableSerializerMixin(object):
    serializer_class = None
    override_serializer_classes = None
    context = None

    def get_serializer_class(self):
        return self.override_serializer_classes[self.request.method]


class SchemeAccountQuery(APIView):

    authentication_classes = (ServiceAuthentication,)

    def get(self, request):
        try:
            queryset = SchemeAccount.objects.filter(**dict(request.query_params.items()))
        except Exception as e:
            response = {
                'exception_class': e.__class__.__name__,
                'exception_args': e.args
            }
            return Response(response, status=status.HTTP_400_BAD_REQUEST)
        serializer = QuerySchemeAccountSerializer(instance=queryset, many=True)
        return Response(serializer.data)


class SchemesList(ListAPIView):
    """
    Retrieve a list of loyalty schemes.
    """
    authentication_classes = (JwtAuthentication, ServiceAuthentication)
    queryset = Scheme.objects
    serializer_class = SchemeSerializer


class RetrieveScheme(RetrieveAPIView):
    """
    Retrieve a Loyalty Scheme.
    """
    queryset = Scheme.objects
    serializer_class = SchemeSerializer


class RetrieveDeleteAccount(SwappableSerializerMixin, RetrieveAPIView):
    """
    Get, update and delete scheme accounts.
    """
    override_serializer_classes = {
        'GET': GetSchemeAccountSerializer,
        'DELETE': GetSchemeAccountSerializer,
        'OPTIONS': GetSchemeAccountSerializer,
    }

    def get_queryset(self):
        return SchemeAccount.objects.filter(user=self.request.user)

    def delete(self, request, *args, **kwargs):
        """
        Marks a users scheme account as deleted.
        Responds with a 204 - No content.
        """
        instance = self.get_object()
        instance.is_deleted = True
        instance.save()
        try:
            intercom_api.update_account_status_custom_attribute(settings.INTERCOM_TOKEN, instance)
        except intercom_api.IntercomException:
            pass

        return Response(status=status.HTTP_204_NO_CONTENT)


class UpdateUserConsent(UpdateAPIView):
    authentication_classes = (ServiceAuthentication,)
    queryset = UserConsent.objects.all()
    serializer_class = UpdateUserConsentSerializer


class LinkCredentials(BaseLinkMixin, GenericAPIView):
    serializer_class = SchemeAnswerSerializer
    override_serializer_classes = {
        'PUT': SchemeAnswerSerializer,
        'POST': LinkSchemeSerializer,
        'OPTIONS': LinkSchemeSerializer,
        'DELETE': DeleteCredentialSerializer,
    }

    def put(self, request, *args, **kwargs):
        """Update manual answer or other credentials
        ---
        response_serializer: ResponseSchemeAccountAndBalanceSerializer
        """
        scheme_account = get_object_or_404(SchemeAccount.objects, id=self.kwargs['pk'], user=self.request.user)
        serializer = SchemeAnswerSerializer(data=request.data)
        response_data = self.link_account(serializer, scheme_account)
        out_serializer = ResponseSchemeAccountAndBalanceSerializer(response_data)
        return Response(out_serializer.data)

    def post(self, request, *args, **kwargs):
        """
        Link credentials for loyalty scheme login
        ---
        response_serializer: ResponseLinkSerializer
        """
        scheme_account = get_object_or_404(SchemeAccount.objects, id=self.kwargs['pk'], user=self.request.user)
        serializer = LinkSchemeSerializer(data=request.data, context={'scheme_account': scheme_account,
                                                                      'user': request.user})

        serializer.is_valid(raise_exception=True)

        response_data = self.link_account(serializer, scheme_account)
        scheme_account.link_date = timezone.now()
        scheme_account.save()

        out_serializer = ResponseLinkSerializer(response_data)
        return Response(out_serializer.data, status=status.HTTP_201_CREATED)


class CreateAccount(SwappableSerializerMixin, ListCreateAPIView):
    override_serializer_classes = {
        'GET': ListSchemeAccountSerializer,
        'POST': CreateSchemeAccountSerializer,
        'OPTIONS': ListSchemeAccountSerializer,
    }

    def get(self, request, *args, **kwargs):
        """
        DO NOT USE - NOT FOR APP ACCESS
        """
        return super().get(self, request, *args, **kwargs)

    def get_queryset(self):
        user = self.request.user
        return SchemeAccount.objects.filter(user=user)

    def post(self, request, *args, **kwargs):
        """
        Create a new scheme account within the users wallet.<br>
        This does not log into the loyalty scheme end site.
        """
        return self.create_account(request, *args, **kwargs)

    def create_account(self, request, *args, **kwargs):
        serializer = self.get_serializer(data=request.data)
        serializer.is_valid(raise_exception=True)
        data = serializer.validated_data

        # my360 schemes should never come through this endpoint
        scheme = Scheme.objects.get(id=data['scheme'])
        if scheme.url == settings.MY360_SCHEME_URL:
            try:
                metadata = {
                    'scheme name': scheme.name,
                }
                intercom_api.post_intercom_event(
                    settings.INTERCOM_TOKEN,
                    request.user.uid,
                    intercom_api.MY360_APP_EVENT,
                    metadata
                )

            except intercom_api.IntercomException:
                pass

            raise serializers.ValidationError({
                "non_field_errors": [
                    "Invalid Scheme: {}. Please use /schemes/accounts/my360 endpoint".format(scheme.slug)
                ]
            })

        self._create_account(request.user, data, serializer.context['answer_type'])
        return Response(
            data,
            status=status.HTTP_201_CREATED,
            headers={'Location': reverse('retrieve_account', args=[data['id']], request=request)}
        )

    def _create_account(self, user, data, answer_type):
        if type(data) == int:
            return(data)
        with transaction.atomic():
            try:
                scheme_account = SchemeAccount.objects.get(
                    user=user,
                    scheme_id=data['scheme'],
                    status=SchemeAccount.JOIN
                )

                scheme_account.order = data['order']
                scheme_account.status = SchemeAccount.WALLET_ONLY
                scheme_account.save()
            except SchemeAccount.DoesNotExist:
                scheme_account = SchemeAccount.objects.create(
                    user=user,
                    scheme_id=data['scheme'],
                    order=data['order'],
                    status=SchemeAccount.WALLET_ONLY
                )
            SchemeAccountCredentialAnswer.objects.create(
                scheme_account=scheme_account,
                question=scheme_account.question(answer_type),
                answer=data[answer_type],
            )

            if 'consents' in data:
                user_consents = UserConsentSerializer.get_user_consents(scheme_account, data.pop('consents'))
                UserConsentSerializer.validate_consents(user_consents, scheme_account.scheme, JourneyTypes.ADD.value)
                for user_consent in user_consents:
                    user_consent.status = ConsentStatus.SUCCESS
                    user_consent.save()

        data['id'] = scheme_account.id

        try:
            intercom_api.update_account_status_custom_attribute(settings.INTERCOM_TOKEN, scheme_account)
        except intercom_api.IntercomException:
            pass

        return scheme_account


class CreateMy360AccountsAndLink(BaseLinkMixin, CreateAccount):
    """
        Create a new scheme account within the users wallet.
        Then link credentials for loyalty scheme login.
        Generic My360 scheme will create and link all paired
        My360 schemes.
    """
    override_serializer_classes = {
        'POST': CreateSchemeAccountSerializer,
    }

    def post(self, request, *args, **kwargs):
        serializer = self.get_serializer(data=request.data)
        serializer.is_valid(raise_exception=True)

        request_data = self.get_required_my360_data(serializer.validated_data)

        if request_data['error_response']:
            return request_data['error_response']

        # if passing generic My360 scheme slug, create and link all paired scheme accounts
        elif request_data['scheme_obj'].slug == 'my360':
            return self.create_and_link_schemes(request_data, request.user)

        # else create and link the one requested My360 scheme account
        else:
            return self.create_and_link_scheme(request_data, request.user)

    def get_required_my360_data(self, request_data):
        credential_type = 'barcode'
        credential_value = request_data.get(credential_type)
        scheme_id = request_data.get('scheme')
        scheme_obj = Scheme.objects.get(id=int(scheme_id))
        try:
            scheme_slugs = self.get_my360_schemes(credential_value) if scheme_obj.slug == 'my360' else None
            error = None
        except Exception:
            scheme_slugs = []
            error = Response(
                        {'code': 400, 'message': 'Error getting schemes from My360'},
                        status=status.HTTP_400_BAD_REQUEST
                    )

        if 'consents' in request_data:
            consent_data = request_data.pop('consents')
        else:
            consent_data = []

        my360_info = {
            'credential_type': credential_type,
            'scheme_obj': scheme_obj,
            'scheme_slugs': scheme_slugs,
            'error_response': error,
            'new_scheme_data': {
                'barcode': credential_value,
                'order': request_data.get('order'),
                'scheme': scheme_id if not scheme_obj.slug == 'my360' else None,
                'consents': consent_data
            }
        }

        return my360_info

    @staticmethod
    def get_my360_schemes(barcode):

        def convert_scheme_code_list_to_scheme_slugs(scheme_code_list):
            schemes = []
            for scheme_code in scheme_code_list:
                scheme_slug = SCHEME_API_DICTIONARY.get(scheme_code)
                if scheme_slug:
                    schemes.append(scheme_slug)
            return schemes

        schemes_url = settings.MY360_SCHEME_API_URL
        response = requests.get(schemes_url.format(barcode))
        if response.status_code == 200:
            valid = response.json().get('valid')
            if valid:
                scheme_code_list = response.json().get('schemes')
                scheme_slugs = convert_scheme_code_list_to_scheme_slugs(scheme_code_list)

                return scheme_slugs

        raise ValueError('Invalid response from My360 while getting a cards scheme list')

    def create_and_link_schemes(self, request_data, user):
        scheme_accounts_response = []
        new_scheme_data = request_data['new_scheme_data']
        for scheme in request_data['scheme_slugs']:
            try:
                scheme_id = Scheme.objects.get(slug=scheme).id

            except Exception:
                sentry.captureException()
                continue

            if not SchemeAccount.objects.filter(scheme_id=scheme_id, user=user):
                new_scheme_data['scheme'] = scheme_id
                scheme_account = self._create_account(user, new_scheme_data.copy(), request_data['credential_type'])
                link_response = self._link_scheme_account(request_data['credential_type'],
                                                          new_scheme_data.copy(), scheme_account)
                if link_response:
                    scheme_accounts_response.append(link_response)

        if scheme_accounts_response:
            return Response(scheme_accounts_response, status=status.HTTP_201_CREATED)

        if request_data['scheme_slugs']:
            return Response({'Error': 'Error linking My360 card, not adding scheme account'},
                            status=status.HTTP_400_BAD_REQUEST
                            )

        return Response({'Error': 'No paired schemes found for this card'},
                        status=status.HTTP_400_BAD_REQUEST,
                        )

    def create_and_link_scheme(self, request_data, user):
        scheme_account = self._create_account(user,
                                              request_data['new_scheme_data'].copy(), request_data['credential_type'])
        link_response = self._link_scheme_account(request_data['credential_type'],
                                                  request_data['new_scheme_data'].copy(), scheme_account)

        if link_response:
            return Response([link_response], status=status.HTTP_201_CREATED)

        return Response({'Error': 'Error linking My360 card, not adding scheme account'},
                        status=status.HTTP_400_BAD_REQUEST
                        )

    def _link_scheme_account(self, credential_type, data, scheme_account):
        response_data = self._link_account(OrderedDict({credential_type: data[credential_type],
                                                        'consents': data['consents']}), scheme_account)
        if response_data['balance']:
            scheme_account.link_date = timezone.now()
            scheme_account.save()

            return self._format_response(credential_type, scheme_account, response_data)

        try:
            scheme_account.delete()
            return None
        except Exception:
            sentry.captureException()

    @staticmethod
    def _format_response(credential_type, scheme_account, linked_data):
        linked_data = ResponseLinkSerializer(linked_data)
        response = {
            'order': scheme_account.order,
            'barcode': scheme_account.barcode,
            'scheme': scheme_account.scheme.id,
            'id': scheme_account.id,
        }
        response.update(linked_data.data)

        return response


class CreateJoinSchemeAccount(APIView):
    authentication_classes = (ServiceAuthentication,)

    def post(self, request, *args, **kwargs):
        """
        DO NOT USE - NOT FOR APP ACCESS
        ---
        response_serializer: GetSchemeAccountSerializer
        """
        try:
            scheme = Scheme.objects.get(slug=kwargs['scheme_slug'])
        except Scheme.DoesNotExist:
            return Response({'code': 400, 'message': 'Scheme does not exist.'}, status=status.HTTP_400_BAD_REQUEST)

        try:
            user = CustomUser.objects.get(id=kwargs['user_id'])
        except CustomUser.DoesNotExist:
            return Response({'code': 400, 'message': 'User does not exist.'}, status=status.HTTP_400_BAD_REQUEST)

        # has the user disabled join cards for this scheme?
        setting = UserSetting.objects.filter(user=user, setting__scheme=scheme,
                                             setting__slug='join-{}'.format(scheme.slug))
        if setting.exists() and setting.first().value == '0':
            return Response({'code': 200, 'message': 'User has disabled join cards for this scheme'},
                            status=status.HTTP_200_OK)

        # does the user have an account with the scheme already?
        account = SchemeAccount.objects.filter(scheme=scheme, user=user)
        if account.exists():
            return Response({'code': 200, 'message': 'User already has an account with this scheme.'},
                            status=status.HTTP_200_OK)

        # create a join account.
        account = SchemeAccount(
            user=user,
            scheme=scheme,
            status=SchemeAccount.JOIN,
            order=0,
        )
        account.save()

        try:
            metadata = {
                'company name': scheme.company,
                'slug': scheme.slug
            }
            intercom_api.post_intercom_event(
                settings.INTERCOM_TOKEN,
                user.uid,
                intercom_api.ISSUED_JOIN_CARD_EVENT,
                metadata
            )
            intercom_api.update_account_status_custom_attribute(settings.INTERCOM_TOKEN, account)
        except intercom_api.IntercomException:
            pass

        # serialize the account for the response.
        serializer = GetSchemeAccountSerializer(instance=account)
        return Response(serializer.data, status=status.HTTP_201_CREATED)


class UpdateSchemeAccountStatus(GenericAPIView):
    permission_classes = (AllowService,)
    authentication_classes = (ServiceAuthentication,)
    serializer_class = StatusSerializer

    def post(self, request, *args, **kwargs):
        """
        DO NOT USE - NOT FOR APP ACCESS
        """
        new_status_code = int(request.data['status'])
        if new_status_code not in [status_code[0] for status_code in SchemeAccount.STATUSES]:
            raise serializers.ValidationError('Invalid status code sent.')

        scheme_account = get_object_or_404(SchemeAccount, id=int(kwargs['pk']))
        if new_status_code != scheme_account.status:
            scheme_account.status = new_status_code
            scheme_account.save()

        return Response({
            'id': scheme_account.id,
            'status': new_status_code
        })


class Pagination(PageNumberPagination):
    page_size = 500


class ActiveSchemeAccountAccounts(ListAPIView):
    """
    DO NOT USE - NOT FOR APP ACCESS
    """
    permission_classes = (AllowService,)
    authentication_classes = (ServiceAuthentication,)

    def get_queryset(self):
        return SchemeAccount.objects.filter(status=SchemeAccount.ACTIVE)

    serializer_class = SchemeAccountIdsSerializer
    pagination_class = Pagination


class SystemActionSchemeAccounts(ListAPIView):
    """
    DO NOT USE - NOT FOR APP ACCESS
    """
    permission_classes = (AllowService,)
    authentication_classes = (ServiceAuthentication,)

    def get_queryset(self):
        return SchemeAccount.objects.filter(status__in=SchemeAccount.SYSTEM_ACTION_REQUIRED)

    serializer_class = SchemeAccountIdsSerializer
    pagination_class = Pagination


class SchemeAccountsCredentials(RetrieveAPIView):
    """
    DO NOT USE - NOT FOR APP ACCESS
    """
    authentication_classes = (JwtAuthentication, ServiceAuthentication)
    serializer_class = SchemeAccountCredentialsSerializer

    def get_queryset(self):
        queryset = SchemeAccount.objects
        if self.request.user.uid != 'api_user':
            queryset = queryset.filter(user=self.request.user)
        return queryset

    def put(self, request, *args, **kwargs):
        """
        Update / Create credentials for loyalty scheme login
        ---
        """
        scheme_account = get_object_or_404(SchemeAccount.objects, id=self.kwargs['pk'])
        serializer = UpdateCredentialSerializer(data=request.data, context={'scheme_account': scheme_account})
        serializer.is_valid(raise_exception=True)
        data = serializer.validated_data
        if 'consents' in data:
            data.pop('consents')
        updated_credentials = []

        for credential_type in data.keys():
            question = scheme_account.scheme.questions.get(type=credential_type)
            SchemeAccountCredentialAnswer.objects.update_or_create(question=question, scheme_account=scheme_account,
                                                                   defaults={'answer': data[credential_type]})
            updated_credentials.append(credential_type)

        return Response({'updated': updated_credentials}, status=status.HTTP_200_OK)

    def delete(self, request, *args, **kwargs):
        """
        Delete scheme credential answers from a scheme account
        ---
        parameters:
          - name: all
            required: false
            description: boolean, True will delete all scheme credential answers
           - name: property_list
            required: false
            description: list, e.g. ['link_questions'] takes properties from the scheme
          - name: type_list
            required: false
            description: list, e.g. ['username', 'password'] of all credential types to delete
        """
        scheme_account = get_object_or_404(SchemeAccount.objects, id=self.kwargs['pk'])
        serializer = DeleteCredentialSerializer(data=request.data)
        serializer.is_valid(raise_exception=True)
        data = serializer.validated_data
        answers_to_delete = self.collect_credentials_to_delete(scheme_account, data)
        if type(answers_to_delete) is Response:
            return answers_to_delete

        response_list = [answer.question.type for answer in answers_to_delete]
        response_list.sort()
        for answer in answers_to_delete:
            answer.delete()

        if not response_list:
            return Response({'message': 'No answers found'}, status=status.HTTP_404_NOT_FOUND)
        return Response({'deleted': str(response_list)}, status=status.HTTP_200_OK)

    def collect_credentials_to_delete(self, scheme_account, request_data):
        credential_list = scheme_account.schemeaccountcredentialanswer_set.all()
        answers_to_delete = set()

        if request_data.get('all'):
            answers_to_delete.update(credential_list)
            return answers_to_delete

        for credential_property in request_data.get('property_list'):
            try:
                questions = getattr(scheme_account.scheme, credential_property)
                answers_to_delete.update(self.get_answers_from_question_list(scheme_account, questions))
            except AttributeError:
                return self.invalid_data_response(credential_property)

        scheme_account_types = [answer.question.type for answer in credential_list]
        question_list = []
        for answer_type in request_data.get('type_list'):
            if answer_type in scheme_account_types:
                question_list.append(scheme_account.scheme.questions.get(type=answer_type))
            else:
                return self.invalid_data_response(answer_type)

        answers_to_delete.update(self.get_answers_from_question_list(scheme_account, question_list))

        return answers_to_delete

    @staticmethod
    def get_answers_from_question_list(scheme_account, questions):
        answers = []
        for question in questions:
            credential_answer = scheme_account.schemeaccountcredentialanswer_set.get(question=question)
            if credential_answer:
                answers.append(credential_answer)

        return answers

    @staticmethod
    def invalid_data_response(invalid_data):
        message = {'message': 'No answers found for: {}. Not deleting any credential answers'.format(invalid_data)}
        return Response(message, status=status.HTTP_404_NOT_FOUND)


class SchemeAccountStatusData(ListAPIView):
    """
    DO NOT USE - NOT FOR APP ACCESS
    """
    permission_classes = (AllowService,)
    authentication_classes = (ServiceAuthentication,)

    def get_queryset(self):
        queryset = scheme_account_status_data()

        return queryset

    serializer_class = SchemeAccountSummarySerializer


# TODO: Make this a class based view
# TODO: Better handling of incorrect emails
def csv_upload(request):
    # If we had a POST then get the request post values.
    form = CSVUploadForm()
    if request.method == 'POST':

        form = CSVUploadForm(request.POST, request.FILES)
        if form.is_valid():
            scheme = Scheme.objects.get(id=int(request.POST['scheme']))
            uploaded_file = StringIO(request.FILES['emails'].file.read().decode())
            image_criteria_instance = SchemeAccountImage(scheme=scheme, start_date=timezone.now())
            image_criteria_instance.save()
            csvreader = csv.reader(uploaded_file, delimiter=',', quotechar='"')
            for row in csvreader:
                for email in row:
                    scheme_account = SchemeAccount.objects.filter(user__email=email.lstrip(), scheme=scheme)
                    if scheme_account:
                        image_criteria_instance.scheme_accounts.add(scheme_account.first())
                    else:
                        image_criteria_instance.delete()
                        return HttpResponseBadRequest()

            return redirect('/admin/scheme/schemeaccountimage/{}'.format(image_criteria_instance.id))

    context = {'form': form}
    return render(request, 'admin/csv_upload_form.html', context)


class DonorSchemes(APIView):

    authentication_classes = (ServiceAuthentication,)

    def get(self, request, *args, **kwargs):
        """
        DO NOT USE - SERVICE NOT FOR PUBLIC ACCESS
        ---
        response_serializer: scheme.serializers.DonorSchemeAccountSerializer

        """
        host_scheme = Scheme.objects.filter(pk=kwargs['scheme_id'])
        scheme_accounts = SchemeAccount.objects.filter(user__id=kwargs['user_id'], status=SchemeAccount.ACTIVE)
        exchanges = Exchange.objects.filter(host_scheme=host_scheme, donor_scheme__in=scheme_accounts.values('scheme'))
        return_data = []

        for e in exchanges:
            scheme_account = scheme_accounts.get(scheme=e.donor_scheme)
            data = DonorSchemeSerializer(e).data
            data['scheme_account_id'] = scheme_account.id
            return_data.append(data)

        return Response(return_data, status=200)


class ReferenceImages(APIView):
    authentication_classes = (ServiceAuthentication,)

    override_serializer_classes = {
        'GET': ReferenceImageSerializer,
    }

    def get(self, request, *args, **kwargs):
        """
        DO NOT USE - NOT FOR APP ACCESS
        ---
        response_serializer: ReferenceImageSerializer
        """
        # TODO: refactor image types to allow SchemeImage.REFERENCE instead of magic number 5.
        images = SchemeImage.objects.filter(image_type_code=5)
        reference_image_serializer = ReferenceImageSerializer(images, many=True)

        return_data = [{
            'file': data["image"],
            'scheme_id': data["scheme"]
        } for data in reference_image_serializer.data]

        return Response(return_data, status=200)


class IdentifyCard(APIView):
    authentication_classes = (JwtAuthentication,)

    def post(self, request, *args, **kwargs):
        """
        Identifies and associates a given card image with a scheme ID.
        ---
        parameters:
          - name: base64img
            required: true
            description: the base64 encoded image to identify
        response_serializer: scheme.serializers.IdentifyCardSerializer
        responseMessages:
          - code: 400
            message: no match
        """
        data = {
            'uuid': str(uuid.uuid4()),
            'base64img': request.data['base64img']
        }
        headers = {
            'Content-Type': 'application/json'
        }
        resp = requests.post(settings.HECATE_URL + '/classify', json=data, headers=headers)
        json = resp.json()

        if json['status'] != 'success' or json['reason'] == 'no match':
            return Response({'status': 'failure', 'message': json['reason']},
                            status=400)

        return Response({
            'scheme_id': int(json['scheme_id'])
        }, status=200)


class Join(SwappableSerializerMixin, GenericAPIView):
    override_serializer_classes = {
        'POST': JoinSerializer,
    }

    def post(self, request, *args, **kwargs):
        """
        Create a new scheme account,
        Register a new loyalty account on the requested scheme,
        Link the newly created loyalty account with the created scheme account.
        """

        scheme_id = int(self.kwargs['pk'])
        join_scheme = get_object_or_404(Scheme.objects, id=scheme_id)
        serializer = JoinSerializer(data=request.data, context={
                                                                'scheme': join_scheme,
                                                                'user': request.user
                                                                })
        serializer.is_valid(raise_exception=True)
        data = serializer.validated_data
        data['scheme'] = scheme_id

        scheme_account = self.create_join_account(data, request.user, scheme_id)

        try:
            if 'consents' in serializer.validated_data:
                consent_data = serializer.validated_data.pop('consents')

                user_consents = UserConsentSerializer.get_user_consents(scheme_account, consent_data)
                UserConsentSerializer.validate_consents(user_consents, scheme_id, JourneyTypes.JOIN.value)

                # Deserialize the user consent instances formatted to send to Midas
                user_consent_serializer = MidasUserConsentSerializer(user_consents, many=True)
                for user_consent in user_consents:
                    user_consent.save()

<<<<<<< HEAD
            data['credentials'].update(consents=user_consent_serializer.data)
=======
                    data['credentials'].update(consents=user_consent_serializer.data)
>>>>>>> 0abf4d83

            data['id'] = scheme_account.id
            if data['save_user_information']:
                self.save_user_profile(data['credentials'], request.user)

            self.post_midas_join(scheme_account, data['credentials'], join_scheme.slug)

            keys_to_remove = ['save_user_information', 'credentials']
            response_dict = {key: value for (key, value) in data.items() if key not in keys_to_remove}

            return Response(
                response_dict,
                status=status.HTTP_201_CREATED,
            )
        except serializers.ValidationError:
            self.handle_failed_join(scheme_account)
            raise
        except Exception as e:
            self.handle_failed_join(scheme_account)

            return Response(
                {'message': 'Unknown error with join'},
                status=status.HTTP_200_OK,
            )

    @staticmethod
    def handle_failed_join(scheme_account):
        scheme_account_answers = scheme_account.schemeaccountcredentialanswer_set.all()
        [answer.delete() for answer in scheme_account_answers]

        scheme_account.status = SchemeAccount.JOIN
        scheme_account.save()
        sentry.captureException()

    @staticmethod
    def create_join_account(data, user, scheme_id):
        with transaction.atomic():
            try:
                scheme_account = SchemeAccount.objects.get(
                    user=user,
                    scheme_id=scheme_id,
                    status=SchemeAccount.JOIN
                )

                scheme_account.order = data['order']
                scheme_account.status = SchemeAccount.PENDING
                scheme_account.save()
            except SchemeAccount.DoesNotExist:
                scheme_account = SchemeAccount.objects.create(
                    user=user,
                    scheme_id=data['scheme'],
                    order=data['order'],
                    status=SchemeAccount.PENDING
                )

        try:
            intercom_api.update_account_status_custom_attribute(settings.INTERCOM_TOKEN, scheme_account)
        except intercom_api.IntercomException:
            pass

        return scheme_account

    @staticmethod
    def save_user_profile(credentials, user):
        for question, answer in credentials.items():
            try:
                user.profile.set_field(question, answer)
            except AttributeError:
                continue
        user.profile.save()

    @staticmethod
    def post_midas_join(scheme_account, credentials_dict, slug):
        for question in scheme_account.scheme.link_questions:
            question_type = question.type
            SchemeAccountCredentialAnswer.objects.update_or_create(
                question=scheme_account.question(question_type),
                scheme_account=scheme_account,
                answer=credentials_dict[question_type])

        encrypted_credentials = AESCipher(
            settings.AES_KEY.encode()).encrypt(json.dumps(credentials_dict)).decode('utf-8')

        data = {
            'scheme_account_id': scheme_account.id,
            'credentials': encrypted_credentials,
            'user_id': scheme_account.user.id,
            'status': scheme_account.status,
            'journey_type': JourneyTypes.JOIN.value
        }
        headers = {"transaction": str(uuid.uuid1()), "User-agent": 'Hermes on {0}'.format(socket.gethostname())}
        response = requests.post('{}/{}/register'.format(settings.MIDAS_URL, slug), json=data, headers=headers)

        message = response.json().get('message')
        if not message == "success":
            raise RequestException(
                'Error creating join task in Midas. Response message :{}'.format(message)
            )<|MERGE_RESOLUTION|>--- conflicted
+++ resolved
@@ -860,11 +860,7 @@
                 for user_consent in user_consents:
                     user_consent.save()
 
-<<<<<<< HEAD
-            data['credentials'].update(consents=user_consent_serializer.data)
-=======
-                    data['credentials'].update(consents=user_consent_serializer.data)
->>>>>>> 0abf4d83
+                data['credentials'].update(consents=user_consent_serializer.data)
 
             data['id'] = scheme_account.id
             if data['save_user_information']:
