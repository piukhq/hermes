--- conflicted
+++ resolved
@@ -7,12 +7,9 @@
 from scheme.serializers import (SchemeSerializer, LinkSchemeSerializer, ListSchemeAccountSerializer,
                                 UpdateSchemeAccountSerializer, CreateSchemeAccountSerializer,
                                 GetSchemeAccountSerializer, SchemeAccountCredentialsSerializer,
-<<<<<<< HEAD
-                                SchemeAccountIdsSerializer, StatusSerializer, ResponseAgentSerializer,
+                                SchemeAccountIdsSerializer, StatusSerializer, ResponseLinkSerializer,
                                 SchemeAccountSummarySerializer)
-=======
-                                SchemeAccountIdsSerializer, StatusSerializer, ResponseLinkSerializer)
->>>>>>> a13b8b41
+
 from rest_framework import status
 from rest_framework.response import Response
 from rest_framework import serializers
