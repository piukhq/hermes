import csv
import json
import logging
from io import StringIO
from typing import TYPE_CHECKING

import requests
import sentry_sdk
from django.conf import settings
from django.http import HttpResponseBadRequest
from django.shortcuts import redirect, render
from django.utils import timezone
from rest_framework import serializers, status
from rest_framework.exceptions import NotFound
from rest_framework.generics import (GenericAPIView, ListAPIView, ListCreateAPIView, RetrieveAPIView, UpdateAPIView,
                                     get_object_or_404)
from rest_framework.pagination import PageNumberPagination
from rest_framework.response import Response
from rest_framework.reverse import reverse
from rest_framework.views import APIView

import analytics
from payment_card.payment import Payment
from payment_card.models import PaymentCardAccount
from scheme.account_status_summary import scheme_account_status_data
from scheme.forms import CSVUploadForm
from scheme.mixins import (BaseLinkMixin, IdentifyCardMixin, SchemeAccountCreationMixin, SchemeAccountJoinMixin,
                           SwappableSerializerMixin, UpdateCredentialsMixin)
from scheme.models import (ConsentStatus, Exchange, Scheme, SchemeAccount, SchemeAccountImage, SchemeImage,
                           UserConsent, SchemeBundleAssociation)
from scheme.serializers import (CreateSchemeAccountSerializer, DeleteCredentialSerializer, DonorSchemeSerializer,
                                GetSchemeAccountSerializer, JoinSerializer, LinkSchemeSerializer,
                                ListSchemeAccountSerializer,
                                QuerySchemeAccountSerializer, ReferenceImageSerializer, ResponseLinkSerializer,
                                ResponseSchemeAccountAndBalanceSerializer, SchemeAccountCredentialsSerializer,
                                SchemeAccountIdsSerializer,
                                SchemeAccountSummarySerializer, SchemeAnswerSerializer, SchemeSerializer,
                                StatusSerializer, UpdateUserConsentSerializer)
from ubiquity.models import PaymentCardSchemeEntry, SchemeAccountEntry
from ubiquity.tasks import send_merchant_metrics_for_link_delete, async_join_journey_fetch_balance_and_update_status
from user.authentication import AllowService, JwtAuthentication, ServiceAuthentication
from user.models import CustomUser, UserSetting

if TYPE_CHECKING:
    from datetime import datetime


class SchemeAccountQuery(APIView):
    authentication_classes = (ServiceAuthentication,)

    def get(self, request):
        try:
            queryset = SchemeAccount.objects.filter(**dict(request.query_params.items()))
        except Exception as e:
            response = {
                'exception_class': e.__class__.__name__,
                'exception_args': e.args
            }
            return Response(response, status=status.HTTP_400_BAD_REQUEST)
        serializer = QuerySchemeAccountSerializer(instance=queryset, many=True, context={'request': request})
        return Response(serializer.data)


class SchemesList(ListAPIView):
    """
    Retrieve a list of loyalty schemes.
    """
    authentication_classes = (JwtAuthentication, ServiceAuthentication)
    queryset = Scheme.objects
    serializer_class = SchemeSerializer

    def get_queryset(self):
        queryset = Scheme.objects
        query = {}

        if not self.request.user.is_tester:
            query['test_scheme'] = False

        return self.request.channels_permit.scheme_query(queryset.filter(**query))


class RetrieveScheme(RetrieveAPIView):
    """
    Retrieve a Loyalty Scheme.
    """
    queryset = Scheme.objects
    serializer_class = SchemeSerializer

    def get_queryset(self):
        queryset = Scheme.objects
        query = {}

        if not self.request.user.is_tester:
            query['test_scheme'] = False

        return self.request.channels_permit.scheme_query(queryset.filter(**query))


class RetrieveDeleteAccount(SwappableSerializerMixin, RetrieveAPIView):
    """
    Get, update and delete scheme accounts.
    """
    override_serializer_classes = {
        'GET': GetSchemeAccountSerializer,
        'DELETE': GetSchemeAccountSerializer,
        'OPTIONS': GetSchemeAccountSerializer,
    }

    def get_queryset(self):
        queryset = SchemeAccount.objects
        query = {}
        if not self.request.user.is_tester:
            query['scheme__test_scheme'] = False

        return self.request.channels_permit.scheme_account_query(
            queryset.filter(**query),
            user_id=self.request.user.id,
            user_filter=True
        )

    def delete(self, request, *args, **kwargs):
        """
        Marks a users scheme account as deleted.
        Responds with a 204 - No content.
        """
        instance = self.get_object()
        SchemeAccountEntry.objects.get(scheme_account=instance, user__id=request.user.id).delete()

        if instance.user_set.count() < 1:
            instance.is_deleted = True
            instance.save()

            if request.user.client_id == settings.BINK_CLIENT_ID:
                analytics.update_scheme_account_attribute(
                    instance,
                    request.user,
                    old_status=dict(instance.STATUSES).get(instance.status_key))

            PaymentCardSchemeEntry.objects.filter(scheme_account=instance).delete()

        return Response(status=status.HTTP_204_NO_CONTENT)


class ServiceDeleteAccount(APIView):
    """
    Marks scheme account as deleted and remove all related scheme account entries.
    Responds with a 204 - No content.
    """
    authentication_classes = (ServiceAuthentication,)

    def delete(self, request, *args, **kwargs):
        scheme_account = get_object_or_404(SchemeAccount, id=kwargs['pk'])
        users = list(scheme_account.user_set.all())

        SchemeAccountEntry.objects.filter(scheme_account=scheme_account).delete()
        PaymentCardSchemeEntry.objects.filter(scheme_account=scheme_account).delete()
        scheme_account.is_deleted = True
        scheme_account.save()
        for user in users:
            if user.client_id == settings.BINK_CLIENT_ID:
                old_status = dict(scheme_account.STATUSES).get(scheme_account.status_key)
                analytics.update_scheme_account_attribute(scheme_account, user, old_status=old_status)

        return Response(status=status.HTTP_204_NO_CONTENT)


class UpdateUserConsent(UpdateAPIView):
    authentication_classes = (ServiceAuthentication,)
    queryset = UserConsent.objects.all()
    serializer_class = UpdateUserConsentSerializer

    def put(self, request, *args, **kwargs):
        if request.data.get('status') == ConsentStatus.FAILED:
            instance = self.get_object()
            serializer = self.get_serializer(instance, data=request.data)
            serializer.is_valid(raise_exception=True)

            consent = self.get_object()
            consent.delete()
            return Response(serializer.data)
        else:
            return self.update(request, *args, **kwargs)


class LinkCredentials(BaseLinkMixin, GenericAPIView):
    serializer_class = SchemeAnswerSerializer
    override_serializer_classes = {
        'PUT': SchemeAnswerSerializer,
        'POST': LinkSchemeSerializer,
        'OPTIONS': LinkSchemeSerializer,
        'DELETE': DeleteCredentialSerializer,
    }

    def put(self, request, *args, **kwargs):
        """Update manual answer or other credentials
        ---
        response_serializer: ResponseSchemeAccountAndBalanceSerializer
        """
        queryset = self.request.channels_permit.scheme_account_query(SchemeAccount.objects, user_filter=False)
        scheme_account = get_object_or_404(queryset, id=self.kwargs['pk'],
                                           user_set__id=self.request.user.id)
        serializer = SchemeAnswerSerializer(data=request.data)
        response_data = self.link_account(serializer, scheme_account, request.user)
        out_serializer = ResponseSchemeAccountAndBalanceSerializer(response_data)
        return Response(out_serializer.data)

    def post(self, request, *args, **kwargs):
        """
        Link credentials for loyalty scheme login
        ---
        response_serializer: ResponseLinkSerializer
        """
        permit = request.channels_permit
        queryset = permit.scheme_account_query(SchemeAccount.objects, user_filter=False)
        scheme_account = get_object_or_404(queryset, id=self.kwargs['pk'], user_set__id=request.user.id)

        if permit.is_scheme_suspended(scheme_account.scheme_id):
            return Response({
                'error': 'This scheme is temporarily unavailable.'
            }, status=status.HTTP_400_BAD_REQUEST)

        serializer = LinkSchemeSerializer(data=request.data, context={'scheme_account': scheme_account,
                                                                      'user': request.user})

        serializer.is_valid(raise_exception=True)

        old_status = scheme_account.status

        response_data = self.link_account(serializer, scheme_account, request.user)
        scheme_account.save()

        if request.user.client_id == settings.BINK_CLIENT_ID:
            analytics.update_scheme_account_attribute(
                scheme_account,
                request.user,
                dict(scheme_account.STATUSES).get(old_status))

        out_serializer = ResponseLinkSerializer(response_data)

        # Update barcode on front end if we get one from linking
        response = out_serializer.data
        barcode = scheme_account.barcode
        if barcode:
            response['barcode'] = barcode

        return Response(response, status=status.HTTP_201_CREATED)


class CreateAccount(SchemeAccountCreationMixin, ListCreateAPIView):
    override_serializer_classes = {
        'GET': ListSchemeAccountSerializer,
        'POST': CreateSchemeAccountSerializer,
        'OPTIONS': ListSchemeAccountSerializer,
    }

    def get(self, request, *args, **kwargs):
        """
        DO NOT USE - NOT FOR APP ACCESS
        """
        return super().get(self, request, *args, **kwargs)

    def get_queryset(self):
        channels_permit = self.request.channels_permit
        queryset = SchemeAccount.objects

        filter_by = {}
        if not self.request.user.is_tester:
            filter_by['scheme__test_scheme'] = False

<<<<<<< HEAD
        return channels_permit.scheme_account_query(
            queryset.filter(**filter_by).exclude(**exclude_by),
            user_id=self.request.user.id,
            user_filter=True
        )
=======
        exclude_by = {}
        suspended_schemes = Scheme.objects.filter(
            schemebundleassociation__bundle=channels_permit.bundle,
            schemebundleassociation__status=SchemeBundleAssociation.SUSPENDED,
        )
        if suspended_schemes:
            exclude_by = {
                'scheme__in': suspended_schemes,
                'status__in': SchemeAccount.JOIN_ACTION_REQUIRED
            }

        return channels_permit.scheme_account_query(queryset.filter(**filter_by).exclude(**exclude_by))
>>>>>>> 51fb5dab

    def post(self, request, *args, **kwargs):
        """
        Create a new scheme account within the users wallet.<br>
        This does not log into the loyalty scheme end site.
        """
        if not request.channels_permit.is_scheme_available(int(self.request.data['scheme'])):
            return Response(
                "Not Found",
                status=status.HTTP_404_NOT_FOUND,
            )

        _, response, _ = self.create_account(request.data, request.user)
        return Response(
            response,
            status=status.HTTP_201_CREATED,
            headers={'Location': reverse('retrieve_account', args=[response['id']], request=request)}
        )


class CreateJoinSchemeAccount(APIView):
    authentication_classes = (ServiceAuthentication,)

    def post(self, request, *args, **kwargs):
        """
        DO NOT USE - NOT FOR APP ACCESS
        ---
        response_serializer: GetSchemeAccountSerializer
        """
        try:
            scheme = Scheme.objects.get(slug=kwargs['scheme_slug'])
        except Scheme.DoesNotExist:
            return Response({'code': 400, 'message': 'Scheme does not exist.'}, status=status.HTTP_400_BAD_REQUEST)

        try:
            user = CustomUser.objects.get(id=kwargs['user_id'])
        except CustomUser.DoesNotExist:
            return Response({'code': 400, 'message': 'User does not exist.'}, status=status.HTTP_400_BAD_REQUEST)

        # has the user disabled join cards for this scheme?
        setting = UserSetting.objects.filter(user=user, setting__scheme=scheme,
                                             setting__slug='join-{}'.format(scheme.slug))
        if setting.exists() and setting.first().value == '0':
            return Response({'code': 200, 'message': 'User has disabled join cards for this scheme'},
                            status=status.HTTP_200_OK)

        # does the user have an account with the scheme already?
        account = SchemeAccount.objects.filter(scheme=scheme, user_set__id=user.id)
        if account.exists():
            return Response({'code': 200, 'message': 'User already has an account with this scheme.'},
                            status=status.HTTP_200_OK)

        # create a join account.
        account = SchemeAccount(
            scheme=scheme,
            status=SchemeAccount.JOIN,
            order=0,
        )
        account.save()
        SchemeAccountEntry.objects.create(scheme_account=account, user=user)

        if user.client_id == settings.BINK_CLIENT_ID:
            analytics.update_scheme_account_attribute(account, user)

            metadata = {
                'company name': scheme.company,
                'slug': scheme.slug
            }
            analytics.post_event(
                user,
                analytics.events.ISSUED_JOIN_CARD_EVENT,
                metadata,
                True
            )

        # serialize the account for the response.
        serializer = GetSchemeAccountSerializer(instance=account, context={'request': request})
        return Response(serializer.data, status=status.HTTP_201_CREATED)


class UpdateSchemeAccountStatus(GenericAPIView):
    permission_classes = (AllowService,)
    authentication_classes = (ServiceAuthentication,)
    serializer_class = StatusSerializer

    def post(self, request, *args, **kwargs):
        """
        DO NOT USE - NOT FOR APP ACCESS
        """

        scheme_account_id = int(kwargs['pk'])
        journey = request.data.get('journey')
        new_status_code = int(request.data['status'])
        if new_status_code not in [status_code[0] for status_code in SchemeAccount.STATUSES]:
            raise serializers.ValidationError('Invalid status code sent.')

        scheme_account = get_object_or_404(SchemeAccount, id=scheme_account_id, is_deleted=False)

        pending_statuses = (SchemeAccount.JOIN_ASYNC_IN_PROGRESS, SchemeAccount.JOIN_IN_PROGRESS,
                            SchemeAccount.PENDING, SchemeAccount.PENDING_MANUAL_CHECK)

        if new_status_code is SchemeAccount.ACTIVE:
            Payment.process_payment_success(scheme_account)
        elif new_status_code not in pending_statuses:
            Payment.process_payment_void(scheme_account)

        # method that sends data to Mnemosyne
        self.send_to_intercom(new_status_code, scheme_account)

        scheme_account.status = new_status_code
        scheme_account.save(update_fields=['status'])

        self.process_active_accounts(scheme_account, journey, new_status_code)

        return Response({
            'id': scheme_account.id,
            'status': new_status_code
        })

    def process_active_accounts(self, scheme_account, journey, new_status_code):
        if journey == 'join' and new_status_code == SchemeAccount.ACTIVE:
            scheme = scheme_account.scheme
            join_date = timezone.now()
            scheme_account.join_date = join_date
            scheme_account.save()
            async_join_journey_fetch_balance_and_update_status.delay(scheme_account.id)

            if scheme.tier in Scheme.TRANSACTION_MATCHING_TIERS:
                self.notify_rollback_transactions(scheme.slug, scheme_account, join_date)

        elif new_status_code == SchemeAccount.ACTIVE and not (scheme_account.link_date or scheme_account.join_date):
            date_time_now = timezone.now()
            scheme_slug = scheme_account.scheme.slug

            scheme_account.link_date = date_time_now
            scheme_account.save(update_fields=['link_date'])

            if scheme_slug in settings.SCHEMES_COLLECTING_METRICS:
                send_merchant_metrics_for_link_delete.delay(scheme_account.id, scheme_slug, date_time_now, 'link')

    def send_to_intercom(self, new_status_code, scheme_account):
        try:
            # use the more accurate user_set if provided
            user_set_from_midas = self.request.data['user_info']['user_set']
            user_ids = [int(user_id) for user_id in user_set_from_midas.split(',')]
        except KeyError:
            user_ids = [user.id for user in scheme_account.user_set.all()]

        for user_id in user_ids:
            user = CustomUser.objects.get(id=user_id)

            if user.client_id == settings.BINK_CLIENT_ID:
                if 'event_name' in self.request.data:
                    analytics.post_event(
                        user,
                        self.request.data['event_name'],
                        metadata=self.request.data['metadata'],
                        to_intercom=True
                    )

                if new_status_code != scheme_account.status:
                    analytics.update_scheme_account_attribute_new_status(
                        scheme_account,
                        user,
                        dict(scheme_account.STATUSES).get(new_status_code))

    @staticmethod
    def notify_rollback_transactions(scheme_slug: str, scheme_account: SchemeAccount, join_date: 'datetime'):
        if settings.ROLLBACK_TRANSACTIONS_URL:
            user_id = scheme_account.get_transaction_matching_user_id()
            payment_cards = PaymentCardAccount.objects.values('token').filter(user_set__id=user_id).all()
            data = json.dumps({
                'date_joined': join_date.date().isoformat(),
                'scheme_provider': scheme_slug,
                'payment_card_token': [card['token'] for card in payment_cards],
                'user_id': user_id,
                'credentials': scheme_account.credentials(),
                'loyalty_card_id': scheme_account.third_party_identifier,
                'scheme_account_id': scheme_account.id,
            })
            headers = {
                'Content-Type': "application/json",
                'Authorization': "token " + settings.SERVICE_API_KEY,
            }
            try:
                resp = requests.post(settings.ROLLBACK_TRANSACTIONS_URL + '/transaction_info/post_join', data=data,
                                     headers=headers)
                resp.raise_for_status()
            except requests.exceptions.RequestException:
                logging.exception('Failed to send join data to thanatos.')
                if settings.HERMES_SENTRY_DSN:
                    sentry_sdk.capture_exception()


class Pagination(PageNumberPagination):
    page_size = 500


class ActiveSchemeAccountAccounts(ListAPIView):
    """
    DO NOT USE - NOT FOR APP ACCESS
    """
    permission_classes = (AllowService,)
    authentication_classes = (ServiceAuthentication,)

    def get_queryset(self):
        return SchemeAccount.objects.filter(status=SchemeAccount.ACTIVE)

    serializer_class = SchemeAccountIdsSerializer
    pagination_class = Pagination


class SystemActionSchemeAccounts(ListAPIView):
    """
    DO NOT USE - NOT FOR APP ACCESS
    """
    permission_classes = (AllowService,)
    authentication_classes = (ServiceAuthentication,)

    def get_queryset(self):
        return SchemeAccount.objects.filter(status__in=SchemeAccount.SYSTEM_ACTION_REQUIRED)

    serializer_class = SchemeAccountIdsSerializer
    pagination_class = Pagination


class SchemeAccountsCredentials(RetrieveAPIView, UpdateCredentialsMixin):
    """
    DO NOT USE - NOT FOR APP ACCESS
    """
    authentication_classes = (JwtAuthentication, ServiceAuthentication)
    serializer_class = SchemeAccountCredentialsSerializer

    def get_queryset(self):
        queryset = SchemeAccount.objects
        user_filter = False
        if self.request.user.uid != 'api_user':
            user_filter = True
            query = {}
            if not self.request.user.is_tester:
                query['scheme__test_scheme'] = False

            queryset = queryset.filter(**query)

        return self.request.channels_permit.scheme_account_query(
            queryset,
            user_id=self.request.user.id,
            user_filter=user_filter
        )

    def put(self, request, *args, **kwargs):
        """
        Update / Create credentials for loyalty scheme login
        ---
        """
        account = self.get_object()
        return Response(self.update_credentials(account, request.data), status=status.HTTP_200_OK)

    def delete(self, request, *args, **kwargs):
        """
        Delete scheme credential answers from a scheme account
        ---
        parameters:
          - name: all
            required: false
            description: boolean, True will delete all scheme credential answers
          - name: keep_card_number
            required: false
            description: boolean, if All is not passed, True will delete all credentials apart from card_number
          - name: property_list
            required: false
            description: list, e.g. ['link_questions'] takes properties from the scheme
          - name: type_list
            required: false
            description: list, e.g. ['username', 'password'] of all credential types to delete
        """
        scheme_account = get_object_or_404(SchemeAccount.objects, id=self.kwargs['pk'])
        serializer = DeleteCredentialSerializer(data=request.data)
        serializer.is_valid(raise_exception=True)
        data = serializer.validated_data
        answers_to_delete = self.collect_credentials_to_delete(scheme_account, data)
        if type(answers_to_delete) is Response:
            return answers_to_delete

        response_list = [answer.question.type for answer in answers_to_delete]
        response_list.sort()
        for answer in answers_to_delete:
            answer.delete()

        if not response_list:
            return Response({'message': 'No answers found'}, status=status.HTTP_404_NOT_FOUND)
        return Response({'deleted': str(response_list)}, status=status.HTTP_200_OK)

    def collect_credentials_to_delete(self, scheme_account, request_data):
        credential_list = scheme_account.schemeaccountcredentialanswer_set
        answers_to_delete = set()

        if request_data.get('all'):
            answers_to_delete.update(credential_list.all())
            return answers_to_delete

        elif request_data.get('keep_card_number'):
            card_number = scheme_account.card_number
            if card_number:
                credential_list = credential_list.exclude(answer=card_number)

            answers_to_delete.update(credential_list.all())
            return answers_to_delete

        for credential_property in request_data.get('property_list'):
            try:
                questions = getattr(scheme_account.scheme, credential_property)
                answers_to_delete.update(self.get_answers_from_question_list(scheme_account, questions))
            except AttributeError:
                return self.invalid_data_response(credential_property)

        scheme_account_types = [answer.question.type for answer in credential_list.all()]
        question_list = []
        for answer_type in request_data.get('type_list'):
            if answer_type in scheme_account_types:
                question_list.append(scheme_account.scheme.questions.get(type=answer_type))
            else:
                return self.invalid_data_response(answer_type)

        answers_to_delete.update(self.get_answers_from_question_list(scheme_account, question_list))

        return answers_to_delete

    @staticmethod
    def get_answers_from_question_list(scheme_account, questions):
        answers = []
        for question in questions:
            credential_answer = scheme_account.schemeaccountcredentialanswer_set.get(question=question)
            if credential_answer:
                answers.append(credential_answer)

        return answers

    @staticmethod
    def invalid_data_response(invalid_data):
        message = {'message': 'No answers found for: {}. Not deleting any credential answers'.format(invalid_data)}
        return Response(message, status=status.HTTP_404_NOT_FOUND)


class SchemeAccountStatusData(ListAPIView):
    """
    DO NOT USE - NOT FOR APP ACCESS
    """
    permission_classes = (AllowService,)
    authentication_classes = (ServiceAuthentication,)

    def get_queryset(self):
        queryset = scheme_account_status_data()

        return queryset

    serializer_class = SchemeAccountSummarySerializer


# TODO: Make this a class based view
# TODO: Better handling of incorrect emails
def csv_upload(request):
    # If we had a POST then get the request post values.
    form = CSVUploadForm()
    if request.method == 'POST':
        form = CSVUploadForm(request.POST, request.FILES)
        if form.is_valid():
            scheme = Scheme.objects.get(id=int(request.POST['scheme']))
            uploaded_file = StringIO(request.FILES['emails'].file.read().decode())
            image_criteria_instance = SchemeAccountImage(scheme=scheme, start_date=timezone.now())
            image_criteria_instance.save()
            csvreader = csv.reader(uploaded_file, delimiter=',', quotechar='"')
            for row in csvreader:
                for email in row:
                    scheme_account = SchemeAccount.objects.filter(user__email=email.lstrip(), scheme=scheme)
                    if scheme_account:
                        image_criteria_instance.scheme_accounts.add(scheme_account.first())
                    else:
                        image_criteria_instance.delete()
                        return HttpResponseBadRequest()

            return redirect('/admin/scheme/schemeaccountimage/{}'.format(image_criteria_instance.id))

    context = {'form': form}
    return render(request, 'admin/csv_upload_form.html', context)


class DonorSchemes(APIView):
    authentication_classes = (ServiceAuthentication,)

    @staticmethod
    def get(request, *args, **kwargs):
        """
        DO NOT USE - SERVICE NOT FOR PUBLIC ACCESS
        ---
        response_serializer: scheme.serializers.DonorSchemeAccountSerializer

        """
        host_scheme = Scheme.objects.get(pk=kwargs['scheme_id'])
        scheme_accounts = SchemeAccount.objects.filter(user_set__id=kwargs['user_id'], status=SchemeAccount.ACTIVE)
        exchanges = Exchange.objects.filter(host_scheme=host_scheme, donor_scheme__in=scheme_accounts.values('scheme'))
        return_data = []

        for e in exchanges:
            scheme_account = scheme_accounts.get(scheme=e.donor_scheme)
            data = DonorSchemeSerializer(e).data
            data['scheme_account_id'] = scheme_account.id
            return_data.append(data)

        return Response(return_data, status=200)


class ReferenceImages(APIView):
    authentication_classes = (ServiceAuthentication,)

    override_serializer_classes = {
        'GET': ReferenceImageSerializer,
    }

    def get(self, request, *args, **kwargs):
        """
        DO NOT USE - NOT FOR APP ACCESS
        ---
        response_serializer: ReferenceImageSerializer
        """
        # TODO: refactor image types to allow SchemeImage.REFERENCE instead of magic number 5.
        images = SchemeImage.objects.filter(image_type_code=5)
        reference_image_serializer = ReferenceImageSerializer(images, many=True)

        return_data = [{
            'file': data["image"],
            'scheme_id': data["scheme"]
        } for data in reference_image_serializer.data]

        return Response(return_data, status=200)


class IdentifyCard(APIView, IdentifyCardMixin):
    authentication_classes = (JwtAuthentication,)

    def post(self, request, *args, **kwargs):
        """
        Identifies and associates a given card image with a scheme ID.
        ---
        parameters:
          - name: base64img
            required: true
            description: the base64 encoded image to identify
        response_serializer: scheme.serializers.IdentifyCardSerializer
        responseMessages:
          - code: 400
            message: no match
        """
        json = self._get_scheme(request.data['base64img'])

        if json['status'] != 'success' or json['reason'] == 'no match':
            return Response({'status': 'failure', 'message': json['reason']},
                            status=400)

        return Response({
            'scheme_id': int(json['scheme_id'])
        }, status=200)


class Join(SchemeAccountJoinMixin, SwappableSerializerMixin, GenericAPIView):
    override_serializer_classes = {
        'POST': JoinSerializer,
    }

    def post(self, request, *args, **kwargs):
        """
        Create a new scheme account,
        Register a new loyalty account on the requested scheme,
        Link the newly created loyalty account with the created scheme account.
        """
        scheme_id = int(kwargs['pk'])
        if not self.request.channels_permit.is_scheme_available(scheme_id):
            raise NotFound('Scheme does not exist.')

        message, status_code, _ = self.handle_join_request(request.data, request.user, scheme_id,
                                                           request.channels_permit)
        return Response(message, status=status_code)<|MERGE_RESOLUTION|>--- conflicted
+++ resolved
@@ -267,13 +267,6 @@
         if not self.request.user.is_tester:
             filter_by['scheme__test_scheme'] = False
 
-<<<<<<< HEAD
-        return channels_permit.scheme_account_query(
-            queryset.filter(**filter_by).exclude(**exclude_by),
-            user_id=self.request.user.id,
-            user_filter=True
-        )
-=======
         exclude_by = {}
         suspended_schemes = Scheme.objects.filter(
             schemebundleassociation__bundle=channels_permit.bundle,
@@ -285,8 +278,11 @@
                 'status__in': SchemeAccount.JOIN_ACTION_REQUIRED
             }
 
-        return channels_permit.scheme_account_query(queryset.filter(**filter_by).exclude(**exclude_by))
->>>>>>> 51fb5dab
+        return channels_permit.scheme_account_query(
+            queryset.filter(**filter_by).exclude(**exclude_by),
+            user_id=self.request.user.id,
+            user_filter=True
+        )
 
     def post(self, request, *args, **kwargs):
         """
