import logging
from copy import copy

from django.db.models import Q
from django.utils import timezone
from rest_framework import serializers

from common.models import Image
from scheme.credentials import BARCODE, CARD_NUMBER, CASE_SENSITIVE_CREDENTIALS, credential_types_set
from scheme.models import (
    Consent,
    ConsentStatus,
    Control,
    Exchange,
    Scheme,
    SchemeAccount,
    SchemeAccountCredentialAnswer,
    SchemeAccountImage,
    SchemeCredentialQuestion,
    SchemeImage,
    UserConsent,
)
from ubiquity.models import PaymentCardAccountEntry
from user.models import CustomUser

logger = logging.getLogger(__name__)


class SchemeImageSerializer(serializers.ModelSerializer):
    class Meta:
        model = SchemeImage
        exclude = ("scheme",)


class SchemeAccountImageSerializer(serializers.ModelSerializer):
    class Meta:
        model = SchemeAccountImage
        fields = "__all__"


class QuestionSerializer(serializers.ModelSerializer):
    required = serializers.BooleanField()
    question_choices = serializers.ListField()

    class Meta:
        model = SchemeCredentialQuestion
        exclude = ("scheme", "manual_question", "scan_question", "one_question_link", "options")


class ConsentsSerializer(serializers.ModelSerializer):
    class Meta:
        model = Consent
        exclude = ("is_enabled", "scheme", "created_on", "modified_on")


class ControlSerializer(serializers.ModelSerializer):
    class Meta:
        model = Control
        exclude = ("id", "scheme")


class TransactionHeaderSerializer(serializers.Serializer):
    """This serializer is required to convert a list of header titles into a
    form which the front end requires ie a list of key pairs where the key is
    a keyword "name" and the value is the header title.
    This is a departure from rest mapping to the model and was agreed with Paul Batty.
    Any serializer requiring transaction headers in this form should use
    transaction_headers = TransactionHeaderSerializer() otherwise transaction_headers will
    be represented by a simple list of headers.
    """

    def to_representation(self, obj):
        return [{"name": i} for i in obj]


class SchemeSerializer(serializers.ModelSerializer):
    images = SchemeImageSerializer(many=True, read_only=True)
    link_questions = serializers.SerializerMethodField()
    join_questions = serializers.SerializerMethodField()
    transaction_headers = TransactionHeaderSerializer()
    manual_question = QuestionSerializer()
    one_question_link = QuestionSerializer()
    scan_question = QuestionSerializer()
    consents = ConsentsSerializer(many=True, read_only=True)
    status = serializers.SerializerMethodField()
    is_active = serializers.SerializerMethodField()

    class Meta:
        model = Scheme
        exclude = ("card_number_prefix", "card_number_regex", "barcode_regex", "barcode_prefix")

    def get_is_active(self, obj):
        if self.context and self.context.get("request"):
            return self.context["request"].channels_permit.is_scheme_available(obj.id)
        # If no context return true as default case is that the SchemeBundleAssociation Status is not INACTIVE
        return True

    def get_status(self, obj):
        return self.context["request"].channels_permit.scheme_status(obj.id)

    @staticmethod
    def get_link_questions(obj):
        serializer = QuestionSerializer(obj.link_questions, many=True)
        return serializer.data

    @staticmethod
    def get_join_questions(obj):
        serializer = QuestionSerializer(obj.join_questions, many=True)
        return serializer.data


class SchemeSerializerNoQuestions(serializers.ModelSerializer):
    transaction_headers = TransactionHeaderSerializer()
    is_active = serializers.SerializerMethodField()

    class Meta:
        model = Scheme
        exclude = ("card_number_prefix", "card_number_regex", "barcode_regex", "barcode_prefix")

    def get_is_active(self, obj):
        return self.context["request"].channels_permit.is_scheme_active(obj.id)


class UserConsentSerializer(serializers.Serializer):
    id = serializers.IntegerField()
    value = serializers.BooleanField()

    @staticmethod
    def get_user_consents(scheme_account, consent_data, user, scheme_consents, scheme=None):
        """
        Returns UserConsent instances from the data sent by the frontend (Consent id and a value of true/false.)
        if the consent id is available in the provided scheme consents.
        These are not yet saved to the database.
        """
        scheme = scheme or scheme_account.scheme

        provided_consents = []
        for data in consent_data:
            for consent in scheme_consents:
                if data["id"] == consent.id:
                    consent_info = {"value": data["value"], "consent": consent}
                    provided_consents.append(consent_info)

        user_consents = []
        for consent_info in provided_consents:
            value = consent_info["value"]

            user_consent = UserConsent(
                scheme_account=scheme_account,
                value=value,
                slug=consent_info["consent"].slug,
                user=user,
                created_on=timezone.now(),
                scheme=scheme,
            )

            serializer = ConsentsSerializer(consent_info["consent"])
            user_consent.metadata = serializer.data
            user_consent.metadata.update({"user_email": user.email, "scheme_slug": scheme.slug})

            user_consents.append(user_consent)

        return user_consents

    @staticmethod
    def validate_consents(user_consents, scheme, journey_type, scheme_consents):
        # Validate correct number of user_consents provided
        expected_consents_set = {consent.slug for consent in scheme_consents}

        if len(expected_consents_set) != len(user_consents):
            raise serializers.ValidationError(
                {
                    "message": "Incorrect number of consents provided for this scheme and journey type.",
                    "code": serializers.ValidationError.status_code,
                }
            )

        # Validate slugs match those expected for slug + journey
        actual_consents_set = {user_consent.slug for user_consent in user_consents}

        if expected_consents_set.symmetric_difference(actual_consents_set):
            raise serializers.ValidationError(
                {
                    "message": "Unexpected or missing user consents for '{0}' request - scheme id '{1}'".format(
                        Consent.journeys[journey_type][1], scheme
                    ),
                    "code": serializers.ValidationError.status_code,
                }
            )

        # Validate that the user consents for all required consents have a value of True
        invalid_consents = [
            {"consent_id": consent.metadata["id"], "slug": consent.slug}
            for consent in user_consents
            if consent.metadata["required"] is True and consent.value is False
        ]

        if invalid_consents:
            raise serializers.ValidationError(
                {
                    "message": "The following consents require a value of True: {}".format(invalid_consents),
                    "code": serializers.ValidationError.status_code,
                }
            )

        return user_consents


class SchemeAnswerSerializer(serializers.Serializer):
    username = serializers.CharField(max_length=250, required=False)
    card_number = serializers.CharField(max_length=250, required=False)
    barcode = serializers.CharField(max_length=250, required=False)
    password = serializers.CharField(max_length=250, required=False)
    password_2 = serializers.CharField(max_length=250, required=False)
    place_of_birth = serializers.CharField(max_length=250, required=False)
    email = serializers.EmailField(max_length=250, required=False)
    postcode = serializers.CharField(max_length=250, required=False)
    memorable_date = serializers.DateField(input_formats=["%d/%m/%Y"], required=False)
    pin = serializers.RegexField(r"^[0-9]+", max_length=250, required=False)
    title = serializers.CharField(max_length=250, required=False)
    first_name = serializers.CharField(max_length=250, required=False)
    last_name = serializers.CharField(max_length=250, required=False)
    favourite_place = serializers.CharField(max_length=250, required=False)
    date_of_birth = serializers.DateField(input_formats=["%d/%m/%Y"], required=False)
    phone = serializers.CharField(max_length=250, required=False)
    phone_2 = serializers.CharField(max_length=250, required=False)
    gender = serializers.CharField(max_length=250, required=False)
    address_1 = serializers.CharField(max_length=250, required=False)
    address_2 = serializers.CharField(max_length=250, required=False)
    address_3 = serializers.CharField(max_length=250, required=False)
    town_city = serializers.CharField(max_length=250, required=False)
    county = serializers.CharField(max_length=250, required=False)
    country = serializers.CharField(max_length=250, required=False)
    regular_restaurant = serializers.CharField(max_length=250, required=False)
    merchant_identifier = serializers.CharField(max_length=250, required=False)
    consents = UserConsentSerializer(many=True, write_only=True, required=False)
    payment_card_hash = serializers.CharField(max_length=250, required=False)


class LinkSchemeSerializer(SchemeAnswerSerializer):
    consents = UserConsentSerializer(many=True, write_only=True, required=False)

    def validate(self, data):
        # Validate no manual answer
        manual_question_type = self.context["scheme_account"].scheme.manual_question.type
        if manual_question_type in data:
            raise serializers.ValidationError("Manual answer cannot be submitted to this endpoint")

        # Validate credentials existence
        question_types = [answer_type for answer_type, value in data.items()] + [
            manual_question_type,
        ]

        # temporary fix to iceland
        if self.context["scheme_account"].scheme.slug == "iceland-bonus-card":
            return data

        missing_credentials = self.context["scheme_account"].missing_credentials(question_types)
        if missing_credentials:
            raise serializers.ValidationError(
                "All the required credentials have not been submitted: {0}".format(missing_credentials)
            )
        return data


class CreateSchemeAccountSerializer(SchemeAnswerSerializer):
    scheme = serializers.IntegerField()
    order = serializers.IntegerField()
    id = serializers.IntegerField(read_only=True)
    consents = UserConsentSerializer(many=True, write_only=True, required=False)
    verify_account_exists = True

    def validate(self, data):
        scheme_query = {"pk": data["scheme"]}

        # Have removed the is user tester check as serializer is no longer used
        # Seems that test cases do not fully set up bundle permissions and that must be fixed to comment in next lines
        #
        # if not self.context['request'].user.is_tester:
        # replace: scheme_query['test_scheme'] = False -> scheme_query['schemebundleassociation__test_scheme'] = False
        # But bundle permission is not checked either

        try:
            scheme = Scheme.objects.get(**scheme_query)
        except Scheme.DoesNotExist:
            raise serializers.ValidationError("Scheme '{0}' does not exist".format(data["scheme"]))

        answer_types = set(data).intersection(credential_types_set)
        if len(answer_types) != 1:
            raise serializers.ValidationError("You must submit one scan or manual question answer")

        answer_type = answer_types.pop()
        self.context["answer_type"] = answer_type
        # only allow one credential
        if answer_type not in self.allowed_answers(scheme):
            raise serializers.ValidationError("Your answer type '{0}' is not allowed".format(answer_type))

        if self.verify_account_exists:
            user_id = self.context["request"].user.id
            self.check_scheme_linked_to_same_payment_card(user_id=user_id, scheme_id=scheme.id)
            scheme_accounts = SchemeAccount.objects.filter(user_set__id=user_id, scheme=scheme)
            non_join_accounts = scheme_accounts.exclude(status__in=SchemeAccount.JOIN_ACTION_REQUIRED)

            for sa in non_join_accounts.all():
                if sa.schemeaccountcredentialanswer_set.filter(answer=data[answer_type]).exists():
                    raise serializers.ValidationError("You already added this account for scheme: '{0}'".format(scheme))

        return data

    @staticmethod
    def check_scheme_linked_to_same_payment_card(user_id, scheme_id):
        pca_ids = PaymentCardAccountEntry.objects.values("payment_card_account_id").filter(user_id=user_id).all()
        # todo when the linking of cards is implemented in bink, change this to use PaymentCardSchemeEntry table
        for pca_id in pca_ids:
            filter_query = {
                "payment_card_account_set__id": pca_id["payment_card_account_id"],
                "scheme_account_set__scheme_id": scheme_id,
            }
            if CustomUser.objects.values("scheme_account_set__id").filter(**filter_query).count() >= 1:
                raise serializers.ValidationError(
                    "An account for this scheme is already associated " "with one of the payment cards in your wallet."
                )

    @staticmethod
    def allowed_answers(scheme):
        allowed_types = []
        if scheme.manual_question:
            allowed_types.append(scheme.manual_question.type)
        if scheme.scan_question:
            allowed_types.append(scheme.scan_question.type)
        if scheme.one_question_link:
            allowed_types.append(scheme.one_question_link.type)
        return allowed_types


class BalanceSerializer(serializers.Serializer):
    points = serializers.DecimalField(max_digits=30, decimal_places=2, allow_null=True)
    points_label = serializers.CharField(allow_null=True)
    value = serializers.DecimalField(max_digits=30, decimal_places=2, allow_null=True)
    value_label = serializers.CharField(allow_null=True)
    balance = serializers.DecimalField(max_digits=30, decimal_places=2, allow_null=True)
    reward_tier = serializers.IntegerField(allow_null=False)
    is_stale = serializers.BooleanField()


class ResponseLinkSerializer(serializers.Serializer):
    status = serializers.IntegerField(allow_null=True)
    status_name = serializers.CharField()
    balance = BalanceSerializer(allow_null=True)
    display_status = serializers.ReadOnlyField()


class ReadSchemeAccountAnswerSerializer(serializers.ModelSerializer):
    answer = serializers.CharField(source="clean_answer", read_only=True)

    class Meta:
        model = SchemeAccountCredentialAnswer


class GetSchemeAccountSerializer(serializers.ModelSerializer):
    scheme = SchemeSerializerNoQuestions(read_only=True)
    display_status = serializers.ReadOnlyField()
    barcode = serializers.ReadOnlyField()
    card_label = serializers.ReadOnlyField()
    images = serializers.SerializerMethodField()

    @staticmethod
    def get_images(scheme_account):
        return get_images_for_scheme_account(scheme_account)

    class Meta:
        model = SchemeAccount
        exclude = ("updated", "is_deleted", "balances", "user_set")
        read_only_fields = ("status",)


class ListSchemeAccountSerializer(serializers.ModelSerializer):
    scheme = SchemeSerializerNoQuestions()
    status_name = serializers.ReadOnlyField()
    barcode = serializers.ReadOnlyField()
    card_label = serializers.ReadOnlyField()
    images = serializers.SerializerMethodField()

    @staticmethod
    def get_images(scheme_account):
        return get_images_for_scheme_account(scheme_account)

    class Meta:
        model = SchemeAccount
        fields = (
            "id",
            "scheme",
            "status",
            "order",
            "created",
            "display_status",
            "status_name",
            "barcode",
            "card_label",
            "images",
        )


class QuerySchemeAccountSerializer(serializers.ModelSerializer):
    scheme = SchemeSerializerNoQuestions()
    status_name = serializers.ReadOnlyField()
    barcode = serializers.ReadOnlyField()
    card_label = serializers.ReadOnlyField()
    images = serializers.SerializerMethodField()

    @staticmethod
    def get_images(scheme_account):
        return get_images_for_scheme_account(scheme_account)

    class Meta:
        model = SchemeAccount
        fields = "__all__"


class ReferenceImageSerializer(serializers.ModelSerializer):
    class Meta:
        model = SchemeImage
        fields = (
            "image",
            "scheme",
        )


class StatusSerializer(serializers.Serializer):
    status = serializers.IntegerField()
    journey = serializers.CharField()


class SchemeAccountIdsSerializer(serializers.ModelSerializer):
    class Meta:
        model = SchemeAccount
        fields = ("id",)


class SchemeAccountCredentialsSerializer(serializers.ModelSerializer):
    credentials = serializers.ReadOnlyField()
    status_name = serializers.ReadOnlyField()
    display_status = serializers.ReadOnlyField()
    scheme = serializers.SlugRelatedField(read_only=True, slug_field="slug")

    class Meta:
        model = SchemeAccount
        fields = ("id", "scheme", "credentials", "status", "status_name", "display_status")


class SchemeAccountStatusSerializer(serializers.Serializer):
    name = serializers.CharField()
    status = serializers.CharField()
    description = serializers.CharField()
    count = serializers.IntegerField()


class SchemeAccountSummarySerializer(serializers.Serializer):
    scheme_id = serializers.IntegerField()
    statuses = SchemeAccountStatusSerializer(many=True, read_only=True)


class ResponseSchemeAccountAndBalanceSerializer(LinkSchemeSerializer, ResponseLinkSerializer):
    pass


def add_object_type_to_image_response(data, obj_type):
    new_data = copy(data)
    new_data["object_type"] = obj_type
    return new_data


def get_images_for_scheme_account(scheme_account, serializer_class=SchemeAccountImageSerializer, add_type=True):
    account_images = SchemeAccountImage.objects.filter(scheme_accounts__id=scheme_account.id).exclude(
        image_type_code=Image.TIER
    )
    scheme_images = SchemeImage.objects.filter(scheme=scheme_account.scheme)

    images = []

    for image in account_images:
        serializer = serializer_class(image)

        if add_type:
            images.append(add_object_type_to_image_response(serializer.data, "scheme_account_image"))
        else:
            images.append(serializer.data)

    for image in scheme_images:
        account_image = account_images.filter(image_type_code=image.image_type_code).first()

        if not account_image:
            # we have to turn the SchemeImage instance into a SchemeAccountImage
            account_image = SchemeAccountImage(
                id=image.id,
                image_type_code=image.image_type_code,
                size_code=image.size_code,
                image=image.image,
                strap_line=image.strap_line,
                description=image.description,
                url=image.url,
                call_to_action=image.call_to_action,
                order=image.order,
                created=image.created,
                reward_tier=image.reward_tier,
            )
            serializer = serializer_class(account_image)

            if add_type:
                images.append(add_object_type_to_image_response(serializer.data, "scheme_image"))
            else:
                images.append(serializer.data)

    return images


class DonorSchemeInfoSerializer(serializers.ModelSerializer):
    class Meta:
        model = Scheme
        fields = ("name", "point_name", "id")


class HostSchemeInfoSerializer(serializers.ModelSerializer):
    class Meta:
        model = Scheme
        fields = ("name", "point_name", "id")


class DonorSchemeSerializer(serializers.ModelSerializer):
    donor_scheme = DonorSchemeInfoSerializer()
    host_scheme = HostSchemeInfoSerializer()

    class Meta:
        model = Exchange
        fields = (
            "donor_scheme",
            "host_scheme",
            "exchange_rate_donor",
            "exchange_rate_host",
            "transfer_min",
            "transfer_max",
            "transfer_multiple",
            "tip_in_url",
            "info_url",
        )


class DonorSchemeAccountSerializer(serializers.Serializer):
    donor_scheme = DonorSchemeInfoSerializer()
    host_scheme = HostSchemeInfoSerializer()
    exchange_rate_donor = serializers.IntegerField()
    exchange_rate_host = serializers.IntegerField()

    transfer_min = serializers.DecimalField(decimal_places=2, max_digits=12)
    transfer_max = serializers.DecimalField(decimal_places=2, max_digits=12)
    transfer_multiple = serializers.DecimalField(decimal_places=2, max_digits=12)

    tip_in_url = serializers.URLField()
    info_url = serializers.URLField()

    scheme_account_id = serializers.IntegerField()


class IdentifyCardSerializer(serializers.Serializer):
    scheme_id = serializers.IntegerField()


class JoinSerializer(SchemeAnswerSerializer):
    save_user_information = serializers.NullBooleanField(required=True)
    order = serializers.IntegerField(required=True)
    consents = UserConsentSerializer(many=True, write_only=True, required=False)

    def validate(self, data):
        scheme = self.context["scheme"]
        user_id = self.context["user"]
        if isinstance(user_id, CustomUser):
            user_id = user_id.id

        # Validate scheme account for this doesn't already exist
        exclude_status_list = SchemeAccount.JOIN_ACTION_REQUIRED + [
            SchemeAccount.JOIN_ASYNC_IN_PROGRESS,
            SchemeAccount.REGISTRATION_ASYNC_IN_PROGRESS,
        ]
        scheme_accounts = SchemeAccount.objects.filter(user_set__id=user_id, scheme=scheme).exclude(
            status__in=exclude_status_list
        )

        if scheme_accounts.exists():
            raise serializers.ValidationError("You already have an account for this scheme: '{0}'".format(scheme))

        required_question_types = [question.type for question in scheme.join_questions if question.required]

        # Validate scheme join questions
        if not required_question_types:
            raise serializers.ValidationError("No join questions found for scheme: {}".format(scheme.slug))

        # Validate all link questions are included in the required join questions
        scheme_link_question_types = [question.type for question in scheme.link_questions]
        if not set(scheme_link_question_types).issubset(required_question_types):
            raise serializers.ValidationError(
                'Please convert all "Link" only credential questions ' 'to "Join & Link" for scheme: {}'.format(scheme)
            )

        return self._validate_join_questions(scheme, data)

    def _validate_join_questions(self, scheme, data):
        request_join_question_types = data.keys()
        data["credentials"] = {}

        for question in scheme.join_questions:
            question_type = question.type
            if question_type in request_join_question_types:
                data["credentials"][question_type] = str(data[question_type])
            else:
                if question.required:
                    self.raise_missing_field_error(question_type)

        return data

    @staticmethod
    def raise_missing_field_error(missing_field):
        raise serializers.ValidationError("{} field required".format(missing_field))


class UbiquityJoinSerializer(JoinSerializer):
    save_user_information = serializers.NullBooleanField(required=False)
    order = serializers.IntegerField(required=False)

    def validate(self, data):
        scheme = self.context["scheme"]
        return self._validate_join_questions(scheme, data)


class DeleteCredentialSerializer(serializers.Serializer):
    all = serializers.NullBooleanField(default=False)
    keep_card_number = serializers.NullBooleanField(default=False)
    property_list = serializers.ListField(default=[])
    type_list = serializers.ListField(default=[])


class UpdateCredentialSerializer(SchemeAnswerSerializer):
    def validate(self, credentials):
        scheme_account = self.context["scheme_account"]
        questions = self.context["questions"]

        # Validate all credential types
        scheme_fields = [question.type for question in questions]
        unknown = set(self.initial_data) - set(scheme_fields)
        if "consents" in unknown:
            unknown.remove("consents")
        if unknown:
            raise serializers.ValidationError("field(s) not found for scheme: {}".format(", ".join(unknown)))

        self._validate_existing_main_answer(credentials, questions, scheme_account)

        return credentials

    @staticmethod
    def _build_q_objects(query_args) -> Q:
        # filter with OR conditions with each main credential to check for existing scheme accounts
        q_objs = Q()
        for key, val in query_args.items():
            if key not in CASE_SENSITIVE_CREDENTIALS:
                val = val.lower()

            if key in [CARD_NUMBER, BARCODE]:
                q_objs |= Q(**{key: val})
            else:
                q_objs |= Q(main_answer=val)

        return q_objs

    def _validate_existing_main_answer(self, credentials, questions, scheme_account) -> None:
        main_question_types = {question.type for question in questions if question.is_main_question}

        query_args = {
            answer_type: credentials[answer_type] for answer_type in credentials if answer_type in main_question_types
        }

        if query_args:
            q_objs = self._build_q_objects(query_args)

            existing_accounts = (
                SchemeAccount.objects.filter(q_objs, scheme=scheme_account.scheme)
                .exclude(id=scheme_account.id)
                .values_list("id")
                .all()
            )
<<<<<<< HEAD
            if len(existing_accounts) > 1:
                logger.error(
                    "More than one account found with the same main credential. "
                    "One of the following credentials are the same for scheme account ids "
                    f"{[acc[0] for acc in existing_accounts]}: {query_args.keys()}"
                )
            elif len(existing_accounts) == 1:
=======
            if len(existing_accounts) > 0:
                if len(existing_accounts) > 1:
                    logger.error(
                        "More than one account found with the same main credential. "
                        "One of the following credentials are the same for scheme account ids "
                        f"{[acc[0] for acc in existing_accounts]}: {query_args.keys()}"
                    )
>>>>>>> af13aecb
                scheme_account.status = scheme_account.ACCOUNT_ALREADY_EXISTS
                scheme_account.save(update_fields=["status"])
                raise serializers.ValidationError("An account already exists with the given credentials")


class UpdateUserConsentSerializer(serializers.ModelSerializer):
    class Meta:
        model = UserConsent
        fields = ("status",)

    def validate_status(self, value):
        if self.instance and self.instance.status == ConsentStatus.SUCCESS:
            raise serializers.ValidationError("Cannot update the consent as it is already in a Success state.")

        return ConsentStatus(int(value))<|MERGE_RESOLUTION|>--- conflicted
+++ resolved
@@ -686,15 +686,6 @@
                 .values_list("id")
                 .all()
             )
-<<<<<<< HEAD
-            if len(existing_accounts) > 1:
-                logger.error(
-                    "More than one account found with the same main credential. "
-                    "One of the following credentials are the same for scheme account ids "
-                    f"{[acc[0] for acc in existing_accounts]}: {query_args.keys()}"
-                )
-            elif len(existing_accounts) == 1:
-=======
             if len(existing_accounts) > 0:
                 if len(existing_accounts) > 1:
                     logger.error(
@@ -702,7 +693,6 @@
                         "One of the following credentials are the same for scheme account ids "
                         f"{[acc[0] for acc in existing_accounts]}: {query_args.keys()}"
                     )
->>>>>>> af13aecb
                 scheme_account.status = scheme_account.ACCOUNT_ALREADY_EXISTS
                 scheme_account.save(update_fields=["status"])
                 raise serializers.ValidationError("An account already exists with the given credentials")
