USER_NAME = 'user_name'
CARD_NUMBER = 'card_number'
BARCODE = 'barcode'
PASSWORD = 'password'
DATE_OF_BIRTH = 'date_of_birth'
EMAIL = 'email'
POSTCODE = 'postcode'

CREDENTIAL_TYPES = [
    (USER_NAME, 'user name'),
    (EMAIL, 'email'),
    (CARD_NUMBER, 'card number'),
    (BARCODE, 'barcode'),
    (PASSWORD, 'password'),
    (DATE_OF_BIRTH, 'date of birth'),
<<<<<<< HEAD
]

ENCRYPTED_CREDENTIALS = [
    PASSWORD
=======
    (POSTCODE, 'postcode'),
>>>>>>> 04d9cdc8
]<|MERGE_RESOLUTION|>--- conflicted
+++ resolved
@@ -13,12 +13,9 @@
     (BARCODE, 'barcode'),
     (PASSWORD, 'password'),
     (DATE_OF_BIRTH, 'date of birth'),
-<<<<<<< HEAD
+    (POSTCODE, 'postcode'),
 ]
 
 ENCRYPTED_CREDENTIALS = [
     PASSWORD
-=======
-    (POSTCODE, 'postcode'),
->>>>>>> 04d9cdc8
 ]