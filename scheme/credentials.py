--- conflicted
+++ resolved
@@ -13,13 +13,6 @@
 FAVOURITE_PLACE = 'favourite_place'
 DATE_OF_BIRTH = 'date_of_birth'
 PHONE = 'phone'
-<<<<<<< HEAD
-ADDRESS_1 = 'address_1'
-ADDRESS_2 = 'address_2'
-TOWN_CITY = 'town_city'
-COUNTY = 'county'
-COUNTRY = 'country'
-=======
 PHONE_2 = 'phone_2'
 GENDER = 'gender'
 ADDRESS_1 = 'address_1'
@@ -30,7 +23,6 @@
 COUNTRY = 'country'
 REGULAR_RESTAURANT = 'regular_restaurant'
 MERCHANT_IDENTIFIER = 'merchant_identifier'
->>>>>>> d550e019
 
 CREDENTIAL_TYPES = (
     (USER_NAME, 'user name'),
@@ -48,13 +40,6 @@
     (FAVOURITE_PLACE, 'favourite place'),
     (DATE_OF_BIRTH, 'date_of_birth'),
     (PHONE, 'phone number'),
-<<<<<<< HEAD
-    (ADDRESS_1, 'address 1'),
-    (ADDRESS_2, 'address 2'),
-    (TOWN_CITY, 'town city'),
-    (COUNTY, 'county'),
-    (COUNTRY, 'country'),
-=======
     (PHONE_2, 'phone number 2'),
     (GENDER, 'gender'),
     (ADDRESS_1, 'address 1'),
@@ -65,7 +50,6 @@
     (COUNTRY, 'country'),
     (REGULAR_RESTAURANT, 'regular restaurant'),
     (MERCHANT_IDENTIFIER, 'merchant identifier')
->>>>>>> d550e019
 )
 
 ENCRYPTED_CREDENTIALS = (
