from django.conf.urls import patterns, url
from scheme.views import (CreateAccount, SchemesList, RetrieveUpdateDeleteAccount, RetrieveScheme,
                            CreateAnswer, RetrieveUpdateDestroyAnswer)

urlpatterns = patterns('schemes',
<<<<<<< HEAD
                       url(r'accounts/?$', CreateAccount.as_view(), name='create_scheme_account'),
                       url(r'accounts/(?P<pk>[0-9]+)$', RetrieveUpdateDeleteAccount.as_view(), name='retrieve_account'),
                       url(r'^$', SchemesList.as_view(), name='list_schemes'),
                       url(r'^(?P<pk>[0-9]+)$', RetrieveScheme.as_view(), name='retrieve_scheme'),
                       url(r'^accounts/credentials', CreateAnswer.as_view(), name='create_question'),

=======
                       url(r'^/accounts/?$', CreateAccount.as_view(), name='create_scheme_account'),
                       url(r'^/accounts/(?P<pk>[0-9]+)$', RetrieveUpdateDeleteAccount.as_view(), name='retrieve_account'),
                       url(r'^/?$', SchemesList.as_view(), name='list_schemes'),
                       url(r'^/(?P<pk>[0-9]+)$', RetrieveScheme.as_view(), name='retrieve_scheme'),
                       url(r'^/accounts/credentials', CreateAnswer.as_view(), name='create_question'),
>>>>>>> 14346a4d
)<|MERGE_RESOLUTION|>--- conflicted
+++ resolved
@@ -3,18 +3,9 @@
                             CreateAnswer, RetrieveUpdateDestroyAnswer)
 
 urlpatterns = patterns('schemes',
-<<<<<<< HEAD
-                       url(r'accounts/?$', CreateAccount.as_view(), name='create_scheme_account'),
-                       url(r'accounts/(?P<pk>[0-9]+)$', RetrieveUpdateDeleteAccount.as_view(), name='retrieve_account'),
-                       url(r'^$', SchemesList.as_view(), name='list_schemes'),
-                       url(r'^(?P<pk>[0-9]+)$', RetrieveScheme.as_view(), name='retrieve_scheme'),
-                       url(r'^accounts/credentials', CreateAnswer.as_view(), name='create_question'),
-
-=======
                        url(r'^/accounts/?$', CreateAccount.as_view(), name='create_scheme_account'),
                        url(r'^/accounts/(?P<pk>[0-9]+)$', RetrieveUpdateDeleteAccount.as_view(), name='retrieve_account'),
                        url(r'^/?$', SchemesList.as_view(), name='list_schemes'),
                        url(r'^/(?P<pk>[0-9]+)$', RetrieveScheme.as_view(), name='retrieve_scheme'),
                        url(r'^/accounts/credentials', CreateAnswer.as_view(), name='create_question'),
->>>>>>> 14346a4d
 )