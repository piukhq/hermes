--- conflicted
+++ resolved
@@ -46,11 +46,7 @@
         model = models.SchemeCredentialQuestion
 
     scheme = factory.SubFactory(SchemeFactory)
-<<<<<<< HEAD
-    type = 'user_name'
-=======
     type = USER_NAME
->>>>>>> c8b4c23c
     label = 'Please enter your username.'
 
 
@@ -59,9 +55,5 @@
         model = models.SchemeAccountCredentialAnswer
 
     scheme_account = factory.SubFactory(SchemeAccountFactory)
-<<<<<<< HEAD
-    type = 'user_name'
-=======
     type = USER_NAME
->>>>>>> c8b4c23c
     answer = fake.first_name()