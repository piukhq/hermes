import datetime
import json
import secrets
from decimal import Decimal
from unittest.mock import MagicMock, patch

from django.conf import settings
from django.core.files.uploadedfile import SimpleUploadedFile
from rest_framework.test import APITestCase
from rest_framework.utils.serializer_helpers import ReturnDict, ReturnList

from scheme.credentials import (ADDRESS_1, ADDRESS_2, BARCODE, CARD_NUMBER, CREDENTIAL_TYPES, EMAIL, FIRST_NAME,
                                LAST_NAME, PASSWORD, PHONE, TITLE, TOWN_CITY, USER_NAME)
from scheme.encyption import AESCipher
<<<<<<< HEAD
from scheme.models import (ConsentStatus, JourneyTypes, SchemeAccount, SchemeAccountCredentialAnswer,
                           SchemeCredentialQuestion, UserConsent, Scheme)
=======
from scheme.models import (ConsentStatus, JourneyTypes, Scheme, SchemeAccount, SchemeAccountCredentialAnswer,
                           SchemeCredentialQuestion, UserConsent)
>>>>>>> 661b2474
from scheme.serializers import LinkSchemeSerializer, ListSchemeAccountSerializer, ResponseLinkSerializer
from scheme.tests.factories import (ConsentFactory, ExchangeFactory, SchemeAccountFactory, SchemeAccountImageFactory,
                                    SchemeCredentialAnswerFactory, SchemeCredentialQuestionFactory, SchemeFactory,
                                    SchemeImageFactory,
                                    UserConsentFactory)
from scheme.views import UpdateSchemeAccountStatus
from ubiquity.models import SchemeAccountEntry
from ubiquity.tests.factories import SchemeAccountEntryFactory
from user.models import Setting
from user.tests.factories import SettingFactory, UserFactory, UserSettingFactory


class TestSchemeAccountViews(APITestCase):
    @classmethod
    def setUpClass(cls):
        cls.scheme = SchemeFactory()
        cls.scheme_image = SchemeImageFactory(scheme=cls.scheme)
        SchemeCredentialQuestionFactory(scheme=cls.scheme,
                                        type=USER_NAME,
                                        manual_question=True)
        secondary_question = SchemeCredentialQuestionFactory(scheme=cls.scheme,
                                                             type=CARD_NUMBER,
                                                             third_party_identifier=True,
                                                             options=SchemeCredentialQuestion.LINK)
        password_question = SchemeCredentialQuestionFactory(scheme=cls.scheme,
                                                            type=PASSWORD,
                                                            options=SchemeCredentialQuestion.LINK_AND_JOIN)

        cls.scheme_account = SchemeAccountFactory(scheme=cls.scheme)
        cls.scheme_account_answer = SchemeCredentialAnswerFactory(question=cls.scheme.manual_question,
                                                                  scheme_account=cls.scheme_account)
        cls.second_scheme_account_answer = SchemeCredentialAnswerFactory(question=secondary_question,
                                                                         scheme_account=cls.scheme_account)

        cls.scheme_account_answer_password = SchemeCredentialAnswerFactory(answer="test_password",
                                                                           question=password_question,
                                                                           scheme_account=cls.scheme_account)
        cls.consent = ConsentFactory.create(
            scheme=cls.scheme,
            slug=secrets.token_urlsafe()
        )
        metadata1 = {'journey': JourneyTypes.LINK.value}
        metadata2 = {'journey': JourneyTypes.JOIN.value}
        cls.scheme_account_consent1 = UserConsentFactory(scheme_account=cls.scheme_account, metadata=metadata1,
                                                         status=ConsentStatus.PENDING)
        cls.scheme_account_consent2 = UserConsentFactory(scheme_account=cls.scheme_account, metadata=metadata2,
                                                         status=ConsentStatus.SUCCESS)

        cls.scheme1 = SchemeFactory(card_number_regex=r'(^[0-9]{16})', card_number_prefix='', tier=Scheme.PLL)
        cls.scheme_account1 = SchemeAccountFactory(scheme=cls.scheme1)
        barcode_question = SchemeCredentialQuestionFactory(scheme=cls.scheme1,
                                                           type=BARCODE,
                                                           options=SchemeCredentialQuestion.LINK)
        SchemeCredentialQuestionFactory(scheme=cls.scheme1, type=CARD_NUMBER, third_party_identifier=True)
        cls.scheme_account_answer_barcode = SchemeCredentialAnswerFactory(answer="9999888877776666",
                                                                          question=barcode_question,
                                                                          scheme_account=cls.scheme_account1)
        cls.scheme_account_entry = SchemeAccountEntryFactory(scheme_account=cls.scheme_account)
        SchemeAccountEntryFactory(scheme_account=cls.scheme_account1)
        cls.user = cls.scheme_account_entry.user

        cls.scheme.save()
        cls.auth_headers = {'HTTP_AUTHORIZATION': 'Token ' + cls.user.create_token()}
        cls.auth_service_headers = {'HTTP_AUTHORIZATION': 'Token ' + settings.SERVICE_API_KEY}

        cls.scheme_account_image = SchemeAccountImageFactory()

        super().setUpClass()

    def test_scheme_account_query(self):
        resp = self.client.get('/schemes/accounts/query?scheme__slug={}&user_set__id={}'.format(self.scheme.slug,
                                                                                                self.user.id),
                               **self.auth_service_headers)
        self.assertEqual(200, resp.status_code)
        self.assertEqual(resp.json()[0]['id'], self.scheme_account.id)

    def test_scheme_account_bad_query(self):
        resp = self.client.get('/schemes/accounts/query?scheme=what&user=no', **self.auth_service_headers)
        self.assertEqual(400, resp.status_code)

    def test_scheme_account_query_no_results(self):
        resp = self.client.get('/schemes/accounts/query?scheme__slug=scheme-that-doesnt-exist',
                               **self.auth_service_headers)
        self.assertEqual(200, resp.status_code)
        self.assertEqual(0, len(resp.json()))

    @patch('analytics.api._send_to_mnemosyne')
    def test_join_account(self, mock_send_to_mnemosyne):
        join_scheme = SchemeFactory()
        question = SchemeCredentialQuestionFactory(scheme=join_scheme, type=USER_NAME, manual_question=True)
        join_account = SchemeAccountFactory(scheme=join_scheme, status=SchemeAccount.JOIN)
        SchemeAccountEntryFactory(scheme_account=join_account, user=self.user)

        response = self.client.post('/schemes/accounts', data={
            'scheme': join_scheme.id,
            'order': 0,
            question: 'test',
        }, **self.auth_headers)

        self.assertEqual(response.status_code, 201)

        data = response.json()
        self.assertEqual(data['id'], join_account.id)
        self.assertEqual(data['order'], 0)
        self.assertEqual(data['scheme'], join_scheme.id)
        self.assertEqual(data['username'], 'test')
        self.assertTrue(mock_send_to_mnemosyne.called)

    @patch('analytics.api._send_to_mnemosyne')
    def test_join_account_with_error_join_card(self, mock_send_to_mnemosyne):
        join_scheme = SchemeFactory()
        question = SchemeCredentialQuestionFactory(scheme=join_scheme, type=USER_NAME, manual_question=True)
        join_account = SchemeAccountFactory(scheme=join_scheme, status=SchemeAccount.CARD_NOT_REGISTERED)
        SchemeAccountEntryFactory(scheme_account=join_account, user=self.user)

        response = self.client.post('/schemes/accounts', data={
            'scheme': join_scheme.id,
            'order': 0,
            question: 'test',
        }, **self.auth_headers)

        self.assertEqual(response.status_code, 201)

        data = response.json()
        self.assertEqual(data['id'], join_account.id)
        self.assertEqual(data['order'], 0)
        self.assertEqual(data['scheme'], join_scheme.id)
        self.assertEqual(data['username'], 'test')
        self.assertTrue(mock_send_to_mnemosyne.called)

    def test_get_scheme_account(self):
        response = self.client.get('/schemes/accounts/{0}'.format(self.scheme_account.id), **self.auth_headers)

        self.assertEqual(response.status_code, 200)
        self.assertEqual(type(response.data), ReturnDict)
        self.assertEqual(response.data['id'], self.scheme_account.id)
        self.assertIsNone(response.data['barcode'])
        self.assertEqual(response.data['card_label'], self.scheme_account_answer.answer)
        self.assertNotIn('is_deleted', response.data)
        self.assertEqual(response.data['scheme']['id'], self.scheme.id)
        self.assertNotIn('card_number_prefix', response.data['scheme'])
        self.assertEqual(response.data['display_status'], SchemeAccount.ACTIVE)

    @patch('analytics.api.update_attributes')
    @patch('analytics.api._get_today_datetime')
    def test_delete_schemes_account(self, mock_date, mock_update_attr):
        mock_date.return_value = datetime.datetime(year=2000, month=5, day=19)
        response = self.client.delete('/schemes/accounts/{0}'.format(self.scheme_account.id), **self.auth_headers)

        self.assertEqual(
            mock_update_attr.call_args[0][1],
            {
                '{0}'.format(self.scheme_account.scheme.company): 'true,ACTIVE,2000/05/19,{}'.format(
                    self.scheme_account.scheme.slug)
            }
        )

        deleted_scheme_account = SchemeAccount.all_objects.get(id=self.scheme_account.id)

        self.assertEqual(response.status_code, 204)
        self.assertTrue(deleted_scheme_account.is_deleted)

        response = self.client.get('/schemes/accounts/{0}'.format(self.scheme_account.id), **self.auth_headers)
        self.assertEqual(response.status_code, 404)
        response = self.client.post('/schemes/accounts/{0}/link'.format(self.scheme_account.id), **self.auth_headers)
        self.assertEqual(response.status_code, 404)

    @patch('analytics.api.update_attributes')
    @patch('analytics.api._get_today_datetime')
    @patch.object(SchemeAccount, 'get_midas_balance')
    def test_link_schemes_account_no_consents(self, mock_get_midas_balance, mock_date, mock_update_attr):
        link_scheme = SchemeFactory()
        SchemeCredentialQuestionFactory(scheme=link_scheme, type=USER_NAME, manual_question=True)
        SchemeCredentialQuestionFactory(scheme=link_scheme, type=CARD_NUMBER, options=SchemeCredentialQuestion.LINK)
        SchemeCredentialQuestionFactory(scheme=link_scheme, type=PASSWORD, options=SchemeCredentialQuestion.LINK)
        link_scheme_account = SchemeAccountFactory(scheme=link_scheme)
        scheme_account_entry = SchemeAccountEntryFactory(scheme_account=link_scheme_account)
        SchemeCredentialAnswerFactory(question=link_scheme.manual_question, scheme_account=link_scheme_account)
        mock_date.return_value = datetime.datetime(year=2000, month=5, day=19)
        mock_get_midas_balance.return_value = {
            'value': Decimal('10'),
            'points': Decimal('100'),
            'points_label': '100',
            'value_label': "$10",
            'reward_tier': 0,
            'balance': Decimal('20'),
            'is_stale': False
        }

        auth_headers = {'HTTP_AUTHORIZATION': 'Token ' + scheme_account_entry.user.create_token()}
        data = {
            CARD_NUMBER: "London",
            PASSWORD: "sdfsdf",
        }

        response = self.client.post('/schemes/accounts/{0}/link'.format(link_scheme_account.id),
                                    data=data, **auth_headers, format='json')

        self.assertEqual(response.status_code, 201)
        self.assertEqual(response.data['balance']['points'], '100.00')
        self.assertEqual(response.data['status_name'], "Active")
        self.assertTrue(ResponseLinkSerializer(data=response.data).is_valid())
        self.assertIsNone(response.data.get('barcode'))

        self.assertEqual(len(mock_update_attr.call_args[0]), 2)

        self.assertEqual(
            mock_update_attr.call_args[0][1],
            {
                '{0}'.format(link_scheme_account.scheme.company): 'false,ACTIVE,2000/05/19,{}'.format(
                    link_scheme_account.scheme.slug)
            }
        )

    @patch('analytics.api.update_attributes')
    @patch('analytics.api._get_today_datetime')
    @patch.object(SchemeAccount, 'get_midas_balance')
    def test_link_schemes_account_with_updated_barcode(self, mock_get_midas_balance, mock_date, mock_update_attr):
        link_scheme = SchemeFactory()
        SchemeCredentialQuestionFactory(scheme=link_scheme, type=USER_NAME, manual_question=True)
        SchemeCredentialQuestionFactory(scheme=link_scheme, type=BARCODE, options=SchemeCredentialQuestion.LINK)
        link_scheme_account = SchemeAccountFactory(scheme=link_scheme)
        link_scheme_account_entry = SchemeAccountEntryFactory(scheme_account=link_scheme_account)
        SchemeCredentialAnswerFactory(question=link_scheme.manual_question, scheme_account=link_scheme_account)
        mock_date.return_value = datetime.datetime(year=2000, month=5, day=19)
        mock_get_midas_balance.return_value = {
            'value': Decimal('10'),
            'points': Decimal('100'),
            'points_label': '100',
            'value_label': "$10",
            'reward_tier': 0,
            'balance': Decimal('20'),
            'is_stale': False
        }

        auth_headers = {'HTTP_AUTHORIZATION': 'Token ' + link_scheme_account_entry.user.create_token()}
        data = {
            BARCODE: "1234567",
        }

        response = self.client.post('/schemes/accounts/{0}/link'.format(link_scheme_account.id),
                                    data=data, **auth_headers, format='json')

        self.assertEqual(response.status_code, 201)
        self.assertEqual(response.data['balance']['points'], '100.00')
        self.assertEqual(response.data['status_name'], "Active")
        self.assertTrue(ResponseLinkSerializer(data=response.data).is_valid())
        self.assertTrue(response.data.get('barcode'))

    @patch('analytics.api.update_attributes')
    @patch('analytics.api._get_today_datetime')
    @patch.object(SchemeAccount, 'get_midas_balance')
    def test_link_schemes_account_display_status(self, mock_get_midas_balance, mock_date, mock_update_attr):
        link_scheme = SchemeFactory()
        SchemeCredentialQuestionFactory(scheme=link_scheme, type=USER_NAME, manual_question=True)
        SchemeCredentialQuestionFactory(scheme=link_scheme, type=CARD_NUMBER, options=SchemeCredentialQuestion.LINK)
        SchemeCredentialQuestionFactory(scheme=link_scheme, type=PASSWORD, options=SchemeCredentialQuestion.LINK)
        link_scheme_account = SchemeAccountFactory(scheme=link_scheme)
        link_scheme_account_entry = SchemeAccountEntryFactory(scheme_account=link_scheme_account)
        SchemeCredentialAnswerFactory(question=link_scheme.manual_question, scheme_account=link_scheme_account)
        mock_date.return_value = datetime.datetime(year=2000, month=5, day=19)
        mock_get_midas_balance.return_value = {
            'value': Decimal('10'),
            'points': Decimal('100'),
            'points_label': '100',
            'value_label': "$10",
            'reward_tier': 0,
            'balance': Decimal('20'),
            'is_stale': False
        }

        auth_headers = {'HTTP_AUTHORIZATION': 'Token ' + link_scheme_account_entry.user.create_token()}
        data = {
            CARD_NUMBER: "London",
            PASSWORD: "sdfsdf",
        }

        response = self.client.post('/schemes/accounts/{0}/link'.format(link_scheme_account.id),
                                    data=data, **auth_headers, format='json')

        self.assertEqual(response.status_code, 201)
        self.assertEqual(response.data['balance']['points'], '100.00')
        self.assertEqual(response.data['status_name'], "Active")
        self.assertTrue(ResponseLinkSerializer(data=response.data).is_valid())

        self.assertEqual(len(mock_update_attr.call_args[0]), 2)

        self.assertEqual(
            mock_update_attr.call_args[0][1],
            {
                '{0}'.format(link_scheme_account.scheme.company): 'false,ACTIVE,2000/05/19,{}'.format(
                    link_scheme_account.scheme.slug)
            }
        )

    @patch('analytics.api.update_attributes')
    @patch('analytics.api._get_today_datetime')
    @patch.object(SchemeAccount, '_get_balance')
    def test_link_schemes_account_error_displays_status(self, mock_get_balance, mock_date, mock_update_attr):
        mappings = [
            {'mock_response': SchemeAccount.ACTIVE, 'expected_display_status': SchemeAccount.ACTIVE},
            {'mock_response': SchemeAccount.END_SITE_DOWN, 'expected_display_status': SchemeAccount.WALLET_ONLY},
            {'mock_response': SchemeAccount.INVALID_CREDENTIALS, 'expected_display_status': SchemeAccount.WALLET_ONLY},
            {'mock_response': SchemeAccount.JOIN, 'expected_display_status': SchemeAccount.JOIN}
        ]

        for item in mappings:
            scheme_account = SchemeAccountFactory(scheme=self.scheme, status=SchemeAccount.WALLET_ONLY)
            scheme_account_entry = SchemeAccountEntryFactory(scheme_account=scheme_account)
            SchemeCredentialAnswerFactory(question=self.scheme.manual_question, answer='test',
                                          scheme_account=scheme_account)

            mock_date.return_value = datetime.datetime(year=2000, month=5, day=19)
            auth_headers = {'HTTP_AUTHORIZATION': 'Token ' + scheme_account_entry.user.create_token()}
            data = {
                CARD_NUMBER: "1234",
                PASSWORD: "abcd",
            }

            mock_get_balance.return_value.status_code = item['mock_response']
            response = self.client.post('/schemes/accounts/{0}/link'.format(scheme_account.id),
                                        data=data, **auth_headers, format='json')

            self.assertEqual(response.status_code, 201)
            scheme_account.refresh_from_db()
            self.assertEqual(scheme_account.status, item['mock_response'])
            self.assertEqual(response.data['display_status'], item['expected_display_status'])

    @patch('analytics.api.update_attributes')
    @patch('analytics.api._get_today_datetime')
    @patch.object(SchemeAccount, 'get_midas_balance')
    def test_link_schemes_account_with_consents(self, mock_get_midas_balance, mock_date, mock_update_attr):
        mock_date.return_value = datetime.datetime(year=2000, month=5, day=19)
        mock_get_midas_balance.return_value = {
            'value': Decimal('10'),
            'points': Decimal('100'),
            'points_label': '100',
            'value_label': "$10",
            'reward_tier': 0,
            'balance': Decimal('20'),
            'is_stale': False
        }

        test_reply = True
        test_reply2 = False
        consent1 = ConsentFactory.create(scheme=self.scheme_account.scheme, slug=secrets.token_urlsafe())
        consent2 = ConsentFactory.create(scheme=self.scheme_account.scheme, slug=secrets.token_urlsafe(),
                                         required=False)

        data = {
            CARD_NUMBER: "London",
            PASSWORD: "sdfsdf",
            "consents": [
                {"id": "{}".format(self.consent.id), "value": test_reply},
                {"id": "{}".format(consent1.id), "value": test_reply},
                {"id": "{}".format(consent2.id), "value": test_reply2}
            ]
        }

        response = self.client.post('/schemes/accounts/{0}/link'.format(self.scheme_account.id),
                                    data=data, **self.auth_headers, format='json')

        set_values = UserConsent.objects.filter(scheme_account=self.scheme_account).values()
        self.assertEqual(len(set_values), 5, "Incorrect number of consents found expected 5")
        saved_consents = [self.consent, consent1, consent2]
        for consent in saved_consents:
            user_consent = UserConsent.objects.get(scheme_account=self.scheme_account, slug=consent.slug)
            self.assertEqual(user_consent.status, ConsentStatus.SUCCESS)
            if consent is consent2:
                self.assertEqual(user_consent.value, test_reply2)
            else:
                self.assertEqual(user_consent.value, test_reply)

        self.assertEqual(response.status_code, 201)
        self.assertEqual(response.data['balance']['points'], '100.00')
        self.assertEqual(response.data['status_name'], "Active")
        self.assertTrue(ResponseLinkSerializer(data=response.data).is_valid())
        self.assertIsNone(response.data.get('barcode'))

        self.assertEqual(len(mock_update_attr.call_args[0]), 2)
        self.assertEqual(
            mock_update_attr.call_args[0][1],
            {
                '{0}'.format(self.scheme_account.scheme.company): 'false,ACTIVE,2000/05/19,{}'.format(
                    self.scheme_account.scheme.slug)
            }
        )

    @patch('analytics.api.update_attributes')
    @patch('analytics.api._get_today_datetime')
    @patch.object(SchemeAccount, 'get_midas_balance')
    def test_link_schemes_account_error_deletes_pending_consents(self, mock_get_midas_balance, mock_date,
                                                                 mock_update_attr):
        error_scheme_account = SchemeAccountFactory(scheme=self.scheme, status=SchemeAccount.INVALID_CREDENTIALS)
        mock_date.return_value = datetime.datetime(year=2000, month=5, day=19)
        mock_get_midas_balance.return_value = None

        metadata = {'journey': JourneyTypes.LINK.value}
        success_scheme_account_user_consent = UserConsentFactory(scheme_account=error_scheme_account, metadata=metadata,
                                                                 status=ConsentStatus.SUCCESS)
        SchemeAccountEntryFactory(scheme_account=error_scheme_account, user=success_scheme_account_user_consent.user)
        UserConsentFactory(scheme_account=error_scheme_account, metadata=metadata, status=ConsentStatus.PENDING)
        test_reply = True
        auth_headers = {'HTTP_AUTHORIZATION': 'Token ' + success_scheme_account_user_consent.user.create_token()}
        data = {
            CARD_NUMBER: "London",
            PASSWORD: "sdfsdf",
            "consents": [
                {"id": "{}".format(self.consent.id), "value": test_reply},
            ]
        }

        response = self.client.post('/schemes/accounts/{0}/link'.format(error_scheme_account.id),
                                    data=data, **auth_headers, format='json')

        self.assertEqual(response.status_code, 201)
        set_values = UserConsent.objects.filter(scheme_account=error_scheme_account).values()
        self.assertEqual(len(set_values), 1, "Incorrect number of consents found expected 1")
        successful_consent = set_values[0]
        self.assertEqual(successful_consent['id'], success_scheme_account_user_consent.id)

    @patch('analytics.api.update_attributes')
    @patch('analytics.api._get_today_datetime')
    @patch.object(SchemeAccount, '_get_balance')
    def test_link_schemes_account_pre_registered_card_error(self, mock_get_balance, mock_date, mock_update_attr):
        scheme_account = SchemeAccountFactory(scheme=self.scheme, status=SchemeAccount.WALLET_ONLY)
        scheme_account_entry = SchemeAccountEntryFactory(scheme_account=scheme_account)
        SchemeCredentialAnswerFactory(question=self.scheme.manual_question, answer='test',
                                      scheme_account=scheme_account)

        mock_date.return_value = datetime.datetime(year=2000, month=5, day=19)
        mock_get_balance.return_value.status_code = SchemeAccount.PRE_REGISTERED_CARD
        auth_headers = {'HTTP_AUTHORIZATION': 'Token ' + scheme_account_entry.user.create_token()}
        data = {
            CARD_NUMBER: "1234",
            PASSWORD: "abcd",
        }

        current_credentials = SchemeAccountCredentialAnswer.objects.filter(scheme_account=scheme_account.id)
        self.assertEqual(len(current_credentials), 1)
        response = self.client.post('/schemes/accounts/{0}/link'.format(scheme_account.id),
                                    data=data, **auth_headers, format='json')

        self.assertEqual(response.status_code, 201)
        scheme_account.refresh_from_db()
        self.assertEqual(scheme_account.status, SchemeAccount.PRE_REGISTERED_CARD)
        self.assertEqual(scheme_account.display_status, SchemeAccount.JOIN)
        credentials = SchemeAccountCredentialAnswer.objects.filter(scheme_account=scheme_account.id)
        self.assertEqual(len(credentials), 0)

    def test_list_schemes_accounts(self):
        response = self.client.get('/schemes/accounts', **self.auth_headers)
        self.assertEqual(type(response.data), ReturnList)
        self.assertEqual(response.data[0]['scheme']['name'], self.scheme.name)
        self.assertEqual(response.data[0]['status_name'], 'Active')
        self.assertIn('barcode', response.data[0])
        self.assertIn('card_label', response.data[0])
        self.assertNotIn('barcode_regex', response.data[0]['scheme'])
        expected_transaction_headers = [{"name": "header 1"}, {"name": "header 2"}, {"name": "header 3"}]
        self.assertListEqual(expected_transaction_headers, response.data[0]['scheme']["transaction_headers"])

    def test_list_schemes_accounts_with_suspended_scheme(self):
        join_scheme = SchemeFactory(status=Scheme.ACTIVE)
        join_card = SchemeAccountFactory(scheme=join_scheme, status=SchemeAccount.JOIN)
        join_entry = SchemeAccountEntryFactory(scheme_account=join_card)
        auth_headers = {'HTTP_AUTHORIZATION': 'Token ' + join_entry.user.create_token()}

        response = self.client.get('/schemes/accounts', **auth_headers)
        self.assertTrue(len(response.json()) > 0)
        scheme_account = response.json()[0]
        self.assertEqual(scheme_account['status_name'], 'Join')
        self.assertEqual(scheme_account['scheme']['slug'], join_scheme.slug)

        join_scheme.status = Scheme.SUSPENDED
        join_scheme.save()
        response = self.client.get('/schemes/accounts', **auth_headers)
        self.assertEqual(response.json(), [])

        join_scheme.status = Scheme.ACTIVE
        join_scheme.save()
        response = self.client.get('/schemes/accounts', **auth_headers)
        self.assertTrue(len(response.json()) > 0)
        scheme_account = response.json()[0]
        self.assertEqual(scheme_account['status_name'], 'Join')
        self.assertEqual(scheme_account['scheme']['slug'], join_scheme.slug)

    def test_list_error_schemes_account_with_suspended_scheme(self):
        join_scheme = SchemeFactory(status=Scheme.ACTIVE)
        error_join_card = SchemeAccountFactory(scheme=join_scheme, status=SchemeAccount.CARD_NOT_REGISTERED)
        error_join_entry = SchemeAccountEntryFactory(scheme_account=error_join_card)
        auth_headers = {'HTTP_AUTHORIZATION': 'Token ' + error_join_entry.user.create_token()}

        response = self.client.get('/schemes/accounts', **auth_headers)
        self.assertTrue(len(response.json()) > 0)
        scheme_account = response.json()[0]
        self.assertEqual(scheme_account['status_name'], 'Unknown Card number')
        self.assertEqual(scheme_account['scheme']['slug'], join_scheme.slug)

        join_scheme.status = Scheme.SUSPENDED
        join_scheme.save()
        response = self.client.get('/schemes/accounts', **auth_headers)
        self.assertEqual(response.json(), [])

    @patch('analytics.api.update_attributes')
    @patch('analytics.api._get_today_datetime')
    def test_wallet_only(self, mock_date, mock_update_attr):
        mock_date.return_value = datetime.datetime(year=2000, month=5, day=19)

        scheme = SchemeFactory()
        SchemeCredentialQuestionFactory(scheme=scheme, type=CARD_NUMBER, manual_question=True)

        response = self.client.post('/schemes/accounts', data={'scheme': scheme.id, CARD_NUMBER: '1234', 'order': 0},
                                    **self.auth_headers)
        self.assertEqual(response.status_code, 201)
        content = response.data
        self.assertEqual(content['scheme'], scheme.id)
        self.assertEqual(content['card_number'], '1234')
        self.assertIn('/schemes/accounts/', response._headers['location'][1])
        self.assertEqual(SchemeAccount.objects.get(pk=content['id']).status, SchemeAccount.WALLET_ONLY)

        self.assertEqual(
            mock_update_attr.call_args[0][1],
            {
                '{0}'.format(scheme.company): 'false,WALLET_ONLY,2000/05/19,{}'.format(scheme.slug)
            }
        )

    @patch('scheme.views.UpdateSchemeAccountStatus.notify_rollback_transactions')
    def test_scheme_account_update_status(self, mock_notify_rollback):
        data = {
            'status': 9,
            'journey': 'join'
        }
        response = self.client.post('/schemes/accounts/{}/status/'.format(self.scheme_account.id), data=data,
                                    **self.auth_service_headers)
        self.assertEqual(response.status_code, 200)
        self.assertEqual(response.data['id'], self.scheme_account.id)
        self.assertEqual(response.data['status'], 9)
        self.assertFalse(mock_notify_rollback.called)

    def test_scheme_account_update_status_bad(self):
        response = self.client.post('/schemes/accounts/{}/status/'.format(self.scheme_account.id),
                                    data={
                                        'status': 112,
                                        'journey': None
                                    },
                                    **self.auth_service_headers)
        self.assertEqual(response.status_code, 400)
        self.assertEqual(response.data, ['Invalid status code sent.'])

    @patch('scheme.views.UpdateSchemeAccountStatus.notify_rollback_transactions')
    def test_scheme_account_status_rollback_transactions_update(self, mock_notify_rollback):
        data = {
            'status': 1,
            'journey': 'join'
        }
        response = self.client.post('/schemes/accounts/{}/status/'.format(self.scheme_account1.id), data=data,
                                    **self.auth_service_headers)
        self.assertEqual(response.status_code, 200)
        self.assertEqual(response.data['id'], self.scheme_account1.id)
        self.assertEqual(response.data['status'], 1)
        self.assertTrue(mock_notify_rollback.called)

    @patch('scheme.views.sentry')
    @patch('scheme.views.requests.post')
    def test_notify_join_for_rollback_transactions(self, mock_post, mock_sentry):
        UpdateSchemeAccountStatus.notify_rollback_transactions('harvey-nichols', self.scheme_account,
                                                               datetime.datetime.now())

        self.assertFalse(mock_sentry.captureException.called)
        self.assertTrue(mock_post.called)

    def test_scheme_accounts_active(self):
        scheme = SchemeAccountFactory(status=SchemeAccount.ACTIVE)
        scheme_2 = SchemeAccountFactory(status=SchemeAccount.END_SITE_DOWN)
        response = self.client.get('/schemes/accounts/active', **self.auth_service_headers)

        self.assertEqual(response.status_code, 200)
        scheme_ids = [result['id'] for result in response.data['results']]
        self.assertIsNone(response.data['next'])
        self.assertIn(scheme.id, scheme_ids)
        self.assertNotIn('credentials', response.data['results'][0])
        self.assertNotIn('scheme', response.data['results'][0])
        self.assertNotIn(scheme_2.id, scheme_ids)

    def test_system_retry_scheme_accounts(self):
        scheme = SchemeAccountFactory(status=SchemeAccount.RETRY_LIMIT_REACHED)
        scheme_2 = SchemeAccountFactory(status=SchemeAccount.ACTIVE)
        response = self.client.get('/schemes/accounts/system_retry', **self.auth_service_headers)
        scheme_ids = [result['id'] for result in response.data['results']]

        self.assertEqual(response.status_code, 200)
        self.assertIsNone(response.data['next'])
        self.assertIn(scheme.id, scheme_ids)
        self.assertNotIn(scheme_2.id, scheme_ids)

    def test_get_scheme_accounts_credentials(self):
        response = self.client.get('/schemes/accounts/{0}/credentials'.format(self.scheme_account.id),
                                   **self.auth_service_headers)
        self.assertEqual(response.status_code, 200)
        self.assertIn('credentials', response.data)
        self.assertIn('scheme', response.data)
        self.assertIn('display_status', response.data)
        self.assertIn('status_name', response.data)
        self.assertIn('id', response.data)

    def test_get_scheme_accounts_credentials_user(self):
        response = self.client.get('/schemes/accounts/{0}/credentials'.format(self.scheme_account.id),
                                   **self.auth_headers)
        self.assertEqual(response.status_code, 200)
        self.assertIn('id', response.data)

    def test_scheme_account_collect_credentials(self):
        self.assertEqual(self.scheme_account._collect_credentials(), {
            'card_number': self.second_scheme_account_answer.answer, 'password': 'test_password',
            'username': self.scheme_account_answer.answer})

    def test_scheme_account_collect_credentials_with_merchant_identifier(self):
        third_question = SchemeCredentialQuestionFactory(scheme=self.scheme, type=TITLE,
                                                         options=SchemeCredentialQuestion.MERCHANT_IDENTIFIER)
        SchemeCredentialAnswerFactory(question=third_question, answer='mr', scheme_account=self.scheme_account)

        self.assertEqual(self.scheme_account._collect_credentials(), {
            'card_number': self.second_scheme_account_answer.answer,
            'password': 'test_password',
            'username': self.scheme_account_answer.answer,
            'title': 'mr'
        })

    def test_scheme_account_collect_pending_consents(self):
        consents = self.scheme_account.collect_pending_consents()

        self.assertEqual(len(consents), 1)
        expected_keys = {'id', 'slug', 'value', 'created_on', 'journey_type'}
        consent = consents[0]
        self.assertEqual(set(consent.keys()), expected_keys)
        self.assertEqual(consent['id'], self.scheme_account_consent1.id)

    def test_scheme_account_collect_pending_consents_no_data(self):
        self.assertEqual(self.scheme_account1.collect_pending_consents(), [])

    def test_scheme_account_third_party_identifier(self):
        self.assertEqual(self.scheme_account.third_party_identifier, self.second_scheme_account_answer.answer)
        self.assertEqual(self.scheme_account1.third_party_identifier, self.scheme_account_answer_barcode.answer)

    def test_scheme_account_encrypted_credentials(self):
        decrypted_credentials = json.loads(AESCipher(settings.AES_KEY.encode()).decrypt(
            self.scheme_account.credentials()))

        self.assertEqual(decrypted_credentials['card_number'], self.second_scheme_account_answer.answer)
        self.assertEqual(decrypted_credentials['password'], 'test_password')
        self.assertEqual(decrypted_credentials['username'], self.scheme_account_answer.answer)

        consents = decrypted_credentials['consents']
        self.assertEqual(len(consents), 1)
        expected_keys = {'id', 'slug', 'value', 'created_on', 'journey_type'}
        for consent in consents:
            self.assertEqual(set(consent.keys()), expected_keys)

    def test_scheme_account_encrypted_credentials_bad(self):
        scheme_account = SchemeAccountFactory(scheme=self.scheme)
        SchemeAccountEntryFactory(scheme_account=scheme_account, user=self.user)
        encrypted_credentials = scheme_account.credentials()
        self.assertIsNone(encrypted_credentials)
        self.assertEqual(scheme_account.status, SchemeAccount.INCOMPLETE)

    def test_temporary_iceland_fix_ignores_credential_validation_for_iceland(self):
        scheme = SchemeFactory(slug='iceland-bonus-card')
        SchemeCredentialQuestionFactory(scheme=scheme, type=BARCODE, manual_question=True)
        SchemeCredentialQuestionFactory(scheme=scheme, type=PASSWORD, options=SchemeCredentialQuestion.LINK)
        scheme_account = SchemeAccountFactory(scheme=scheme)

        self.assertIsNotNone(scheme_account.credentials(), {})

    def test_temporary_iceland_fix_credential_validation_for_not_iceland(self):
        scheme = SchemeFactory(slug='not-iceland')
        SchemeCredentialQuestionFactory(scheme=scheme, type=BARCODE, manual_question=True)
        SchemeCredentialQuestionFactory(scheme=scheme, type=PASSWORD, options=SchemeCredentialQuestion.LINK)
        scheme_account = SchemeAccountFactory(scheme=scheme)

        self.assertIsNone(scheme_account.credentials())

    def test_scheme_account_answer_serializer(self):
        """
        If this test breaks you need to add the new credential to the SchemeAccountAnswerSerializer
        """
        expected_fields = dict(CREDENTIAL_TYPES)
        expected_fields['consents'] = None  # Add consents
        self.assertEqual(set(expected_fields.keys()),
                         set(LinkSchemeSerializer._declared_fields.keys())
                         )

    def test_scheme_account_summary(self):
        response = self.client.get('/schemes/accounts/summary', **self.auth_service_headers)
        self.assertEqual(response.status_code, 200)
        self.assertEqual(type(response.data), ReturnList)
        self.assertTrue(len(response.data) > 0)
        self.assertTrue(self.all_statuses_correct(response.data))

    def all_statuses_correct(self, scheme_list):
        status_dict = dict(SchemeAccount.STATUSES)
        for scheme in scheme_list:
            scheme_status_codes = [int(s['status']) for s in scheme['statuses']]
            for status_code in status_dict:
                if status_code not in scheme_status_codes:
                    return False
        return True

    @patch('analytics.api.post_event')
    @patch('analytics.api.update_attribute')
    @patch('analytics.api._get_today_datetime')
    @patch('analytics.api._send_to_mnemosyne')
    def test_create_join_account_and_notify_analytics(self, mock_post_event, mock_date,
                                                      mock_update_attr, mock_send_to_mnemosyne):
        mock_date.return_value = datetime.datetime(year=2000, month=5, day=19)
        scheme = SchemeFactory()

        SchemeCredentialQuestionFactory(scheme=scheme, type=USER_NAME, manual_question=True)
        SchemeCredentialQuestionFactory(scheme=scheme, type=CARD_NUMBER)
        SchemeCredentialQuestionFactory(scheme=scheme, type=PASSWORD)

        resp = self.client.post('/schemes/accounts/join/{}/{}'.format(scheme.slug, self.user.id),
                                **self.auth_service_headers)

        self.assertEqual(resp.status_code, 201)

        json = resp.json()
        self.assertIsInstance(json, dict)
        self.assertIn('display_status', json)
        self.assertIn('barcode', json)
        self.assertIn('card_label', json)
        self.assertIn('created', json)
        self.assertIn('id', json)
        self.assertIn('images', json)
        self.assertIn('order', json)
        self.assertIn('scheme', json)
        self.assertIn('status', json)

        self.assertEqual(mock_post_event.call_count, 1)
        self.assertEqual(len(mock_post_event.call_args), 2)

        self.assertEqual(mock_update_attr.call_count, 1)
        self.assertEqual(len(mock_update_attr.call_args[0]), 3)
        self.assertEqual(mock_update_attr.call_args[0][1], scheme.company)

        self.assertEqual(
            mock_update_attr.call_args[0][2],
            "false,JOIN,2000/05/19,{}".format(scheme.slug)
        )

    @patch('analytics.api.post_event')
    @patch('analytics.api.update_attributes')
    def test_create_join_account_against_user_setting(self, mock_update_attr, mock_post_event):
        scheme = SchemeFactory()

        SchemeCredentialQuestionFactory(scheme=scheme, type=USER_NAME, manual_question=True)
        SchemeCredentialQuestionFactory(scheme=scheme, type=CARD_NUMBER)
        SchemeCredentialQuestionFactory(scheme=scheme, type=PASSWORD)

        setting = SettingFactory(scheme=scheme, slug='join-{}'.format(scheme.slug), value_type=Setting.BOOLEAN)
        UserSettingFactory(setting=setting, user=self.user, value='0')

        resp = self.client.post('/schemes/accounts/join/{}/{}'.format(scheme.slug, self.user.id),
                                **self.auth_service_headers)

        self.assertEqual(resp.status_code, 200)

        json = resp.json()
        self.assertEqual(json['code'], 200)
        self.assertEqual(json['message'], 'User has disabled join cards for this scheme')

        self.assertFalse(mock_post_event.called)
        self.assertFalse(mock_update_attr.called)

    def test_register_join_endpoint_missing_credential_question(self):
        scheme = SchemeFactory()
        SchemeCredentialQuestionFactory(scheme=scheme, type=USER_NAME, options=SchemeCredentialQuestion.LINK_AND_JOIN)
        SchemeCredentialQuestionFactory(scheme=scheme, type=CARD_NUMBER)
        SchemeCredentialQuestionFactory(scheme=scheme, type=PASSWORD, options=SchemeCredentialQuestion.LINK_AND_JOIN)

        data = {
            'save_user_information': False,
            'order': 2,
            'password': 'password'
        }
        resp = self.client.post('/schemes/{}/join'.format(scheme.id), **self.auth_headers, data=data)

        self.assertEqual(resp.status_code, 400)
        json = resp.json()
        self.assertEqual(json, {'non_field_errors': ['username field required']})

    def test_register_join_endpoint_missing_save_user_information(self):
        scheme = SchemeFactory()
        SchemeCredentialQuestionFactory(scheme=scheme, type=USER_NAME, options=SchemeCredentialQuestion.LINK_AND_JOIN)
        SchemeCredentialQuestionFactory(scheme=scheme, type=CARD_NUMBER)
        SchemeCredentialQuestionFactory(scheme=scheme, type=PASSWORD, options=SchemeCredentialQuestion.LINK_AND_JOIN)

        data = {
            'order': 2,
            'username': 'testbink',
            'password': 'password'

        }
        resp = self.client.post('/schemes/{}/join'.format(scheme.id), **self.auth_headers, data=data)

        self.assertEqual(resp.status_code, 400)
        json = resp.json()
        self.assertEqual(json, {'save_user_information': ['This field is required.']})

    def test_register_join_endpoint_scheme_has_no_join_questions(self):
        scheme = SchemeFactory()
        SchemeCredentialQuestionFactory(scheme=scheme, type=USER_NAME)
        SchemeCredentialQuestionFactory(scheme=scheme, type=CARD_NUMBER, options=SchemeCredentialQuestion.LINK)
        SchemeCredentialQuestionFactory(scheme=scheme, type=PASSWORD, options=SchemeCredentialQuestion.LINK)

        data = {
            'order': 2,
            'save_user_information': False,
            'username': 'testbink',
            'password': 'password'

        }
        resp = self.client.post('/schemes/{}/join'.format(scheme.id), **self.auth_headers, data=data)

        self.assertEqual(resp.status_code, 400)
        json = resp.json()
        self.assertEqual(json, {'non_field_errors': ['No join questions found for scheme: {}'.format(scheme.slug)]})

    def test_register_join_endpoint_account_already_created(self):
        scheme = SchemeFactory()
        SchemeCredentialQuestionFactory(scheme=scheme, type=USER_NAME, options=SchemeCredentialQuestion.LINK_AND_JOIN)
        SchemeCredentialQuestionFactory(scheme=scheme, type=CARD_NUMBER)
        SchemeCredentialQuestionFactory(scheme=scheme, type=PASSWORD, options=SchemeCredentialQuestion.JOIN)
        sa = SchemeAccountFactory(scheme_id=scheme.id)
        SchemeAccountEntryFactory(user=self.user, scheme_account=sa)

        data = {
            'save_user_information': False,
            'order': 2,
            'username': 'testbink',
            'password': 'password'

        }
        resp = self.client.post('/schemes/{}/join'.format(scheme.id), **self.auth_headers, data=data)
        self.assertEqual(resp.status_code, 400)
        json = resp.json()
        self.assertTrue(json['non_field_errors'][0].startswith('You already have an account for this scheme'))

    def test_register_join_endpoint_link_join_question_mismatch(self):
        scheme = SchemeFactory()
        SchemeCredentialQuestionFactory(scheme=scheme, type=USER_NAME, options=SchemeCredentialQuestion.LINK_AND_JOIN)
        SchemeCredentialQuestionFactory(scheme=scheme, type=CARD_NUMBER, options=SchemeCredentialQuestion.LINK)
        SchemeCredentialQuestionFactory(scheme=scheme, type=PASSWORD, options=SchemeCredentialQuestion.JOIN)

        data = {
            'save_user_information': False,
            'order': 2,
            'username': 'testbink',
            'password': 'password'

        }
        resp = self.client.post('/schemes/{}/join'.format(scheme.id), **self.auth_headers, data=data)
        self.assertEqual(resp.status_code, 400)
        json = resp.json()
        self.assertTrue(json['non_field_errors'][0].startswith('Please convert all \"Link\" only credential'
                                                               ' questions to \"Join & Link\"'))

    @patch('requests.post', auto_spec=True, return_value=MagicMock())
    def test_register_join_endpoint_create_scheme_account(self, mock_request):
        mock_request.return_value.status_code = 200
        mock_request.return_value.json.return_value = {'message': 'success'}

        scheme = SchemeFactory()
        link_question = SchemeCredentialQuestionFactory(scheme=scheme, type=USER_NAME, manual_question=True,
                                                        options=SchemeCredentialQuestion.LINK_AND_JOIN)
        SchemeCredentialQuestionFactory(scheme=scheme, type=PASSWORD, options=SchemeCredentialQuestion.JOIN)
        SchemeCredentialQuestionFactory(scheme=scheme, type=BARCODE, options=SchemeCredentialQuestion.OPTIONAL_JOIN)

        test_reply = 1
        consent1 = ConsentFactory.create(
            scheme=scheme,
            journey=JourneyTypes.JOIN.value,
            order=1
        )

        data = {
            'save_user_information': False,
            'order': 2,
            'username': 'testbink',
            'password': 'password',
            'barcode': 'barcode',
            "consents": [{"id": "{}".format(consent1.id), "value": test_reply}]
        }
        resp = self.client.post('/schemes/{}/join'.format(scheme.id), **self.auth_headers, data=data, format='json')

        new_scheme_account = SchemeAccountEntry.objects.get(
            user=self.user, scheme_account__scheme=scheme).scheme_account

        set_values = UserConsent.objects.filter(scheme_account=new_scheme_account).values()
        self.assertEqual(len(set_values), 1, "Incorrect number of consents found expected 1")
        for set_value in set_values:
            if set_value['slug'] == consent1.slug:
                self.assertEqual(set_value['value'], test_reply, "Incorrect Consent value set")
            else:
                self.assertTrue(False, "Consent not set")

        self.assertEqual(resp.status_code, 201)
        self.assertTrue(mock_request.called)

        resp_json = resp.json()
        self.assertEqual(resp_json['scheme'], scheme.id)
        self.assertEqual(len(resp_json), len(data))  # not +1 to data since consents have been added
        scheme_account = SchemeAccount.objects.get(user_set__id=self.user.id, scheme_id=scheme.id)
        self.assertEqual(resp_json['id'], scheme_account.id)
        self.assertEqual('Pending', scheme_account.status_name)
        self.assertEqual(len(scheme_account.schemeaccountcredentialanswer_set.all()), 1)
        self.assertTrue(scheme_account.schemeaccountcredentialanswer_set.filter(question=link_question))

    @patch('requests.post', auto_spec=True, return_value=MagicMock())
    def test_register_join_endpoint_optional_join_not_required(self, mock_request):
        mock_request.return_value.status_code = 200
        mock_request.return_value.json.return_value = {'message': 'success'}

        scheme = SchemeFactory()
        SchemeCredentialQuestionFactory(scheme=scheme, type=USER_NAME, options=SchemeCredentialQuestion.LINK_AND_JOIN)
        SchemeCredentialQuestionFactory(scheme=scheme, type=CARD_NUMBER)
        SchemeCredentialQuestionFactory(scheme=scheme, type=PASSWORD, options=SchemeCredentialQuestion.OPTIONAL_JOIN)

        data = {
            'save_user_information': False,
            'order': 2,
            'username': 'testbink',
        }
        resp = self.client.post('/schemes/{}/join'.format(scheme.id), **self.auth_headers, data=data)
        self.assertEqual(resp.status_code, 201)

    @patch('requests.post', auto_spec=True, return_value=MagicMock())
    def test_register_join_endpoint_saves_user_profile(self, mock_request):
        mock_request.return_value.status_code = 200
        mock_request.return_value.json.return_value = {'message': 'success'}

        scheme = SchemeFactory()
        SchemeCredentialQuestionFactory(scheme=scheme, type=USER_NAME, options=SchemeCredentialQuestion.LINK_AND_JOIN)
        SchemeCredentialQuestionFactory(scheme=scheme, type=PASSWORD, options=SchemeCredentialQuestion.JOIN)
        SchemeCredentialQuestionFactory(scheme=scheme, type=EMAIL, manual_question=True,
                                        options=SchemeCredentialQuestion.JOIN)
        SchemeCredentialQuestionFactory(scheme=scheme, type=PHONE, options=SchemeCredentialQuestion.JOIN)
        SchemeCredentialQuestionFactory(scheme=scheme, type=TITLE, options=SchemeCredentialQuestion.JOIN)
        SchemeCredentialQuestionFactory(scheme=scheme, type=FIRST_NAME, options=SchemeCredentialQuestion.JOIN)
        SchemeCredentialQuestionFactory(scheme=scheme, type=LAST_NAME, options=SchemeCredentialQuestion.LINK_AND_JOIN)
        SchemeCredentialQuestionFactory(scheme=scheme, type=ADDRESS_1, options=SchemeCredentialQuestion.JOIN)
        SchemeCredentialQuestionFactory(scheme=scheme, type=ADDRESS_2, options=SchemeCredentialQuestion.JOIN)
        SchemeCredentialQuestionFactory(scheme=scheme, type=TOWN_CITY, options=SchemeCredentialQuestion.JOIN)

        phone_number = '01234567890'
        title = 'mr'
        first_name = 'bob'
        last_name = 'test'
        address_1 = '1 ascot road'
        address_2 = 'caversham'
        town_city = 'ascot'
        data = {
            'save_user_information': True,
            'order': 2,
            'username': 'testbink',
            'password': 'password',
            'email': 'test@testbink.com',
            'phone': phone_number,
            'title': title,
            'first_name': first_name,
            'last_name': last_name,
            'address_1': address_1,
            'address_2': address_2,
            'town_city': town_city,
        }
        resp = self.client.post('/schemes/{}/join'.format(scheme.id), **self.auth_headers, data=data)
        self.assertEqual(resp.status_code, 201)

        user = SchemeAccountEntry.objects.filter(scheme_account__scheme=scheme, user=self.user).first().user
        user_profile = user.profile
        self.assertEqual(user_profile.phone, phone_number)
        self.assertEqual(user_profile.first_name, first_name)
        self.assertEqual(user_profile.last_name, last_name)
        self.assertEqual(user_profile.address_line_1, address_1)
        self.assertEqual(user_profile.address_line_2, address_2)
        self.assertEqual(user_profile.city, town_city)

    @patch('requests.post', auto_spec=True, return_value=MagicMock())
    def test_register_join_endpoint_set_scheme_status_to_join_on_fail(self, mock_request):
        mock_request.return_value.status_code = 200
        mock_request.return_value.json.return_value = {'message': 'fail'}

        scheme = SchemeFactory()
        SchemeCredentialQuestionFactory(scheme=scheme,
                                        type=USER_NAME,
                                        manual_question=True,
                                        options=SchemeCredentialQuestion.LINK_AND_JOIN)
        SchemeCredentialQuestionFactory(scheme=scheme, type=PASSWORD, options=SchemeCredentialQuestion.JOIN)
        consent = ConsentFactory(scheme=scheme)

        data = {
            'save_user_information': False,
            'order': 2,
            'username': 'testbink',
            'password': 'password',
            'consents': [
                {
                    "id": consent.id,
                    "value": True
                }
            ]

        }

        resp = self.client.post('/schemes/{}/join'.format(scheme.id), **self.auth_headers, data=data)
        self.assertEqual(resp.status_code, 200)
        self.assertTrue(mock_request.called)

        resp_json = resp.json()
        self.assertIn('Unknown error with join', resp_json['message'])
        sae = SchemeAccountEntry.objects.get(user=self.user, scheme_account__scheme__id=scheme.id)
        self.assertEqual(sae.scheme_account.status_name, 'Join')
        with self.assertRaises(SchemeAccountCredentialAnswer.DoesNotExist):
            SchemeAccountCredentialAnswer.objects.get(scheme_account_id=sae.scheme_account.id)
        with self.assertRaises(UserConsent.DoesNotExist):
            UserConsent.objects.get(scheme_account_id=sae.scheme_account.id)

    def test_update_user_consent(self):
        user_consent = UserConsentFactory(status=ConsentStatus.PENDING)
        data = {'status': ConsentStatus.SUCCESS.value}

        resp = self.client.put('/schemes/user_consent/{}'.format(user_consent.id), **self.auth_service_headers,
                               data=data)
        self.assertEqual(resp.status_code, 200)
        user_consent.refresh_from_db()
        self.assertEqual(user_consent.status, ConsentStatus.SUCCESS)

    def test_update_user_consents_with_failed_deletes_consent(self):
        user_consent = UserConsentFactory(status=ConsentStatus.SUCCESS)
        data = {'status': ConsentStatus.FAILED.value}

        resp = self.client.put('/schemes/user_consent/{}'.format(user_consent.id), **self.auth_service_headers,
                               data=data)
        self.assertEqual(resp.status_code, 400)
        user_consent.refresh_from_db()
        self.assertEqual(user_consent.status, ConsentStatus.SUCCESS)

    def test_update_user_consents_cant_delete_success_consent(self):
        user_consent = UserConsentFactory(status=ConsentStatus.SUCCESS)
        data = {'status': ConsentStatus.FAILED.value}

        resp = self.client.put('/schemes/user_consent/{}'.format(user_consent.id), **self.auth_service_headers,
                               data=data)
        self.assertEqual(resp.status_code, 400)
        user_consent.refresh_from_db()
        self.assertEqual(user_consent.status, ConsentStatus.SUCCESS)

    def test_update_user_consents_cant_update_success_consent(self):
        user_consent = UserConsentFactory(status=ConsentStatus.SUCCESS)
        data = {'status': ConsentStatus.PENDING.value}

        resp = self.client.put('/schemes/user_consent/{}'.format(user_consent.id), **self.auth_service_headers,
                               data=data)
        self.assertEqual(resp.status_code, 400)
        user_consent.refresh_from_db()
        self.assertEqual(user_consent.status, ConsentStatus.SUCCESS)


class TestSchemeAccountModel(APITestCase):
    def test_missing_credentials(self):
        scheme_account = SchemeAccountFactory()
        SchemeCredentialQuestionFactory(scheme=scheme_account.scheme, type=PASSWORD,
                                        options=SchemeCredentialQuestion.LINK)
        SchemeCredentialQuestionFactory(scheme=scheme_account.scheme, type=CARD_NUMBER, scan_question=True)
        SchemeCredentialQuestionFactory(scheme=scheme_account.scheme, type=BARCODE, manual_question=True)
        SchemeCredentialQuestionFactory(scheme=scheme_account.scheme, type=TITLE,
                                        options=SchemeCredentialQuestion.MERCHANT_IDENTIFIER)
        self.assertEqual(scheme_account.missing_credentials([]), {BARCODE, PASSWORD, CARD_NUMBER})
        self.assertFalse(scheme_account.missing_credentials([CARD_NUMBER, PASSWORD]))
        self.assertFalse(scheme_account.missing_credentials([BARCODE, PASSWORD]))
        self.assertEqual(scheme_account.missing_credentials([PASSWORD]), {BARCODE, CARD_NUMBER})

    def test_missing_credentials_same_manual_and_scan(self):
        scheme_account = SchemeAccountFactory()
        SchemeCredentialQuestionFactory(scheme=scheme_account.scheme, type=BARCODE,
                                        scan_question=True, manual_question=True)
        self.assertFalse(scheme_account.missing_credentials([BARCODE]))
        self.assertEqual(scheme_account.missing_credentials([]), {BARCODE})

    def test_missing_credentials_with_join_option_on_manual_question(self):
        scheme_account = SchemeAccountFactory()
        SchemeCredentialQuestionFactory(scheme=scheme_account.scheme, type=BARCODE,
                                        manual_question=True, options=SchemeCredentialQuestion.JOIN)
        SchemeCredentialQuestionFactory(scheme=scheme_account.scheme, type=CARD_NUMBER,
                                        scan_question=True, options=SchemeCredentialQuestion.NONE)
        SchemeCredentialQuestionFactory(scheme=scheme_account.scheme, type=PASSWORD,
                                        options=SchemeCredentialQuestion.LINK)
        self.assertFalse(scheme_account.missing_credentials([BARCODE, PASSWORD]))
        self.assertFalse(scheme_account.missing_credentials([CARD_NUMBER, PASSWORD]))
        self.assertFalse(scheme_account.missing_credentials([BARCODE, CARD_NUMBER, PASSWORD]))
        self.assertFalse(scheme_account.missing_credentials([BARCODE, CARD_NUMBER, PASSWORD]))
        self.assertEqual(scheme_account.missing_credentials([PASSWORD]), {BARCODE, CARD_NUMBER})

    def test_missing_credentials_with_join_option_on_manual_and_scan_question(self):
        scheme_account = SchemeAccountFactory()
        SchemeCredentialQuestionFactory(scheme=scheme_account.scheme, type=BARCODE, manual_question=True,
                                        scan_question=True, options=SchemeCredentialQuestion.JOIN)
        SchemeCredentialQuestionFactory(scheme=scheme_account.scheme, type=PASSWORD,
                                        options=SchemeCredentialQuestion.LINK)
        self.assertFalse(scheme_account.missing_credentials([BARCODE, PASSWORD]))
        self.assertEqual(scheme_account.missing_credentials([PASSWORD]), {BARCODE})
        self.assertEqual(scheme_account.missing_credentials([BARCODE]), {PASSWORD})

    def test_credential_check_for_pending_scheme_account(self):
        scheme_account = SchemeAccountFactory(status=SchemeAccount.PENDING)
        SchemeCredentialQuestionFactory(scheme=scheme_account.scheme, type=BARCODE, manual_question=True)
        scheme_account.credentials()
        # We expect pending scheme accounts to be missing manual question
        self.assertNotEqual(scheme_account.status, SchemeAccount.INCOMPLETE)

    def test_card_label_from_regex(self):
        scheme = SchemeFactory(card_number_regex='^[0-9]{3}([0-9]+)', card_number_prefix='98263000')
        scheme_account = SchemeAccountFactory(scheme=scheme)
        SchemeCredentialAnswerFactory(question=SchemeCredentialQuestionFactory(scheme=scheme, type=BARCODE),
                                      answer='29930842203039', scheme_account=scheme_account)
        self.assertEqual(scheme_account.card_label, '9826300030842203039')

    def test_card_label_from_manual_answer(self):
        question = SchemeCredentialQuestionFactory(type=EMAIL, manual_question=True)
        scheme_account = SchemeAccountFactory(scheme=question.scheme)
        SchemeCredentialAnswerFactory(question=question, answer='frank@sdfg.com', scheme_account=scheme_account)
        self.assertEqual(scheme_account.card_label, 'frank@sdfg.com')

    def test_card_label_from_barcode(self):
        question = SchemeCredentialQuestionFactory(type=BARCODE)
        scheme_account = SchemeAccountFactory(scheme=question.scheme)
        SchemeCredentialAnswerFactory(question=question, answer='49932498', scheme_account=scheme_account)
        self.assertEqual(scheme_account.card_label, '49932498')

    def test_card_label_none(self):
        question = SchemeCredentialQuestionFactory(type=BARCODE)
        scheme_account = SchemeAccountFactory(scheme=question.scheme)
        self.assertIsNone(scheme_account.card_label)

    def test_barcode_from_barcode(self):
        question = SchemeCredentialQuestionFactory(type=BARCODE)
        scheme_account = SchemeAccountFactory(scheme=question.scheme)
        SchemeCredentialAnswerFactory(question=question, answer='49932498', scheme_account=scheme_account)
        self.assertEqual(scheme_account.barcode, '49932498')

    def test_barcode_from_card_number(self):
        scheme = SchemeFactory(barcode_regex='^634004([0-9]+)', barcode_prefix='9794')
        scheme_account = SchemeAccountFactory(scheme=scheme)
        SchemeCredentialAnswerFactory(question=SchemeCredentialQuestionFactory(scheme=scheme, type=CARD_NUMBER),
                                      answer='634004025035765504', scheme_account=scheme_account)
        self.assertEqual(scheme_account.barcode, '9794025035765504')

    def test_barcode_none(self):
        question = SchemeCredentialQuestionFactory(type=BARCODE)
        scheme_account = SchemeAccountFactory(scheme=question.scheme)
        self.assertIsNone(scheme_account.barcode)

    @patch.object(SchemeAccount, 'credentials', auto_spec=True, return_value=None)
    def test_get_midas_balance_no_credentials(self, mock_credentials):
        entry = SchemeAccountEntryFactory()
        scheme_account = entry.scheme_account
        points = scheme_account.get_midas_balance(JourneyTypes.UPDATE)
        self.assertIsNone(points)
        self.assertTrue(mock_credentials.called)

    @patch('requests.get', auto_spec=True, return_value=MagicMock())
    def test_get_midas_balance(self, mock_request):
        mock_request.return_value.status_code = 200
        mock_request.return_value.json.return_value = {'points': 500}
        entry = SchemeAccountEntryFactory()
        scheme_account = entry.scheme_account
        points = scheme_account.get_midas_balance(JourneyTypes.UPDATE)
        self.assertEqual(points['points'], 500)
        self.assertFalse(points['is_stale'])
        self.assertEqual(scheme_account.status, SchemeAccount.ACTIVE)

    @patch('requests.get', auto_spec=True, side_effect=ConnectionError)
    def test_get_midas_balance_connection_error(self, mock_request):
        entry = SchemeAccountEntryFactory()
        scheme_account = entry.scheme_account
        points = scheme_account.get_midas_balance(JourneyTypes.UPDATE)
        self.assertIsNone(points)
        self.assertTrue(mock_request.called)
        self.assertEqual(scheme_account.status, SchemeAccount.MIDAS_UNREACHABLE)

    @patch('requests.get', auto_spec=True, return_value=MagicMock())
    def test_get_midas_balance_invalid_status(self, mock_request):
        invalid_status = 502
        mock_request.return_value.status_code = invalid_status
        scheme_account = SchemeAccountFactory()
        points = scheme_account.get_midas_balance(JourneyTypes.UPDATE)

        # check this status hasn't been added to scheme account status
        self.assertNotIn(invalid_status, [status[0] for status in SchemeAccount.EXTENDED_STATUSES])

        self.assertIsNone(points)
        self.assertTrue(mock_request.called)
        self.assertEqual(scheme_account.status, SchemeAccount.UNKNOWN_ERROR)

    @patch('requests.get', auto_spec=True, return_value=MagicMock())
    def test_get_midas_balance_link_limit_exceeded(self, mock_request):
        test_status = SchemeAccount.LINK_LIMIT_EXCEEDED
        mock_request.return_value.status_code = test_status
        scheme_account = SchemeAccountFactory()
        points = scheme_account.get_midas_balance(JourneyTypes.UPDATE)

        self.assertIsNone(points)
        self.assertTrue(mock_request.called)
        self.assertEqual(scheme_account.status, test_status)
        self.assertEqual(scheme_account.display_status, scheme_account.WALLET_ONLY)

    @patch('requests.get', auto_spec=True, return_value=MagicMock())
    def test_get_midas_balance_card_not_registered(self, mock_request):
        test_status = SchemeAccount.CARD_NOT_REGISTERED
        mock_request.return_value.status_code = test_status
        scheme_account = SchemeAccountFactory()
        points = scheme_account.get_midas_balance(JourneyTypes.UPDATE)

        self.assertIsNone(points)
        self.assertTrue(mock_request.called)
        self.assertEqual(scheme_account.status, test_status)
        self.assertEqual(scheme_account.display_status, scheme_account.JOIN)

    @patch('requests.get', auto_spec=True, return_value=MagicMock())
    def test_get_midas_balance_card_number_error(self, mock_request):
        test_status = SchemeAccount.CARD_NUMBER_ERROR
        mock_request.return_value.status_code = test_status
        scheme_account = SchemeAccountFactory()
        points = scheme_account.get_midas_balance(JourneyTypes.UPDATE)

        self.assertIsNone(points)
        self.assertTrue(mock_request.called)
        self.assertEqual(scheme_account.status, test_status)
        self.assertEqual(scheme_account.display_status, scheme_account.WALLET_ONLY)

    @patch('requests.get', auto_spec=True, return_value=MagicMock())
    def test_get_midas_balance_general_error(self, mock_request):
        test_status = SchemeAccount.GENERAL_ERROR
        mock_request.return_value.status_code = test_status
        scheme_account = SchemeAccountFactory()
        points = scheme_account.get_midas_balance(JourneyTypes.UPDATE)

        self.assertIsNone(points)
        self.assertTrue(mock_request.called)
        self.assertEqual(scheme_account.status, test_status)
        self.assertEqual(scheme_account.display_status, scheme_account.WALLET_ONLY)

    @patch('requests.get', auto_spec=True, return_value=MagicMock())
    def test_get_midas_join_error(self, mock_request):
        test_status = SchemeAccount.JOIN_ERROR
        mock_request.return_value.status_code = test_status
        scheme_account = SchemeAccountFactory()
        points = scheme_account.get_midas_balance(JourneyTypes.UPDATE)

        self.assertIsNone(points)
        self.assertTrue(mock_request.called)
        self.assertEqual(scheme_account.status, test_status)
        self.assertEqual(scheme_account.display_status, scheme_account.WALLET_ONLY)

    @patch('requests.get', auto_spec=True, return_value=MagicMock())
    def test_get_midas_join_in_progress(self, mock_request):
        test_status = SchemeAccount.JOIN_IN_PROGRESS
        mock_request.return_value.status_code = test_status
        scheme_account = SchemeAccountFactory()
        points = scheme_account.get_midas_balance(JourneyTypes.UPDATE)

        self.assertIsNone(points)
        self.assertTrue(mock_request.called)
        self.assertEqual(scheme_account.status, test_status)
        self.assertEqual(scheme_account.display_status, scheme_account.WALLET_ONLY)


class TestAccessTokens(APITestCase):
    @classmethod
    def setUpClass(cls):
        # Scheme Account 3
        cls.scheme_account_entry = SchemeAccountEntryFactory()
        cls.scheme_account = cls.scheme_account_entry.scheme_account
        question = SchemeCredentialQuestionFactory(type=CARD_NUMBER,
                                                   scheme=cls.scheme_account.scheme,
                                                   options=SchemeCredentialQuestion.LINK)
        cls.scheme = cls.scheme_account.scheme
        SchemeCredentialQuestionFactory(scheme=cls.scheme, type=USER_NAME, manual_question=True)

        cls.scheme_account_answer = SchemeCredentialAnswerFactory(scheme_account=cls.scheme_account, question=question)
        cls.user = cls.scheme_account_entry.user

        # Scheme Account 2
        cls.scheme_account_entry2 = SchemeAccountEntryFactory()
        cls.scheme_account2 = cls.scheme_account_entry2.scheme_account
        question_2 = SchemeCredentialQuestionFactory(type=CARD_NUMBER, scheme=cls.scheme_account2.scheme)

        cls.second_scheme_account_answer = SchemeCredentialAnswerFactory(scheme_account=cls.scheme_account2,
                                                                         question=question)
        cls.second_scheme_account_answer2 = SchemeCredentialAnswerFactory(scheme_account=cls.scheme_account2,
                                                                          question=question_2)

        cls.scheme2 = cls.scheme_account2.scheme
        SchemeCredentialQuestionFactory(scheme=cls.scheme2, type=USER_NAME, manual_question=True)
        cls.scheme_account_answer2 = SchemeCredentialAnswerFactory(scheme_account=cls.scheme_account2,
                                                                   question=cls.scheme2.manual_question)
        cls.user2 = cls.scheme_account_entry2.user

        cls.auth_headers = {'HTTP_AUTHORIZATION': 'Token ' + cls.user.create_token()}
        cls.auth_service_headers = {'HTTP_AUTHORIZATION': 'Token ' + settings.SERVICE_API_KEY}
        super(TestAccessTokens, cls).setUpClass()

    @patch('analytics.api.update_attributes')
    @patch('analytics.api._get_today_datetime')
    def test_retrieve_scheme_accounts(self, mock_date, mock_update_attr):
        mock_date.return_value = datetime.datetime(year=2000, month=5, day=19)

        # GET Request
        response = self.client.get('/schemes/accounts/{}'.format(self.scheme_account.id), **self.auth_headers)
        self.assertEqual(response.status_code, 200)
        response = self.client.get('/schemes/accounts/{}'.format(self.scheme_account2.id), **self.auth_headers)
        self.assertEqual(response.status_code, 404)
        # DELETE Request
        response = self.client.delete('/schemes/accounts/{}'.format(self.scheme_account.id), **self.auth_headers)
        self.assertEqual(response.status_code, 204)
        self.assertEqual(
            mock_update_attr.call_args[0][1],
            {
                '{0}'.format(self.scheme_account.scheme.company):
                    'true,ACTIVE,2000/05/19,{}'.format(self.scheme_account.scheme.slug)
            }
        )

        response = self.client.delete('/schemes/accounts/{}'.format(self.scheme_account2.id), **self.auth_headers)
        self.assertEqual(response.status_code, 404)

        # Undo delete.
        self.scheme_account.is_deleted = False
        self.scheme_account.save()

    @patch.object(SchemeAccount, 'get_midas_balance')
    @patch('analytics.api._send_to_mnemosyne')
    def test_link_credentials(self, mock_send_to_mnemosyne, mock_get_midas_balance):
        mock_get_midas_balance.return_value = {
            'value': '10',
            'points': '100',
            'points_label': '100',
            'value_label': "$10",
            'reward_tier': 0,
            'balance': '20',
            'is_stale': False
        }
        data = {CARD_NUMBER: "London", 'consents': []}
        # Test Post Method
        response = self.client.post('/schemes/accounts/{0}/link'.format(self.scheme_account.id),
                                    data=data, **self.auth_headers)
        self.assertEqual(response.status_code, 201)
        response = self.client.post('/schemes/accounts/{0}/link'.format(self.scheme_account2.id),
                                    data=data, **self.auth_headers)
        self.assertEqual(response.status_code, 404)
        # Test Put Method
        response = self.client.put('/schemes/accounts/{0}/link'.format(self.scheme_account.id),
                                   data=data, **self.auth_headers)
        self.assertEqual(response.status_code, 200)
        response = self.client.put('/schemes/accounts/{0}/link'.format(self.scheme_account2.id),
                                   data=data, **self.auth_headers)
        self.assertEqual(response.status_code, 404)

    @patch.object(SchemeAccount, 'get_midas_balance')
    def test_get_scheme_accounts_credentials(self, mock_get_midas_balance):
        mock_get_midas_balance.return_value = {
            'value': Decimal('10'),
            'points': Decimal('100'),
            'value_label': "$10",
            'reward_tier': 0,
            'balance': Decimal('20'),
            'is_stale': False
        }
        # Test with service headers
        response = self.client.get('/schemes/accounts/{0}/credentials'.format(self.scheme_account.id),
                                   **self.auth_service_headers)
        self.assertEqual(response.status_code, 200)
        response = self.client.get('/schemes/accounts/{0}/credentials'.format(self.scheme_account2.id),
                                   **self.auth_service_headers)
        self.assertEqual(response.status_code, 200)
        # Test as standard user
        response = self.client.get('/schemes/accounts/{0}/credentials'.format(self.scheme_account.id),
                                   **self.auth_headers)
        self.assertEqual(response.status_code, 200)
        response = self.client.get('/schemes/accounts/{0}/credentials'.format(self.scheme_account2.id),
                                   **self.auth_headers)
        self.assertEqual(response.status_code, 404)

    def test_update_or_create_primary_credentials_barcode_to_card_number(self):
        scheme = SchemeFactory(card_number_regex='^([0-9]{19})([0-9]{5})$')
        SchemeCredentialQuestionFactory(type=CARD_NUMBER,
                                        scheme=scheme,
                                        options=SchemeCredentialQuestion.JOIN,
                                        manual_question=True)

        SchemeCredentialQuestionFactory(type=BARCODE,
                                        scheme=scheme,
                                        options=SchemeCredentialQuestion.JOIN,
                                        scan_question=True)

        self.scheme_account.scheme = scheme

        credentials = {'barcode': '633204003025524460012345'}
        new_credentials = self.scheme_account.update_or_create_primary_credentials(credentials)
        self.assertEqual(new_credentials, {'barcode': '633204003025524460012345',
                                           'card_number': '6332040030255244600'})

    def test_update_or_create_primary_credentials_card_number_to_barcode(self):
        scheme = SchemeFactory(barcode_regex='^([0-9]{19})([0-9]{5})$')
        SchemeCredentialQuestionFactory(type=CARD_NUMBER,
                                        scheme=scheme,
                                        options=SchemeCredentialQuestion.JOIN,
                                        manual_question=True)

        SchemeCredentialQuestionFactory(type=BARCODE,
                                        scheme=scheme,
                                        options=SchemeCredentialQuestion.JOIN,
                                        scan_question=True)

        self.scheme_account.scheme = scheme

        credentials = {'card_number': '633204003025524460012345'}
        new_credentials = self.scheme_account.update_or_create_primary_credentials(credentials)
        self.assertEqual(new_credentials, {'card_number': '633204003025524460012345',
                                           'barcode': '6332040030255244600'})

    def test_update_or_create_primary_credentials_does_nothing_when_only_one_primary_cred_in_scheme(self):
        scheme = SchemeFactory(card_number_regex='^([0-9]{19})([0-9]{5})$')
        SchemeCredentialQuestionFactory(type=CARD_NUMBER,
                                        scheme=scheme,
                                        options=SchemeCredentialQuestion.JOIN,
                                        manual_question=True)

        self.scheme_account.scheme = scheme

        credentials = {'barcode': '633204003025524460012345'}
        new_credentials = self.scheme_account.update_or_create_primary_credentials(credentials)
        self.assertEqual(new_credentials, {'barcode': '633204003025524460012345'})

    def test_update_or_create_primary_credentials_saves_non_regex_manual_question(self):
        scheme = SchemeFactory(card_number_regex='^([0-9]{19})([0-9]{5})$')
        SchemeCredentialQuestionFactory(type=EMAIL,
                                        scheme=scheme,
                                        options=SchemeCredentialQuestion.JOIN,
                                        manual_question=True)

        self.scheme_account.scheme = scheme

        self.assertFalse(self.scheme_account.manual_answer)
        credentials = {'email': 'testemail@testbink.com'}
        new_credentials = self.scheme_account.update_or_create_primary_credentials(credentials)
        self.assertEqual(new_credentials, {'email': 'testemail@testbink.com'})
        self.assertEqual(self.scheme_account.manual_answer.answer, 'testemail@testbink.com')


class TestSchemeAccountImages(APITestCase):
    @classmethod
    def setUpClass(cls):
        cls.scheme_account_entry = SchemeAccountEntryFactory()
        cls.scheme_account = cls.scheme_account_entry.scheme_account
        cls.scheme_account_image = SchemeAccountImageFactory(image_type_code=2)
        cls.scheme_account_image.scheme_accounts.add(cls.scheme_account)

        cls.scheme_images = [
            SchemeImageFactory(image_type_code=1, scheme=cls.scheme_account.scheme),
            SchemeImageFactory(image_type_code=2, scheme=cls.scheme_account.scheme),
            SchemeImageFactory(image_type_code=3, scheme=cls.scheme_account.scheme),
        ]

        cls.user = cls.scheme_account_entry.user
        cls.auth_headers = {'HTTP_AUTHORIZATION': 'Token ' + cls.user.create_token()}
        super().setUpClass()

    def test_image_property(self):
        serializer = ListSchemeAccountSerializer()
        images = serializer.get_images(self.scheme_account)
        our_image = next((i for i in images if i['image'] == self.scheme_account_image.image.url), None)
        self.assertIsNotNone(our_image)

    def test_CSV_upload(self):
        csv_file = SimpleUploadedFile("file.csv", content=b'', content_type="text/csv")
        response = self.client.post('/schemes/csv_upload', {'scheme': self.scheme_account.scheme.name,
                                                            'emails': csv_file},
                                    **self.auth_headers)
        self.assertEqual(response.status_code, 200)

    def test_images_have_object_type_properties(self):
        serializer = ListSchemeAccountSerializer()
        images = serializer.get_images(self.scheme_account)

        self.assertEqual(images[0]['object_type'], 'scheme_account_image')
        self.assertEqual(images[1]['object_type'], 'scheme_image')
        self.assertEqual(images[2]['object_type'], 'scheme_image')


class TestExchange(APITestCase):
    def test_get_donor_schemes(self):
        host_scheme = self.create_scheme()
        donor_scheme_1 = self.create_scheme()
        donor_scheme_2 = self.create_scheme()

        user = UserFactory()

        self.create_scheme_account(host_scheme, user)
        self.create_scheme_account(donor_scheme_2, user)
        self.create_scheme_account(donor_scheme_1, user)

        ExchangeFactory(host_scheme=host_scheme, donor_scheme=donor_scheme_1)
        ExchangeFactory(host_scheme=host_scheme, donor_scheme=donor_scheme_2)

        auth_headers = {'HTTP_AUTHORIZATION': 'Token ' + settings.SERVICE_API_KEY}

        resp = self.client.get('/schemes/accounts/donor_schemes/{}/{}'.format(host_scheme.id, user.id), **auth_headers)
        self.assertEqual(resp.status_code, 200)

        json = resp.json()
        self.assertEqual(type(json), list)
        self.assertIn('donor_scheme', json[0])
        self.assertIn('exchange_rate_donor', json[0])
        self.assertIn('exchange_rate_host', json[0])
        self.assertIn('host_scheme', json[0])
        self.assertIn('info_url', json[0])
        self.assertIn('tip_in_url', json[0])
        self.assertIn('transfer_max', json[0])
        self.assertIn('transfer_min', json[0])
        self.assertIn('transfer_multiple', json[0])
        self.assertIn('scheme_account_id', json[0])
        self.assertIn('name', json[0]['donor_scheme'])
        self.assertIn('point_name', json[0]['donor_scheme'])
        self.assertIn('name', json[0]['host_scheme'])
        self.assertIn('point_name', json[0]['host_scheme'])

    @staticmethod
    def create_scheme_account(host_scheme, user):
        scheme_account = SchemeAccountFactory(scheme=host_scheme)
        SchemeCredentialAnswerFactory(scheme_account=scheme_account)
        SchemeAccountEntryFactory(user=user, scheme_account=scheme_account)
        return scheme_account

    @staticmethod
    def create_scheme():
        scheme = SchemeFactory()
        SchemeCredentialQuestionFactory(type=CARD_NUMBER,
                                        scheme=scheme,
                                        scan_question=True,
                                        options=SchemeCredentialQuestion.LINK)
        return scheme


class TestSchemeAccountCredentials(APITestCase):
    @classmethod
    def setUpClass(cls):
        cls.scheme = SchemeFactory()
        SchemeCredentialQuestionFactory(scheme=cls.scheme, type=USER_NAME, manual_question=True)
        secondary_question = SchemeCredentialQuestionFactory(scheme=cls.scheme,
                                                             type=CARD_NUMBER,
                                                             options=SchemeCredentialQuestion.LINK)
        password_question = SchemeCredentialQuestionFactory(scheme=cls.scheme,
                                                            type=PASSWORD,
                                                            options=SchemeCredentialQuestion.LINK_AND_JOIN)

        cls.scheme_account = SchemeAccountFactory(scheme=cls.scheme)
        cls.scheme_account_answer = SchemeCredentialAnswerFactory(question=cls.scheme.manual_question,
                                                                  scheme_account=cls.scheme_account)
        SchemeCredentialAnswerFactory(question=secondary_question,
                                      scheme_account=cls.scheme_account)
        SchemeCredentialAnswerFactory(answer="testpassword",
                                      question=password_question,
                                      scheme_account=cls.scheme_account)

        cls.scheme_account2 = SchemeAccountFactory(scheme=cls.scheme)
        SchemeCredentialAnswerFactory(answer="testpassword",
                                      question=password_question,
                                      scheme_account=cls.scheme_account2)

        cls.scheme_account_no_answers = SchemeAccountFactory(scheme=cls.scheme)

        cls.scheme_account_entry = SchemeAccountEntryFactory(scheme_account=cls.scheme_account)
        cls.scheme_account_entry2 = SchemeAccountEntryFactory(scheme_account=cls.scheme_account2)
        cls.scheme_account_entry_no_answers = SchemeAccountEntryFactory(scheme_account=cls.scheme_account_no_answers)

        cls.user = cls.scheme_account_entry.user
        cls.user2 = cls.scheme_account_entry2.user
        cls.user3 = cls.scheme_account_entry_no_answers.user
        cls.auth_headers = {'HTTP_AUTHORIZATION': 'Token ' + cls.user.create_token()}
        cls.auth_headers2 = {'HTTP_AUTHORIZATION': 'Token ' + cls.user2.create_token()}
        cls.auth_headers3 = {'HTTP_AUTHORIZATION': 'Token ' + cls.user3.create_token()}

        super().setUpClass()

    def send_delete_credential_request(self, data):
        response = self.client.delete('/schemes/accounts/{0}/credentials'.format(self.scheme_account.id),
                                      data=data, **self.auth_headers)
        return response

    def test_update_new_and_existing_credentials(self):
        response = self.client.put('/schemes/accounts/{0}/credentials'.format(self.scheme_account2.id),
                                   data={'card_number': '0123456', 'password': 'newpassword'}, **self.auth_headers2)
        self.assertEqual(response.status_code, 200)
        self.assertEqual(response.json()['updated'], ['card_number', 'password'])

        credential_list = self.scheme_account2.schemeaccountcredentialanswer_set.all()
        scheme_account_types = [answer.question.type for answer in credential_list]
        self.assertEqual(['card_number', 'password'], scheme_account_types)
        self.assertEqual(self.scheme_account2._collect_credentials()['password'], 'newpassword')

    def test_update_credentials_wrong_credential_type(self):
        response = self.client.put('/schemes/accounts/{0}/credentials'.format(self.scheme_account_no_answers.id),
                                   data={'title': 'mr'}, **self.auth_headers3)

        self.assertEqual(response.status_code, 400)
        self.assertEqual(response.json()['non_field_errors'][0], 'field(s) not found for scheme: title')
        credential_list = self.scheme_account_no_answers.schemeaccountcredentialanswer_set.all()
        self.assertEqual(len(credential_list), 0)

    def test_update_credentials_bad_credential_type(self):
        response = self.client.put('/schemes/accounts/{0}/credentials'.format(self.scheme_account_no_answers.id),
                                   data={'user_name': 'user_name not username'}, **self.auth_headers3)

        self.assertEqual(response.status_code, 400)
        self.assertEqual(response.json()['non_field_errors'][0], 'field(s) not found for scheme: user_name')
        credential_list = self.scheme_account_no_answers.schemeaccountcredentialanswer_set.all()
        self.assertEqual(len(credential_list), 0)

    def test_update_credentials_bad_credential_value_type_is_converted(self):
        response = self.client.put('/schemes/accounts/{0}/credentials'.format(self.scheme_account_no_answers.id),
                                   data={'card_number': True}, **self.auth_headers3)

        self.assertEqual(response.status_code, 200)

        credential_list = self.scheme_account_no_answers.schemeaccountcredentialanswer_set.all()
        scheme_account_types = [answer.question.type for answer in credential_list]
        self.assertEqual(['card_number'], scheme_account_types)
        self.assertEqual(self.scheme_account_no_answers._collect_credentials()['card_number'], 'True')

    def test_delete_credentials_by_type(self):
        response = self.send_delete_credential_request({'type_list': ['card_number', 'username']})
        self.assertEqual(response.status_code, 200)
        self.assertEqual(response.json()['deleted'], "['card_number', 'username']")

        credential_list = self.scheme_account.schemeaccountcredentialanswer_set.all()
        scheme_account_types = [answer.question.type for answer in credential_list]
        self.assertTrue('card_number' not in scheme_account_types)

    def test_delete_credentials_by_property(self):
        response = self.send_delete_credential_request({'property_list': ['link_questions']})
        self.assertEqual(response.status_code, 200)
        self.assertEqual(response.json()['deleted'], "['card_number', 'password']")

        credential_list = self.scheme_account.schemeaccountcredentialanswer_set.all()
        scheme_account_types = [answer.question.type for answer in credential_list]
        self.assertTrue('card_number' not in scheme_account_types)
        self.assertTrue('password' not in scheme_account_types)

    def test_delete_all_credentials(self):
        credential_list = self.scheme_account.schemeaccountcredentialanswer_set.all()
        self.assertEqual(len(credential_list), 3)
        response = self.send_delete_credential_request({'all': True})

        self.assertEqual(response.status_code, 200)
        self.assertEqual(response.json()['deleted'], "['card_number', 'password', 'username']")

        new_credential_list = self.scheme_account.schemeaccountcredentialanswer_set.all()
        self.assertEqual(len(new_credential_list), 0)

    def test_delete_credentials_invalid_request(self):
        response = self.send_delete_credential_request({'all': 'not a boolean'})
        self.assertEqual(response.status_code, 400)
        self.assertTrue('is not a valid boolean' in str(response.json()))

        credential_list = self.scheme_account.schemeaccountcredentialanswer_set.all()
        self.assertEqual(len(credential_list), 3)

    def test_delete_credentials_wrong_credential(self):
        response = self.client.delete('/schemes/accounts/{0}/credentials'.format(self.scheme_account2.id),
                                      data={'type_list': ['card_number', 'password']}, **self.auth_headers2)
        self.assertEqual(response.status_code, 404)
        self.assertTrue(response.json()['message'].startswith('No answers found for: card_number'))

        credential_list = self.scheme_account.schemeaccountcredentialanswer_set.all()
        self.assertEqual(len(credential_list), 3)

    def test_delete_credentials_with_scheme_account_without_credentials(self):
        response = self.client.delete('/schemes/accounts/{0}/credentials'.format(self.scheme_account_no_answers.id),
                                      data={'all': True}, **self.auth_headers3)
        self.assertEqual(response.status_code, 404)
        self.assertTrue(response.json()['message'].startswith('No answers found'))<|MERGE_RESOLUTION|>--- conflicted
+++ resolved
@@ -12,13 +12,8 @@
 from scheme.credentials import (ADDRESS_1, ADDRESS_2, BARCODE, CARD_NUMBER, CREDENTIAL_TYPES, EMAIL, FIRST_NAME,
                                 LAST_NAME, PASSWORD, PHONE, TITLE, TOWN_CITY, USER_NAME)
 from scheme.encyption import AESCipher
-<<<<<<< HEAD
-from scheme.models import (ConsentStatus, JourneyTypes, SchemeAccount, SchemeAccountCredentialAnswer,
+from scheme.models import (ConsentStatus, JourneyTypes, Scheme, SchemeAccount, SchemeAccountCredentialAnswer,
                            SchemeCredentialQuestion, UserConsent, Scheme)
-=======
-from scheme.models import (ConsentStatus, JourneyTypes, Scheme, SchemeAccount, SchemeAccountCredentialAnswer,
-                           SchemeCredentialQuestion, UserConsent)
->>>>>>> 661b2474
 from scheme.serializers import LinkSchemeSerializer, ListSchemeAccountSerializer, ResponseLinkSerializer
 from scheme.tests.factories import (ConsentFactory, ExchangeFactory, SchemeAccountFactory, SchemeAccountImageFactory,
                                     SchemeCredentialAnswerFactory, SchemeCredentialQuestionFactory, SchemeFactory,
