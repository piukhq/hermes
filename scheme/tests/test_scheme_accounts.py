import datetime
import json
import secrets
from decimal import Decimal
from unittest.mock import MagicMock, patch

from django.conf import settings
from django.core.files.uploadedfile import SimpleUploadedFile
from rest_framework.test import APITestCase
<<<<<<< HEAD
=======
from scheme.serializers import ResponseLinkSerializer, LinkSchemeSerializer, ListSchemeAccountSerializer
from scheme.tests.factories import SchemeFactory, SchemeCredentialQuestionFactory, SchemeCredentialAnswerFactory, \
    SchemeAccountFactory, SchemeAccountImageFactory, SchemeImageFactory, ExchangeFactory, UserConsentFactory
from scheme.tests.factories import ConsentFactory
from scheme.models import SchemeAccount, SchemeAccountCredentialAnswer, SchemeCredentialQuestion, ConsentStatus
from scheme.views import CreateMy360AccountsAndLink
from user.models import Setting
from scheme.models import JourneyTypes
from scheme.models import UserConsent
from user.tests.factories import SettingFactory, UserSettingFactory
>>>>>>> 3e7ac29c
from rest_framework.utils.serializer_helpers import ReturnDict, ReturnList

from scheme.credentials import (ADDRESS_1, ADDRESS_2, BARCODE, CARD_NUMBER, CREDENTIAL_TYPES, EMAIL, FIRST_NAME,
                                LAST_NAME, PASSWORD, PHONE, TITLE, TOWN_CITY, USER_NAME)
from scheme.encyption import AESCipher
from scheme.models import (JourneyTypes, SchemeAccount, SchemeAccountCredentialAnswer, SchemeCredentialQuestion,
                           UserConsent)
from scheme.serializers import LinkSchemeSerializer, ListSchemeAccountSerializer, ResponseLinkSerializer
from scheme.tests.factories import (ConsentFactory, ExchangeFactory, SchemeAccountFactory,
                                    SchemeAccountImageFactory, SchemeCredentialAnswerFactory,
                                    SchemeCredentialQuestionFactory, SchemeFactory,
                                    SchemeImageFactory)
from ubiquity.models import SchemeAccountEntry
from ubiquity.tests.factories import SchemeAccountEntryFactory
from user.models import Setting
from user.tests.factories import SettingFactory, UserFactory, UserSettingFactory


class TestSchemeAccountViews(APITestCase):
    @classmethod
    def setUpClass(cls):
        cls.scheme = SchemeFactory()
        cls.scheme_image = SchemeImageFactory(scheme=cls.scheme)
        SchemeCredentialQuestionFactory(scheme=cls.scheme,
                                        type=USER_NAME,
                                        manual_question=True)
        secondary_question = SchemeCredentialQuestionFactory(scheme=cls.scheme,
                                                             type=CARD_NUMBER,
                                                             third_party_identifier=True,
                                                             options=SchemeCredentialQuestion.LINK)
        password_question = SchemeCredentialQuestionFactory(scheme=cls.scheme,
                                                            type=PASSWORD,
                                                            options=SchemeCredentialQuestion.LINK_AND_JOIN)

        cls.scheme_account = SchemeAccountFactory(scheme=cls.scheme)
        cls.scheme_account_answer = SchemeCredentialAnswerFactory(question=cls.scheme.manual_question,
                                                                  scheme_account=cls.scheme_account)
        cls.second_scheme_account_answer = SchemeCredentialAnswerFactory(question=secondary_question,
                                                                         scheme_account=cls.scheme_account)

        cls.scheme_account_answer_password = SchemeCredentialAnswerFactory(answer="test_password",
                                                                           question=password_question,
                                                                           scheme_account=cls.scheme_account)
        cls.consent = ConsentFactory.create(
            scheme=cls.scheme,
            slug=secrets.token_urlsafe()
        )
        metadata1 = {'journey': JourneyTypes.LINK.value}
        metadata2 = {'journey': JourneyTypes.JOIN.value}
        cls.scheme_account_consent1 = UserConsentFactory(scheme_account=cls.scheme_account, metadata=metadata1,
                                                         status=ConsentStatus.PENDING)
        cls.scheme_account_consent2 = UserConsentFactory(scheme_account=cls.scheme_account, metadata=metadata2,
                                                         status=ConsentStatus.SUCCESS)

        cls.scheme1 = SchemeFactory(card_number_regex=r'(^[0-9]{16})', card_number_prefix='')
        cls.scheme_account1 = SchemeAccountFactory(scheme=cls.scheme1)
        barcode_question = SchemeCredentialQuestionFactory(scheme=cls.scheme1,
                                                           type=BARCODE,
                                                           options=SchemeCredentialQuestion.LINK)
        SchemeCredentialQuestionFactory(scheme=cls.scheme1, type=CARD_NUMBER, third_party_identifier=True)
        cls.scheme_account_answer_barcode = SchemeCredentialAnswerFactory(answer="9999888877776666",
                                                                          question=barcode_question,
                                                                          scheme_account=cls.scheme_account1)
        cls.scheme_account_entry = SchemeAccountEntryFactory(scheme_account=cls.scheme_account)
        SchemeAccountEntryFactory(scheme_account=cls.scheme_account1)
        cls.user = cls.scheme_account_entry.user

        cls.scheme.save()
        cls.auth_headers = {'HTTP_AUTHORIZATION': 'Token ' + cls.user.create_token()}
        cls.auth_service_headers = {'HTTP_AUTHORIZATION': 'Token ' + settings.SERVICE_API_KEY}

        cls.scheme_account_image = SchemeAccountImageFactory()

        super().setUpClass()

    def test_scheme_account_query(self):
        resp = self.client.get('/schemes/accounts/query?scheme__slug={}&user_set__id={}'.format(self.scheme.slug,
                                                                                                self.user.id),
                               **self.auth_service_headers)
        self.assertEqual(200, resp.status_code)
        self.assertEqual(resp.json()[0]['id'], self.scheme_account.id)

    def test_scheme_account_bad_query(self):
        resp = self.client.get('/schemes/accounts/query?scheme=what&user=no', **self.auth_service_headers)
        self.assertEqual(400, resp.status_code)

    def test_scheme_account_query_no_results(self):
        resp = self.client.get('/schemes/accounts/query?scheme__slug=scheme-that-doesnt-exist',
                               **self.auth_service_headers)
        self.assertEqual(200, resp.status_code)
        self.assertEqual(0, len(resp.json()))

    @patch('analytics.api._send_to_mnemosyne')
    def test_join_account(self, mock_send_to_mnemosyne):
        join_scheme = SchemeFactory()
        question = SchemeCredentialQuestionFactory(scheme=join_scheme, type=USER_NAME, manual_question=True)
        join_account = SchemeAccountFactory(scheme=join_scheme, status=SchemeAccount.JOIN)
        SchemeAccountEntryFactory(scheme_account=join_account, user=self.user)

        response = self.client.post('/schemes/accounts', data={
            'scheme': join_scheme.id,
            'order': 0,
            question: 'test',
        }, **self.auth_headers)

        self.assertEqual(response.status_code, 201)

        data = response.json()
        self.assertEqual(data['id'], join_account.id)
        self.assertEqual(data['order'], 0)
        self.assertEqual(data['scheme'], join_scheme.id)
        self.assertEqual(data['username'], 'test')

    def test_get_scheme_account(self):
        response = self.client.get('/schemes/accounts/{0}'.format(self.scheme_account.id), **self.auth_headers)

        self.assertEqual(response.status_code, 200)
        self.assertEqual(type(response.data), ReturnDict)
        self.assertEqual(response.data['id'], self.scheme_account.id)
        self.assertIsNone(response.data['barcode'])
        self.assertEqual(response.data['card_label'], self.scheme_account_answer.answer)
        self.assertNotIn('is_deleted', response.data)
        self.assertEqual(response.data['scheme']['id'], self.scheme.id)
        self.assertNotIn('card_number_prefix', response.data['scheme'])
        self.assertEqual(response.data['action_status'], 'ACTIVE')

    @patch('analytics.api.update_attributes')
    @patch('analytics.api._get_today_datetime')
    def test_delete_schemes_account(self, mock_date, mock_update_attr):
        mock_date.return_value = datetime.datetime(year=2000, month=5, day=19)
        response = self.client.delete('/schemes/accounts/{0}'.format(self.scheme_account.id), **self.auth_headers)

        self.assertEqual(
            mock_update_attr.call_args[0][1],
            {
                '{0}'.format(self.scheme_account.scheme.company): 'true,ACTIVE,2000/05/19,{}'.format(
                    self.scheme_account.scheme.slug)
            }
        )

        deleted_scheme_account = SchemeAccount.all_objects.get(id=self.scheme_account.id)

        self.assertEqual(response.status_code, 204)
        self.assertTrue(deleted_scheme_account.is_deleted)

        response = self.client.get('/schemes/accounts/{0}'.format(self.scheme_account.id), **self.auth_headers)
        self.assertEqual(response.status_code, 404)
        response = self.client.post('/schemes/accounts/{0}/link'.format(self.scheme_account.id), **self.auth_headers)
        self.assertEqual(response.status_code, 404)

    @patch('analytics.api.update_attributes')
    @patch('analytics.api._get_today_datetime')
    @patch.object(SchemeAccount, 'get_midas_balance')
    def test_link_schemes_account_no_consents(self, mock_get_midas_balance, mock_date, mock_update_attr):
        link_scheme = SchemeFactory()
        SchemeCredentialQuestionFactory(scheme=link_scheme, type=USER_NAME, manual_question=True)
        SchemeCredentialQuestionFactory(scheme=link_scheme, type=CARD_NUMBER, options=SchemeCredentialQuestion.LINK)
        SchemeCredentialQuestionFactory(scheme=link_scheme, type=PASSWORD, options=SchemeCredentialQuestion.LINK)
        link_scheme_account = SchemeAccountFactory(scheme=link_scheme)
        SchemeCredentialAnswerFactory(question=link_scheme.manual_question, scheme_account=link_scheme_account)
        mock_date.return_value = datetime.datetime(year=2000, month=5, day=19)
        mock_get_midas_balance.return_value = {
            'value': Decimal('10'),
            'points': Decimal('100'),
            'points_label': '100',
            'value_label': "$10",
            'reward_tier': 0,
            'balance': Decimal('20'),
            'is_stale': False
        }

        auth_headers = {'HTTP_AUTHORIZATION': 'Token ' + link_scheme_account.user.create_token()}
        data = {
            CARD_NUMBER: "London",
            PASSWORD: "sdfsdf",
        }

        response = self.client.post('/schemes/accounts/{0}/link'.format(link_scheme_account.id),
                                    data=data, **auth_headers, format='json')

        self.assertEqual(response.status_code, 201)
        self.assertEqual(response.data['balance']['points'], '100.00')
        self.assertEqual(response.data['status_name'], "Active")
        self.assertTrue(ResponseLinkSerializer(data=response.data).is_valid())

        self.assertEqual(len(mock_update_attr.call_args[0]), 2)

        self.assertEqual(
            mock_update_attr.call_args[0][1],
            {
                '{0}'.format(link_scheme_account.scheme.company): 'false,ACTIVE,2000/05/19,{}'.format(
                    link_scheme_account.scheme.slug)
            }
        )

    @patch('analytics.api.update_attributes')
    @patch('analytics.api._get_today_datetime')
    @patch.object(SchemeAccount, 'get_midas_balance')
    def test_link_schemes_account_with_consents(self, mock_get_midas_balance, mock_date, mock_update_attr):
        mock_date.return_value = datetime.datetime(year=2000, month=5, day=19)
        mock_get_midas_balance.return_value = {
            'value': Decimal('10'),
            'points': Decimal('100'),
            'points_label': '100',
            'value_label': "$10",
            'reward_tier': 0,
            'balance': Decimal('20'),
            'is_stale': False
        }

        test_reply = True
        test_reply2 = False
        consent1 = ConsentFactory.create(scheme=self.scheme_account.scheme, slug=secrets.token_urlsafe())
        consent2 = ConsentFactory.create(scheme=self.scheme_account.scheme, slug=secrets.token_urlsafe(),
                                         required=False)

        data = {
            CARD_NUMBER: "London",
            PASSWORD: "sdfsdf",
            "consents": [
                {"id": "{}".format(self.consent.id), "value": test_reply},
                {"id": "{}".format(consent1.id), "value": test_reply},
                {"id": "{}".format(consent2.id), "value": test_reply2}
            ]
        }

        response = self.client.post('/schemes/accounts/{0}/link'.format(self.scheme_account.id),
                                    data=data, **self.auth_headers, format='json')

        set_values = UserConsent.objects.filter(scheme_account=self.scheme_account).values()
        self.assertEqual(len(set_values), 5, "Incorrect number of consents found expected 5")
        saved_consents = [self.consent, consent1, consent2]
        for consent in saved_consents:
            user_consent = UserConsent.objects.get(scheme_account=self.scheme_account, slug=consent.slug)
            self.assertEqual(user_consent.status, ConsentStatus.SUCCESS)
            if consent is consent2:
                self.assertEqual(user_consent.value, test_reply2)
            else:
                self.assertEqual(user_consent.value, test_reply)

        self.assertEqual(response.status_code, 201)
        self.assertEqual(response.data['balance']['points'], '100.00')
        self.assertEqual(response.data['status_name'], "Active")
        self.assertTrue(ResponseLinkSerializer(data=response.data).is_valid())

        self.assertEqual(len(mock_update_attr.call_args[0]), 2)
        self.assertEqual(
            mock_update_attr.call_args[0][1],
            {
                '{0}'.format(self.scheme_account.scheme.company): 'false,ACTIVE,2000/05/19,{}'.format(
                    self.scheme_account.scheme.slug)
            }
        )

    @patch('analytics.api.update_attributes')
    @patch('analytics.api._get_today_datetime')
    @patch.object(SchemeAccount, 'get_midas_balance')
    def test_link_schemes_account_error_deletes_pending_consents(self, mock_get_midas_balance, mock_date,
                                                                 mock_update_attr):
        error_scheme_account = SchemeAccountFactory(scheme=self.scheme, status=SchemeAccount.INVALID_CREDENTIALS)
        mock_date.return_value = datetime.datetime(year=2000, month=5, day=19)
        mock_get_midas_balance.return_value = None

        metadata = {'journey': JourneyTypes.LINK.value}
        success_scheme_account_consent = UserConsentFactory(scheme_account=error_scheme_account, metadata=metadata,
                                                            status=ConsentStatus.SUCCESS)
        UserConsentFactory(scheme_account=error_scheme_account, metadata=metadata, status=ConsentStatus.PENDING)
        test_reply = True
        auth_headers = {'HTTP_AUTHORIZATION': 'Token ' + error_scheme_account.user.create_token()}
        data = {
            CARD_NUMBER: "London",
            PASSWORD: "sdfsdf",
            "consents": [
                {"id": "{}".format(self.consent.id), "value": test_reply},
            ]
        }

        response = self.client.post('/schemes/accounts/{0}/link'.format(error_scheme_account.id),
                                    data=data, **auth_headers, format='json')

        self.assertEqual(response.status_code, 201)
        set_values = UserConsent.objects.filter(scheme_account=error_scheme_account).values()
        self.assertEqual(len(set_values), 1, "Incorrect number of consents found expected 1")
        successful_consent = set_values[0]
        self.assertEqual(successful_consent['id'], success_scheme_account_consent.id)

    @patch('analytics.api.update_attributes')
    @patch('analytics.api._get_today_datetime')
    @patch.object(SchemeAccount, '_get_balance')
    def test_link_schemes_account_pre_registered_card_error(self, mock_get_balance, mock_date, mock_update_attr):
        scheme_account = SchemeAccountFactory(scheme=self.scheme, status=SchemeAccount.WALLET_ONLY)
        SchemeCredentialAnswerFactory(question=self.scheme.manual_question, answer='test',
                                      scheme_account=scheme_account)

        mock_date.return_value = datetime.datetime(year=2000, month=5, day=19)
        mock_get_balance.return_value.status_code = SchemeAccount.PRE_REGISTERED_CARD
        auth_headers = {'HTTP_AUTHORIZATION': 'Token ' + scheme_account.user.create_token()}
        data = {
            CARD_NUMBER: "1234",
            PASSWORD: "abcd",
        }

        current_credentials = SchemeAccountCredentialAnswer.objects.filter(scheme_account=scheme_account.id)
        self.assertEqual(len(current_credentials), 1)
        response = self.client.post('/schemes/accounts/{0}/link'.format(scheme_account.id),
                                    data=data, **auth_headers, format='json')

        self.assertEqual(response.status_code, 201)
        scheme_account.refresh_from_db()
        self.assertEqual(scheme_account.status, 900)
        credentials = SchemeAccountCredentialAnswer.objects.filter(scheme_account=scheme_account.id)
        self.assertEqual(len(credentials), 0)

    def test_list_schemes_accounts(self):
        response = self.client.get('/schemes/accounts', **self.auth_headers)
        self.assertEqual(type(response.data), ReturnList)
        self.assertEqual(response.data[0]['scheme']['name'], self.scheme.name)
        self.assertEqual(response.data[0]['status_name'], 'Active')
        self.assertIn('barcode', response.data[0])
        self.assertIn('card_label', response.data[0])
        self.assertNotIn('barcode_regex', response.data[0]['scheme'])
        expected_transaction_headers = [{"name": "header 1"}, {"name": "header 2"}, {"name": "header 3"}]
        self.assertListEqual(expected_transaction_headers, response.data[0]['scheme']["transaction_headers"])

    @patch('analytics.api.update_attributes')
    @patch('analytics.api._get_today_datetime')
    def test_wallet_only(self, mock_date, mock_update_attr):
        mock_date.return_value = datetime.datetime(year=2000, month=5, day=19)

        scheme = SchemeFactory()
        SchemeCredentialQuestionFactory(scheme=scheme, type=CARD_NUMBER, manual_question=True)

        response = self.client.post('/schemes/accounts', data={'scheme': scheme.id, CARD_NUMBER: '1234', 'order': 0},
                                    **self.auth_headers)
        self.assertEqual(response.status_code, 201)
        content = response.data
        self.assertEqual(content['scheme'], scheme.id)
        self.assertEqual(content['card_number'], '1234')
        self.assertIn('/schemes/accounts/', response._headers['location'][1])
        self.assertEqual(SchemeAccount.objects.get(pk=content['id']).status, SchemeAccount.WALLET_ONLY)

        self.assertEqual(
            mock_update_attr.call_args[0][1],
            {
                '{0}'.format(scheme.company): 'false,WALLET_ONLY,2000/05/19,{}'.format(scheme.slug)
            }
        )

    def test_scheme_account_update_status(self):
        data = {
            'status': 9,
            'journey': 'join'
        }
        response = self.client.post('/schemes/accounts/{}/status/'.format(self.scheme_account.id), data=data,
                                    **self.auth_service_headers)
        self.assertEqual(response.status_code, 200)
        self.assertEqual(response.data['id'], self.scheme_account.id)
        self.assertEqual(response.data['status'], 9)

    def test_scheme_account_update_status_bad(self):
        response = self.client.post('/schemes/accounts/{}/status/'.format(self.scheme_account.id),
                                    data={
                                        'status': 112,
                                        'journey': None
                                    },
                                    **self.auth_service_headers)
        self.assertEqual(response.status_code, 400)
        self.assertEqual(response.data, ['Invalid status code sent.'])

    def test_scheme_accounts_active(self):
        scheme = SchemeAccountFactory(status=SchemeAccount.ACTIVE)
        scheme_2 = SchemeAccountFactory(status=SchemeAccount.END_SITE_DOWN)
        response = self.client.get('/schemes/accounts/active', **self.auth_service_headers)

        self.assertEqual(response.status_code, 200)
        scheme_ids = [result['id'] for result in response.data['results']]
        self.assertIsNone(response.data['next'])
        self.assertIn(scheme.id, scheme_ids)
        self.assertNotIn('credentials', response.data['results'][0])
        self.assertNotIn('scheme', response.data['results'][0])
        self.assertNotIn(scheme_2.id, scheme_ids)

    def test_system_retry_scheme_accounts(self):
        scheme = SchemeAccountFactory(status=SchemeAccount.RETRY_LIMIT_REACHED)
        scheme_2 = SchemeAccountFactory(status=SchemeAccount.ACTIVE)
        response = self.client.get('/schemes/accounts/system_retry', **self.auth_service_headers)
        scheme_ids = [result['id'] for result in response.data['results']]

        self.assertEqual(response.status_code, 200)
        self.assertIsNone(response.data['next'])
        self.assertIn(scheme.id, scheme_ids)
        self.assertNotIn(scheme_2.id, scheme_ids)

    def test_get_scheme_accounts_credentials(self):
        response = self.client.get('/schemes/accounts/{0}/credentials'.format(self.scheme_account.id),
                                   **self.auth_service_headers)
        self.assertEqual(response.status_code, 200)
        self.assertIn('credentials', response.data)
        self.assertIn('scheme', response.data)
        self.assertIn('action_status', response.data)
        self.assertIn('status_name', response.data)
        self.assertIn('id', response.data)

    def test_get_scheme_accounts_credentials_user(self):
        response = self.client.get('/schemes/accounts/{0}/credentials'.format(self.scheme_account.id),
                                   **self.auth_headers)
        self.assertEqual(response.status_code, 200)
        self.assertIn('id', response.data)

    def test_scheme_account_collect_credentials(self):
        self.assertEqual(self.scheme_account._collect_credentials(), {
            'card_number': self.second_scheme_account_answer.answer, 'password': 'test_password',
            'username': self.scheme_account_answer.answer})

    def test_scheme_account_collect_credentials_with_merchant_identifier(self):
        third_question = SchemeCredentialQuestionFactory(scheme=self.scheme, type=TITLE,
                                                         options=SchemeCredentialQuestion.MERCHANT_IDENTIFIER)
        SchemeCredentialAnswerFactory(question=third_question, answer='mr', scheme_account=self.scheme_account)

        self.assertEqual(self.scheme_account._collect_credentials(), {
            'card_number': self.second_scheme_account_answer.answer,
            'password': 'test_password',
            'username': self.scheme_account_answer.answer,
            'title': 'mr'
        })

    def test_scheme_account_collect_pending_consents(self):
        consents = self.scheme_account.collect_pending_consents()

        self.assertEqual(len(consents), 1)
        expected_keys = {'id', 'slug', 'value', 'created_on', 'journey_type'}
        consent = consents[0]
        self.assertEqual(set(consent.keys()), expected_keys)
        self.assertEqual(consent['id'], self.scheme_account_consent1.id)

    def test_scheme_account_collect_pending_consents_no_data(self):
        self.assertEqual(self.scheme_account1.collect_pending_consents(), [])

    def test_scheme_account_third_party_identifier(self):
        self.assertEqual(self.scheme_account.third_party_identifier, self.second_scheme_account_answer.answer)
        self.assertEqual(self.scheme_account1.third_party_identifier, self.scheme_account_answer_barcode.answer)

    def test_scheme_account_encrypted_credentials(self):
        decrypted_credentials = json.loads(AESCipher(settings.AES_KEY.encode()).decrypt(
            self.scheme_account.credentials()))

        self.assertEqual(decrypted_credentials['card_number'], self.second_scheme_account_answer.answer)
        self.assertEqual(decrypted_credentials['password'], 'test_password')
        self.assertEqual(decrypted_credentials['username'], self.scheme_account_answer.answer)

        consents = decrypted_credentials['consents']
        self.assertEqual(len(consents), 1)
        expected_keys = {'id', 'slug', 'value', 'created_on', 'journey_type'}
        for consent in consents:
            self.assertEqual(set(consent.keys()), expected_keys)

    def test_scheme_account_encrypted_credentials_bad(self):
        scheme_account = SchemeAccountFactory(scheme=self.scheme)
        SchemeAccountEntryFactory(scheme_account=scheme_account, user=self.user)
        encrypted_credentials = scheme_account.credentials()
        self.assertIsNone(encrypted_credentials)
        self.assertEqual(scheme_account.status, SchemeAccount.INCOMPLETE)

    def test_temporary_iceland_fix_ignores_credential_validation_for_iceland(self):
        scheme = SchemeFactory(slug='iceland-bonus-card')
        SchemeCredentialQuestionFactory(scheme=scheme, type=BARCODE, manual_question=True)
        SchemeCredentialQuestionFactory(scheme=scheme, type=PASSWORD, options=SchemeCredentialQuestion.LINK)
        scheme_account = SchemeAccountFactory(scheme=scheme)

        self.assertIsNotNone(scheme_account.credentials(), {})

    def test_temporary_iceland_fix_credential_validation_for_not_iceland(self):
        scheme = SchemeFactory(slug='not-iceland')
        SchemeCredentialQuestionFactory(scheme=scheme, type=BARCODE, manual_question=True)
        SchemeCredentialQuestionFactory(scheme=scheme, type=PASSWORD, options=SchemeCredentialQuestion.LINK)
        scheme_account = SchemeAccountFactory(scheme=scheme)

        self.assertIsNone(scheme_account.credentials())

    def test_scheme_account_answer_serializer(self):
        """
        If this test breaks you need to add the new credential to the SchemeAccountAnswerSerializer
        """
        expected_fields = dict(CREDENTIAL_TYPES)
        expected_fields['consents'] = None  # Add consents
        self.assertEqual(set(expected_fields.keys()),
                         set(LinkSchemeSerializer._declared_fields.keys())
                         )

    def test_scheme_account_summary(self):
        response = self.client.get('/schemes/accounts/summary', **self.auth_service_headers)
        self.assertEqual(response.status_code, 200)
        self.assertEqual(type(response.data), ReturnList)
        self.assertTrue(len(response.data) > 0)
        self.assertTrue(self.all_statuses_correct(response.data))

    def all_statuses_correct(self, scheme_list):
        status_dict = dict(SchemeAccount.STATUSES)
        for scheme in scheme_list:
            scheme_status_codes = [int(s['status']) for s in scheme['statuses']]
            for status_code in status_dict:
                if status_code not in scheme_status_codes:
                    return False
        return True

    @patch('analytics.api.post_event')
    @patch('analytics.api.update_attribute')
    @patch('analytics.api._get_today_datetime')
    @patch('analytics.api._send_to_mnemosyne')
    def test_create_join_account_and_notify_analytics(self, mock_post_event, mock_date,
                                                      mock_update_attr, mock_send_to_mnemosyne):
        mock_date.return_value = datetime.datetime(year=2000, month=5, day=19)
        scheme = SchemeFactory()

        SchemeCredentialQuestionFactory(scheme=scheme, type=USER_NAME, manual_question=True)
        SchemeCredentialQuestionFactory(scheme=scheme, type=CARD_NUMBER)
        SchemeCredentialQuestionFactory(scheme=scheme, type=PASSWORD)

        resp = self.client.post('/schemes/accounts/join/{}/{}'.format(scheme.slug, self.user.id),
                                **self.auth_service_headers)

        self.assertEqual(resp.status_code, 201)

        json = resp.json()
        self.assertIsInstance(json, dict)
        self.assertIn('action_status', json)
        self.assertIn('barcode', json)
        self.assertIn('card_label', json)
        self.assertIn('created', json)
        self.assertIn('id', json)
        self.assertIn('images', json)
        self.assertIn('order', json)
        self.assertIn('scheme', json)
        self.assertIn('status', json)

        self.assertEqual(mock_post_event.call_count, 1)
        self.assertEqual(len(mock_post_event.call_args), 2)

        self.assertEqual(mock_update_attr.call_count, 1)
        self.assertEqual(len(mock_update_attr.call_args[0]), 3)
        self.assertEqual(mock_update_attr.call_args[0][1], scheme.company)

        self.assertEqual(
            mock_update_attr.call_args[0][2],
            "false,JOIN,2000/05/19,{}".format(scheme.slug)
        )

    @patch('analytics.api.post_event')
    @patch('analytics.api.update_attributes')
    def test_create_join_account_against_user_setting(self, mock_update_attr, mock_post_event):
        scheme = SchemeFactory()

        SchemeCredentialQuestionFactory(scheme=scheme, type=USER_NAME, manual_question=True)
        SchemeCredentialQuestionFactory(scheme=scheme, type=CARD_NUMBER)
        SchemeCredentialQuestionFactory(scheme=scheme, type=PASSWORD)

        setting = SettingFactory(scheme=scheme, slug='join-{}'.format(scheme.slug), value_type=Setting.BOOLEAN)
        UserSettingFactory(setting=setting, user=self.user, value='0')

        resp = self.client.post('/schemes/accounts/join/{}/{}'.format(scheme.slug, self.user.id),
                                **self.auth_service_headers)

        self.assertEqual(resp.status_code, 200)

        json = resp.json()
        self.assertEqual(json['code'], 200)
        self.assertEqual(json['message'], 'User has disabled join cards for this scheme')

        self.assertFalse(mock_post_event.called)
        self.assertFalse(mock_update_attr.called)

    def test_register_join_endpoint_missing_credential_question(self):
        scheme = SchemeFactory()
        SchemeCredentialQuestionFactory(scheme=scheme, type=USER_NAME, options=SchemeCredentialQuestion.LINK_AND_JOIN)
        SchemeCredentialQuestionFactory(scheme=scheme, type=CARD_NUMBER)
        SchemeCredentialQuestionFactory(scheme=scheme, type=PASSWORD, options=SchemeCredentialQuestion.LINK_AND_JOIN)

        data = {
            'save_user_information': False,
            'order': 2,
            'password': 'password'
        }
        resp = self.client.post('/schemes/{}/join'.format(scheme.id), **self.auth_headers, data=data)

        self.assertEqual(resp.status_code, 400)
        json = resp.json()
        self.assertEqual(json, {'non_field_errors': ['username field required']})

    def test_register_join_endpoint_missing_save_user_information(self):
        scheme = SchemeFactory()
        SchemeCredentialQuestionFactory(scheme=scheme, type=USER_NAME, options=SchemeCredentialQuestion.LINK_AND_JOIN)
        SchemeCredentialQuestionFactory(scheme=scheme, type=CARD_NUMBER)
        SchemeCredentialQuestionFactory(scheme=scheme, type=PASSWORD, options=SchemeCredentialQuestion.LINK_AND_JOIN)

        data = {
            'order': 2,
            'username': 'testbink',
            'password': 'password'

        }
        resp = self.client.post('/schemes/{}/join'.format(scheme.id), **self.auth_headers, data=data)

        self.assertEqual(resp.status_code, 400)
        json = resp.json()
        self.assertEqual(json, {'save_user_information': ['This field is required.']})

    def test_register_join_endpoint_scheme_has_no_join_questions(self):
        scheme = SchemeFactory()
        SchemeCredentialQuestionFactory(scheme=scheme, type=USER_NAME)
        SchemeCredentialQuestionFactory(scheme=scheme, type=CARD_NUMBER, options=SchemeCredentialQuestion.LINK)
        SchemeCredentialQuestionFactory(scheme=scheme, type=PASSWORD, options=SchemeCredentialQuestion.LINK)

        data = {
            'order': 2,
            'save_user_information': False,
            'username': 'testbink',
            'password': 'password'

        }
        resp = self.client.post('/schemes/{}/join'.format(scheme.id), **self.auth_headers, data=data)

        self.assertEqual(resp.status_code, 400)
        json = resp.json()
        self.assertEqual(json, {'non_field_errors': ['No join questions found for scheme: {}'.format(scheme.slug)]})

    def test_register_join_endpoint_account_already_created(self):
        scheme = SchemeFactory()
        SchemeCredentialQuestionFactory(scheme=scheme, type=USER_NAME, options=SchemeCredentialQuestion.LINK_AND_JOIN)
        SchemeCredentialQuestionFactory(scheme=scheme, type=CARD_NUMBER)
        SchemeCredentialQuestionFactory(scheme=scheme, type=PASSWORD, options=SchemeCredentialQuestion.JOIN)
        sa = SchemeAccountFactory(scheme_id=scheme.id)
        SchemeAccountEntryFactory(user=self.user, scheme_account=sa)

        data = {
            'save_user_information': False,
            'order': 2,
            'username': 'testbink',
            'password': 'password'

        }
        resp = self.client.post('/schemes/{}/join'.format(scheme.id), **self.auth_headers, data=data)
        self.assertEqual(resp.status_code, 400)
        json = resp.json()
        self.assertTrue(json['non_field_errors'][0].startswith('You already have an account for this scheme'))

    def test_register_join_endpoint_link_join_question_mismatch(self):
        scheme = SchemeFactory()
        SchemeCredentialQuestionFactory(scheme=scheme, type=USER_NAME, options=SchemeCredentialQuestion.LINK_AND_JOIN)
        SchemeCredentialQuestionFactory(scheme=scheme, type=CARD_NUMBER, options=SchemeCredentialQuestion.LINK)
        SchemeCredentialQuestionFactory(scheme=scheme, type=PASSWORD, options=SchemeCredentialQuestion.JOIN)

        data = {
            'save_user_information': False,
            'order': 2,
            'username': 'testbink',
            'password': 'password'

        }
        resp = self.client.post('/schemes/{}/join'.format(scheme.id), **self.auth_headers, data=data)
        self.assertEqual(resp.status_code, 400)
        json = resp.json()
        self.assertTrue(json['non_field_errors'][0].startswith('Please convert all \"Link\" only credential'
                                                               ' questions to \"Join & Link\"'))

    @patch('requests.post', auto_spec=True, return_value=MagicMock())
    def test_register_join_endpoint_create_scheme_account(self, mock_request):
        mock_request.return_value.status_code = 200
        mock_request.return_value.json.return_value = {'message': 'success'}

        scheme = SchemeFactory()
        link_question = SchemeCredentialQuestionFactory(scheme=scheme, type=USER_NAME, manual_question=True,
                                                        options=SchemeCredentialQuestion.LINK_AND_JOIN)
        SchemeCredentialQuestionFactory(scheme=scheme, type=PASSWORD, options=SchemeCredentialQuestion.JOIN)
        SchemeCredentialQuestionFactory(scheme=scheme, type=BARCODE, options=SchemeCredentialQuestion.OPTIONAL_JOIN)

        test_reply = 1
        consent1 = ConsentFactory.create(
            scheme=scheme,
            journey=JourneyTypes.JOIN.value,
            order=1
        )

        data = {
            'save_user_information': False,
            'order': 2,
            'username': 'testbink',
            'password': 'password',
            'barcode': 'barcode',
            "consents": [{"id": "{}".format(consent1.id), "value": test_reply}]
        }
        resp = self.client.post('/schemes/{}/join'.format(scheme.id), **self.auth_headers, data=data, format='json')

        new_scheme_account = SchemeAccountEntry.objects.get(
            user=self.user, scheme_account__scheme=scheme).scheme_account

        set_values = UserConsent.objects.filter(scheme_account=new_scheme_account).values()
        self.assertEqual(len(set_values), 1, "Incorrect number of consents found expected 1")
        for set_value in set_values:
            if set_value['slug'] == consent1.slug:
                self.assertEqual(set_value['value'], test_reply, "Incorrect Consent value set")
            else:
                self.assertTrue(False, "Consent not set")

        self.assertEqual(resp.status_code, 201)
        self.assertTrue(mock_request.called)

        resp_json = resp.json()
        self.assertEqual(resp_json['scheme'], scheme.id)
        self.assertEqual(len(resp_json), len(data))  # not +1 to data since consents have been added
        scheme_account = SchemeAccount.objects.get(user_set__id=self.user.id, scheme_id=scheme.id)
        self.assertEqual(resp_json['id'], scheme_account.id)
        self.assertEqual('Pending', scheme_account.status_name)
        self.assertEqual(len(scheme_account.schemeaccountcredentialanswer_set.all()), 1)
        self.assertTrue(scheme_account.schemeaccountcredentialanswer_set.filter(question=link_question))

    @patch('requests.post', auto_spec=True, return_value=MagicMock())
    def test_register_join_endpoint_optional_join_not_required(self, mock_request):
        mock_request.return_value.status_code = 200
        mock_request.return_value.json.return_value = {'message': 'success'}

        scheme = SchemeFactory()
        SchemeCredentialQuestionFactory(scheme=scheme, type=USER_NAME, options=SchemeCredentialQuestion.LINK_AND_JOIN)
        SchemeCredentialQuestionFactory(scheme=scheme, type=CARD_NUMBER)
        SchemeCredentialQuestionFactory(scheme=scheme, type=PASSWORD, options=SchemeCredentialQuestion.OPTIONAL_JOIN)

        data = {
            'save_user_information': False,
            'order': 2,
            'username': 'testbink',
        }
        resp = self.client.post('/schemes/{}/join'.format(scheme.id), **self.auth_headers, data=data)
        self.assertEqual(resp.status_code, 201)

    @patch('requests.post', auto_spec=True, return_value=MagicMock())
    def test_register_join_endpoint_saves_user_profile(self, mock_request):
        mock_request.return_value.status_code = 200
        mock_request.return_value.json.return_value = {'message': 'success'}

        scheme = SchemeFactory()
        SchemeCredentialQuestionFactory(scheme=scheme, type=USER_NAME, options=SchemeCredentialQuestion.LINK_AND_JOIN)
        SchemeCredentialQuestionFactory(scheme=scheme, type=PASSWORD, options=SchemeCredentialQuestion.JOIN)
        SchemeCredentialQuestionFactory(scheme=scheme, type=EMAIL, manual_question=True,
                                        options=SchemeCredentialQuestion.JOIN)
        SchemeCredentialQuestionFactory(scheme=scheme, type=PHONE, options=SchemeCredentialQuestion.JOIN)
        SchemeCredentialQuestionFactory(scheme=scheme, type=TITLE, options=SchemeCredentialQuestion.JOIN)
        SchemeCredentialQuestionFactory(scheme=scheme, type=FIRST_NAME, options=SchemeCredentialQuestion.JOIN)
        SchemeCredentialQuestionFactory(scheme=scheme, type=LAST_NAME, options=SchemeCredentialQuestion.LINK_AND_JOIN)
        SchemeCredentialQuestionFactory(scheme=scheme, type=ADDRESS_1, options=SchemeCredentialQuestion.JOIN)
        SchemeCredentialQuestionFactory(scheme=scheme, type=ADDRESS_2, options=SchemeCredentialQuestion.JOIN)
        SchemeCredentialQuestionFactory(scheme=scheme, type=TOWN_CITY, options=SchemeCredentialQuestion.JOIN)

        phone_number = '01234567890'
        title = 'mr'
        first_name = 'bob'
        last_name = 'test'
        address_1 = '1 ascot road'
        address_2 = 'caversham'
        town_city = 'ascot'
        data = {
            'save_user_information': True,
            'order': 2,
            'username': 'testbink',
            'password': 'password',
            'email': 'test@testbink.com',
            'phone': phone_number,
            'title': title,
            'first_name': first_name,
            'last_name': last_name,
            'address_1': address_1,
            'address_2': address_2,
            'town_city': town_city,
        }
        resp = self.client.post('/schemes/{}/join'.format(scheme.id), **self.auth_headers, data=data)
        self.assertEqual(resp.status_code, 201)

        user = SchemeAccountEntry.objects.filter(scheme_account__scheme=scheme, user=self.user).first().user
        user_profile = user.profile
        self.assertEqual(user_profile.phone, phone_number)
        self.assertEqual(user_profile.first_name, first_name)
        self.assertEqual(user_profile.last_name, last_name)
        self.assertEqual(user_profile.address_line_1, address_1)
        self.assertEqual(user_profile.address_line_2, address_2)
        self.assertEqual(user_profile.city, town_city)

    @patch('requests.post', auto_spec=True, return_value=MagicMock())
    def test_register_join_endpoint_set_scheme_status_to_join_on_fail(self, mock_request):
        mock_request.return_value.status_code = 200
        mock_request.return_value.json.return_value = {'message': 'fail'}

        scheme = SchemeFactory()
        SchemeCredentialQuestionFactory(scheme=scheme,
                                        type=USER_NAME,
                                        manual_question=True,
                                        options=SchemeCredentialQuestion.LINK_AND_JOIN)
        SchemeCredentialQuestionFactory(scheme=scheme, type=PASSWORD, options=SchemeCredentialQuestion.JOIN)
        consent = ConsentFactory(scheme=scheme)

        data = {
            'save_user_information': False,
            'order': 2,
            'username': 'testbink',
<<<<<<< HEAD
            'password': 'password'
=======
            'password': 'password',
            'consents': [
                {
                    "id": consent.id,
                    "value": True
                }
            ]

>>>>>>> 3e7ac29c
        }

        resp = self.client.post('/schemes/{}/join'.format(scheme.id), **self.auth_headers, data=data)
        self.assertEqual(resp.status_code, 200)
        self.assertTrue(mock_request.called)

        resp_json = resp.json()
        self.assertIn('Unknown error with join', resp_json['message'])
        sae = SchemeAccountEntry.objects.get(user=self.user, scheme_account__scheme__id=scheme.id)
        self.assertEqual(sae.scheme_account.status_name, 'Join')
        with self.assertRaises(SchemeAccountCredentialAnswer.DoesNotExist):
<<<<<<< HEAD
            SchemeAccountCredentialAnswer.objects.get(scheme_account_id=sae.scheme_account.id)
=======
            SchemeAccountCredentialAnswer.objects.get(scheme_account_id=scheme_account.id)
        with self.assertRaises(UserConsent.DoesNotExist):
            UserConsent.objects.get(scheme_account_id=scheme_account.id)

    def test_update_user_consent(self):
        user_consent = UserConsentFactory(status=ConsentStatus.PENDING)
        data = {'status': ConsentStatus.SUCCESS.value}

        resp = self.client.put('/schemes/user_consent/{}'.format(user_consent.id), **self.auth_service_headers,
                               data=data)
        self.assertEqual(resp.status_code, 200)
        user_consent.refresh_from_db()
        self.assertEqual(user_consent.status, ConsentStatus.SUCCESS)

    def test_update_user_consents_with_failed_deletes_consent(self):
        user_consent = UserConsentFactory(status=ConsentStatus.SUCCESS)
        data = {'status': ConsentStatus.FAILED.value}

        resp = self.client.put('/schemes/user_consent/{}'.format(user_consent.id), **self.auth_service_headers,
                               data=data)
        self.assertEqual(resp.status_code, 400)
        user_consent.refresh_from_db()
        self.assertEqual(user_consent.status, ConsentStatus.SUCCESS)

    def test_update_user_consents_cant_delete_success_consent(self):
        user_consent = UserConsentFactory(status=ConsentStatus.SUCCESS)
        data = {'status': ConsentStatus.FAILED.value}

        resp = self.client.put('/schemes/user_consent/{}'.format(user_consent.id), **self.auth_service_headers,
                               data=data)
        self.assertEqual(resp.status_code, 400)
        user_consent.refresh_from_db()
        self.assertEqual(user_consent.status, ConsentStatus.SUCCESS)

    def test_update_user_consents_cant_update_success_consent(self):
        user_consent = UserConsentFactory(status=ConsentStatus.SUCCESS)
        data = {'status': ConsentStatus.PENDING.value}

        resp = self.client.put('/schemes/user_consent/{}'.format(user_consent.id), **self.auth_service_headers,
                               data=data)
        self.assertEqual(resp.status_code, 400)
        user_consent.refresh_from_db()
        self.assertEqual(user_consent.status, ConsentStatus.SUCCESS)
>>>>>>> 3e7ac29c


class TestSchemeAccountModel(APITestCase):
    def test_missing_credentials(self):
        scheme_account = SchemeAccountFactory()
        SchemeCredentialQuestionFactory(scheme=scheme_account.scheme, type=PASSWORD,
                                        options=SchemeCredentialQuestion.LINK)
        SchemeCredentialQuestionFactory(scheme=scheme_account.scheme, type=CARD_NUMBER, scan_question=True)
        SchemeCredentialQuestionFactory(scheme=scheme_account.scheme, type=BARCODE, manual_question=True)
        SchemeCredentialQuestionFactory(scheme=scheme_account.scheme, type=TITLE,
                                        options=SchemeCredentialQuestion.MERCHANT_IDENTIFIER)
        self.assertEqual(scheme_account.missing_credentials([]), {BARCODE, PASSWORD, CARD_NUMBER})
        self.assertFalse(scheme_account.missing_credentials([CARD_NUMBER, PASSWORD]))
        self.assertFalse(scheme_account.missing_credentials([BARCODE, PASSWORD]))
        self.assertEqual(scheme_account.missing_credentials([PASSWORD]), {BARCODE, CARD_NUMBER})

    def test_missing_credentials_same_manual_and_scan(self):
        scheme_account = SchemeAccountFactory()
        SchemeCredentialQuestionFactory(scheme=scheme_account.scheme, type=BARCODE,
                                        scan_question=True, manual_question=True)
        self.assertFalse(scheme_account.missing_credentials([BARCODE]))
        self.assertEqual(scheme_account.missing_credentials([]), {BARCODE})

    def test_missing_credentials_with_join_option_on_manual_question(self):
        scheme_account = SchemeAccountFactory()
        SchemeCredentialQuestionFactory(scheme=scheme_account.scheme, type=BARCODE,
                                        manual_question=True, options=SchemeCredentialQuestion.JOIN)
        SchemeCredentialQuestionFactory(scheme=scheme_account.scheme, type=CARD_NUMBER,
                                        scan_question=True, options=SchemeCredentialQuestion.NONE)
        SchemeCredentialQuestionFactory(scheme=scheme_account.scheme, type=PASSWORD,
                                        options=SchemeCredentialQuestion.LINK)
        self.assertFalse(scheme_account.missing_credentials([BARCODE, PASSWORD]))
        self.assertFalse(scheme_account.missing_credentials([CARD_NUMBER, PASSWORD]))
        self.assertFalse(scheme_account.missing_credentials([BARCODE, CARD_NUMBER, PASSWORD]))
        self.assertFalse(scheme_account.missing_credentials([BARCODE, CARD_NUMBER, PASSWORD]))
        self.assertEqual(scheme_account.missing_credentials([PASSWORD]), {BARCODE, CARD_NUMBER})

    def test_missing_credentials_with_join_option_on_manual_and_scan_question(self):
        scheme_account = SchemeAccountFactory()
        SchemeCredentialQuestionFactory(scheme=scheme_account.scheme, type=BARCODE, manual_question=True,
                                        scan_question=True, options=SchemeCredentialQuestion.JOIN)
        SchemeCredentialQuestionFactory(scheme=scheme_account.scheme, type=PASSWORD,
                                        options=SchemeCredentialQuestion.LINK)
        self.assertFalse(scheme_account.missing_credentials([BARCODE, PASSWORD]))
        self.assertEqual(scheme_account.missing_credentials([PASSWORD]), {BARCODE})
        self.assertEqual(scheme_account.missing_credentials([BARCODE]), {PASSWORD})

    def test_credential_check_for_pending_scheme_account(self):
        scheme_account = SchemeAccountFactory(status=SchemeAccount.PENDING)
        SchemeCredentialQuestionFactory(scheme=scheme_account.scheme, type=BARCODE, manual_question=True)
        scheme_account.credentials()
        # We expect pending scheme accounts to be missing manual question
        self.assertNotEqual(scheme_account.status, SchemeAccount.INCOMPLETE)

    def test_card_label_from_regex(self):
        scheme = SchemeFactory(card_number_regex='^[0-9]{3}([0-9]+)', card_number_prefix='98263000')
        scheme_account = SchemeAccountFactory(scheme=scheme)
        SchemeCredentialAnswerFactory(question=SchemeCredentialQuestionFactory(scheme=scheme, type=BARCODE),
                                      answer='29930842203039', scheme_account=scheme_account)
        self.assertEqual(scheme_account.card_label, '9826300030842203039')

    def test_card_label_from_manual_answer(self):
        question = SchemeCredentialQuestionFactory(type=EMAIL, manual_question=True)
        scheme_account = SchemeAccountFactory(scheme=question.scheme)
        SchemeCredentialAnswerFactory(question=question, answer='frank@sdfg.com', scheme_account=scheme_account)
        self.assertEqual(scheme_account.card_label, 'frank@sdfg.com')

    def test_card_label_from_barcode(self):
        question = SchemeCredentialQuestionFactory(type=BARCODE)
        scheme_account = SchemeAccountFactory(scheme=question.scheme)
        SchemeCredentialAnswerFactory(question=question, answer='49932498', scheme_account=scheme_account)
        self.assertEqual(scheme_account.card_label, '49932498')

    def test_card_label_none(self):
        question = SchemeCredentialQuestionFactory(type=BARCODE)
        scheme_account = SchemeAccountFactory(scheme=question.scheme)
        self.assertIsNone(scheme_account.card_label)

    def test_barcode_from_barcode(self):
        question = SchemeCredentialQuestionFactory(type=BARCODE)
        scheme_account = SchemeAccountFactory(scheme=question.scheme)
        SchemeCredentialAnswerFactory(question=question, answer='49932498', scheme_account=scheme_account)
        self.assertEqual(scheme_account.barcode, '49932498')

    def test_barcode_from_card_number(self):
        scheme = SchemeFactory(barcode_regex='^634004([0-9]+)', barcode_prefix='9794')
        scheme_account = SchemeAccountFactory(scheme=scheme)
        SchemeCredentialAnswerFactory(question=SchemeCredentialQuestionFactory(scheme=scheme, type=CARD_NUMBER),
                                      answer='634004025035765504', scheme_account=scheme_account)
        self.assertEqual(scheme_account.barcode, '9794025035765504')

    def test_barcode_none(self):
        question = SchemeCredentialQuestionFactory(type=BARCODE)
        scheme_account = SchemeAccountFactory(scheme=question.scheme)
        self.assertIsNone(scheme_account.barcode)

    @patch.object(SchemeAccount, 'credentials', auto_spec=True, return_value=None)
    def test_get_midas_balance_no_credentials(self, mock_credentials):
        entry = SchemeAccountEntryFactory()
        scheme_account = entry.scheme_account
        points = scheme_account.get_midas_balance()
        self.assertIsNone(points)
        self.assertTrue(mock_credentials.called)

    @patch('requests.get', auto_spec=True, return_value=MagicMock())
    def test_get_midas_balance(self, mock_request):
        mock_request.return_value.status_code = 200
        mock_request.return_value.json.return_value = {'points': 500}
        entry = SchemeAccountEntryFactory()
        scheme_account = entry.scheme_account
        points = scheme_account.get_midas_balance()
        self.assertEqual(points['points'], 500)
        self.assertFalse(points['is_stale'])
        self.assertEqual(scheme_account.status, SchemeAccount.ACTIVE)

    @patch('requests.get', auto_spec=True, side_effect=ConnectionError)
    def test_get_midas_balance_connection_error(self, mock_request):
        entry = SchemeAccountEntryFactory()
        scheme_account = entry.scheme_account
        points = scheme_account.get_midas_balance()
        self.assertIsNone(points)
        self.assertTrue(mock_request.called)
        self.assertEqual(scheme_account.status, SchemeAccount.MIDAS_UNREACHABLE)

    @patch('requests.get', auto_spec=True, return_value=MagicMock())
    def test_get_midas_balance_invalid_status(self, mock_request):
        invalid_status = 502
        mock_request.return_value.status_code = invalid_status
        scheme_account = SchemeAccountFactory()
        points = scheme_account.get_midas_balance()

        # check this status hasn't been added to scheme account status
        self.assertNotIn(invalid_status, [status[0] for status in SchemeAccount.EXTENDED_STATUSES])

        self.assertIsNone(points)
        self.assertTrue(mock_request.called)
        self.assertEqual(scheme_account.status, SchemeAccount.UNKNOWN_ERROR)


class TestAccessTokens(APITestCase):
    @classmethod
    def setUpClass(cls):
        # Scheme Account 3
        cls.scheme_account_entry = SchemeAccountEntryFactory()
        cls.scheme_account = cls.scheme_account_entry.scheme_account
        question = SchemeCredentialQuestionFactory(type=CARD_NUMBER,
                                                   scheme=cls.scheme_account.scheme,
                                                   options=SchemeCredentialQuestion.LINK)
        cls.scheme = cls.scheme_account.scheme
        SchemeCredentialQuestionFactory(scheme=cls.scheme, type=USER_NAME, manual_question=True)

        cls.scheme_account_answer = SchemeCredentialAnswerFactory(scheme_account=cls.scheme_account, question=question)
        cls.user = cls.scheme_account_entry.user

        # Scheme Account 2
        cls.scheme_account_entry2 = SchemeAccountEntryFactory()
        cls.scheme_account2 = cls.scheme_account_entry2.scheme_account
        question_2 = SchemeCredentialQuestionFactory(type=CARD_NUMBER, scheme=cls.scheme_account2.scheme)

        cls.second_scheme_account_answer = SchemeCredentialAnswerFactory(scheme_account=cls.scheme_account2,
                                                                         question=question)
        cls.second_scheme_account_answer2 = SchemeCredentialAnswerFactory(scheme_account=cls.scheme_account2,
                                                                          question=question_2)

        cls.scheme2 = cls.scheme_account2.scheme
        SchemeCredentialQuestionFactory(scheme=cls.scheme2, type=USER_NAME, manual_question=True)
        cls.scheme_account_answer2 = SchemeCredentialAnswerFactory(scheme_account=cls.scheme_account2,
                                                                   question=cls.scheme2.manual_question)
        cls.user2 = cls.scheme_account_entry2.user

        cls.auth_headers = {'HTTP_AUTHORIZATION': 'Token ' + cls.user.create_token()}
        cls.auth_service_headers = {'HTTP_AUTHORIZATION': 'Token ' + settings.SERVICE_API_KEY}
        super(TestAccessTokens, cls).setUpClass()

    @patch('analytics.api.update_attributes')
    @patch('analytics.api._get_today_datetime')
    def test_retrieve_scheme_accounts(self, mock_date, mock_update_attr):
        mock_date.return_value = datetime.datetime(year=2000, month=5, day=19)

        # GET Request
        response = self.client.get('/schemes/accounts/{}'.format(self.scheme_account.id), **self.auth_headers)
        self.assertEqual(response.status_code, 200)
        response = self.client.get('/schemes/accounts/{}'.format(self.scheme_account2.id), **self.auth_headers)
        self.assertEqual(response.status_code, 404)
        # DELETE Request
        response = self.client.delete('/schemes/accounts/{}'.format(self.scheme_account.id), **self.auth_headers)
        self.assertEqual(response.status_code, 204)
        self.assertEqual(
            mock_update_attr.call_args[0][1],
            {
                '{0}'.format(self.scheme_account.scheme.company):
                    'true,ACTIVE,2000/05/19,{}'.format(self.scheme_account.scheme.slug)
            }
        )

        response = self.client.delete('/schemes/accounts/{}'.format(self.scheme_account2.id), **self.auth_headers)
        self.assertEqual(response.status_code, 404)

        # Undo delete.
        self.scheme_account.is_deleted = False
        self.scheme_account.save()

    @patch.object(SchemeAccount, 'get_midas_balance')
    @patch('analytics.api._send_to_mnemosyne')
    def test_link_credentials(self, mock_send_to_mnemosyne, mock_get_midas_balance):
        mock_get_midas_balance.return_value = {
            'value': '10',
            'points': '100',
            'points_label': '100',
            'value_label': "$10",
            'reward_tier': 0,
            'balance': '20',
            'is_stale': False
        }
        data = {CARD_NUMBER: "London", 'consents': []}
        # Test Post Method
        response = self.client.post('/schemes/accounts/{0}/link'.format(self.scheme_account.id),
                                    data=data, **self.auth_headers)
        self.assertEqual(response.status_code, 201)
        response = self.client.post('/schemes/accounts/{0}/link'.format(self.scheme_account2.id),
                                    data=data, **self.auth_headers)
        self.assertEqual(response.status_code, 404)
        # Test Put Method
        response = self.client.put('/schemes/accounts/{0}/link'.format(self.scheme_account.id),
                                   data=data, **self.auth_headers)
        self.assertEqual(response.status_code, 200)
        response = self.client.put('/schemes/accounts/{0}/link'.format(self.scheme_account2.id),
                                   data=data, **self.auth_headers)
        self.assertEqual(response.status_code, 404)

    @patch.object(SchemeAccount, 'get_midas_balance')
    def test_get_scheme_accounts_credentials(self, mock_get_midas_balance):
        mock_get_midas_balance.return_value = {
            'value': Decimal('10'),
            'points': Decimal('100'),
            'value_label': "$10",
            'reward_tier': 0,
            'balance': Decimal('20'),
            'is_stale': False
        }
        # Test with service headers
        response = self.client.get('/schemes/accounts/{0}/credentials'.format(self.scheme_account.id),
                                   **self.auth_service_headers)
        self.assertEqual(response.status_code, 200)
        response = self.client.get('/schemes/accounts/{0}/credentials'.format(self.scheme_account2.id),
                                   **self.auth_service_headers)
        self.assertEqual(response.status_code, 200)
        # Test as standard user
        response = self.client.get('/schemes/accounts/{0}/credentials'.format(self.scheme_account.id),
                                   **self.auth_headers)
        self.assertEqual(response.status_code, 200)
        response = self.client.get('/schemes/accounts/{0}/credentials'.format(self.scheme_account2.id),
                                   **self.auth_headers)
        self.assertEqual(response.status_code, 404)

    def test_update_or_create_primary_credentials_barcode_to_card_number(self):
        scheme = SchemeFactory(card_number_regex='^([0-9]{19})([0-9]{5})$')
        SchemeCredentialQuestionFactory(type=CARD_NUMBER,
                                        scheme=scheme,
                                        options=SchemeCredentialQuestion.JOIN,
                                        manual_question=True)

        SchemeCredentialQuestionFactory(type=BARCODE,
                                        scheme=scheme,
                                        options=SchemeCredentialQuestion.JOIN,
                                        scan_question=True)

        self.scheme_account.scheme = scheme

        credentials = {'barcode': '633204003025524460012345'}
        new_credentials = self.scheme_account.update_or_create_primary_credentials(credentials)
        self.assertEqual(new_credentials, {'barcode': '633204003025524460012345',
                                           'card_number': '6332040030255244600'})

    def test_update_or_create_primary_credentials_card_number_to_barcode(self):
        scheme = SchemeFactory(barcode_regex='^([0-9]{19})([0-9]{5})$')
        SchemeCredentialQuestionFactory(type=CARD_NUMBER,
                                        scheme=scheme,
                                        options=SchemeCredentialQuestion.JOIN,
                                        manual_question=True)

        SchemeCredentialQuestionFactory(type=BARCODE,
                                        scheme=scheme,
                                        options=SchemeCredentialQuestion.JOIN,
                                        scan_question=True)

        self.scheme_account.scheme = scheme

        credentials = {'card_number': '633204003025524460012345'}
        new_credentials = self.scheme_account.update_or_create_primary_credentials(credentials)
        self.assertEqual(new_credentials, {'card_number': '633204003025524460012345',
                                           'barcode': '6332040030255244600'})

    def test_update_or_create_primary_credentials_does_nothing_when_only_one_primary_cred_in_scheme(self):
        scheme = SchemeFactory(card_number_regex='^([0-9]{19})([0-9]{5})$')
        SchemeCredentialQuestionFactory(type=CARD_NUMBER,
                                        scheme=scheme,
                                        options=SchemeCredentialQuestion.JOIN,
                                        manual_question=True)

        self.scheme_account.scheme = scheme

        credentials = {'barcode': '633204003025524460012345'}
        new_credentials = self.scheme_account.update_or_create_primary_credentials(credentials)
        self.assertEqual(new_credentials, {'barcode': '633204003025524460012345'})


class TestSchemeAccountImages(APITestCase):
    @classmethod
    def setUpClass(cls):
        cls.scheme_account_entry = SchemeAccountEntryFactory()
        cls.scheme_account = cls.scheme_account_entry.scheme_account
        cls.scheme_account_image = SchemeAccountImageFactory(image_type_code=2)
        cls.scheme_account_image.scheme_accounts.add(cls.scheme_account)

        cls.scheme_images = [
            SchemeImageFactory(image_type_code=1, scheme=cls.scheme_account.scheme),
            SchemeImageFactory(image_type_code=2, scheme=cls.scheme_account.scheme),
            SchemeImageFactory(image_type_code=3, scheme=cls.scheme_account.scheme),
        ]

        cls.user = cls.scheme_account_entry.user
        cls.auth_headers = {'HTTP_AUTHORIZATION': 'Token ' + cls.user.create_token()}
        super().setUpClass()

    def test_image_property(self):
        serializer = ListSchemeAccountSerializer()
        images = serializer.get_images(self.scheme_account)
        our_image = next((i for i in images if i['image'] == self.scheme_account_image.image.url), None)
        self.assertIsNotNone(our_image)

    def test_CSV_upload(self):
        csv_file = SimpleUploadedFile("file.csv", content=b'', content_type="text/csv")
        response = self.client.post('/schemes/csv_upload', {'scheme': self.scheme_account.scheme.name,
                                                            'emails': csv_file},
                                    **self.auth_headers)
        self.assertEqual(response.status_code, 200)

    def test_images_have_object_type_properties(self):
        serializer = ListSchemeAccountSerializer()
        images = serializer.get_images(self.scheme_account)

        self.assertEqual(images[0]['object_type'], 'scheme_account_image')
        self.assertEqual(images[1]['object_type'], 'scheme_image')
        self.assertEqual(images[2]['object_type'], 'scheme_image')


class TestExchange(APITestCase):
    def test_get_donor_schemes(self):
        host_scheme = self.create_scheme()
        donor_scheme_1 = self.create_scheme()
        donor_scheme_2 = self.create_scheme()

        user = UserFactory()

        self.create_scheme_account(host_scheme, user)
        self.create_scheme_account(donor_scheme_2, user)
        self.create_scheme_account(donor_scheme_1, user)

        ExchangeFactory(host_scheme=host_scheme, donor_scheme=donor_scheme_1)
        ExchangeFactory(host_scheme=host_scheme, donor_scheme=donor_scheme_2)

        auth_headers = {'HTTP_AUTHORIZATION': 'Token ' + settings.SERVICE_API_KEY}

        resp = self.client.get('/schemes/accounts/donor_schemes/{}/{}'.format(host_scheme.id, user.id), **auth_headers)
        self.assertEqual(resp.status_code, 200)

        json = resp.json()
        self.assertEqual(type(json), list)
        self.assertIn('donor_scheme', json[0])
        self.assertIn('exchange_rate_donor', json[0])
        self.assertIn('exchange_rate_host', json[0])
        self.assertIn('host_scheme', json[0])
        self.assertIn('info_url', json[0])
        self.assertIn('tip_in_url', json[0])
        self.assertIn('transfer_max', json[0])
        self.assertIn('transfer_min', json[0])
        self.assertIn('transfer_multiple', json[0])
        self.assertIn('scheme_account_id', json[0])
        self.assertIn('name', json[0]['donor_scheme'])
        self.assertIn('point_name', json[0]['donor_scheme'])
        self.assertIn('name', json[0]['host_scheme'])
        self.assertIn('point_name', json[0]['host_scheme'])

    @staticmethod
    def create_scheme_account(host_scheme, user):
        scheme_account = SchemeAccountFactory(scheme=host_scheme)
        SchemeCredentialAnswerFactory(scheme_account=scheme_account)
        SchemeAccountEntryFactory(user=user, scheme_account=scheme_account)
        return scheme_account

    @staticmethod
    def create_scheme():
        scheme = SchemeFactory()
        SchemeCredentialQuestionFactory(type=CARD_NUMBER,
                                        scheme=scheme,
                                        scan_question=True,
                                        options=SchemeCredentialQuestion.LINK)
        return scheme


class TestSchemeAccountCredentials(APITestCase):
    @classmethod
    def setUpClass(cls):
        cls.scheme = SchemeFactory()
        SchemeCredentialQuestionFactory(scheme=cls.scheme, type=USER_NAME, manual_question=True)
        secondary_question = SchemeCredentialQuestionFactory(scheme=cls.scheme,
                                                             type=CARD_NUMBER,
                                                             options=SchemeCredentialQuestion.LINK)
        password_question = SchemeCredentialQuestionFactory(scheme=cls.scheme,
                                                            type=PASSWORD,
                                                            options=SchemeCredentialQuestion.LINK_AND_JOIN)

        cls.scheme_account = SchemeAccountFactory(scheme=cls.scheme)
        cls.scheme_account_answer = SchemeCredentialAnswerFactory(question=cls.scheme.manual_question,
                                                                  scheme_account=cls.scheme_account)
        SchemeCredentialAnswerFactory(question=secondary_question,
                                      scheme_account=cls.scheme_account)
        SchemeCredentialAnswerFactory(answer="testpassword",
                                      question=password_question,
                                      scheme_account=cls.scheme_account)

        cls.scheme_account2 = SchemeAccountFactory(scheme=cls.scheme)
        SchemeCredentialAnswerFactory(answer="testpassword",
                                      question=password_question,
                                      scheme_account=cls.scheme_account2)

        cls.scheme_account_no_answers = SchemeAccountFactory(scheme=cls.scheme)

        cls.scheme_account_entry = SchemeAccountEntryFactory(scheme_account=cls.scheme_account)
        cls.scheme_account_entry2 = SchemeAccountEntryFactory(scheme_account=cls.scheme_account2)
        cls.scheme_account_entry_no_answers = SchemeAccountEntryFactory(scheme_account=cls.scheme_account_no_answers)

        cls.user = cls.scheme_account_entry.user
        cls.user2 = cls.scheme_account_entry2.user
        cls.user3 = cls.scheme_account_entry_no_answers.user
        cls.auth_headers = {'HTTP_AUTHORIZATION': 'Token ' + cls.user.create_token()}
        cls.auth_headers2 = {'HTTP_AUTHORIZATION': 'Token ' + cls.user2.create_token()}
        cls.auth_headers3 = {'HTTP_AUTHORIZATION': 'Token ' + cls.user3.create_token()}

        super().setUpClass()

    def send_delete_credential_request(self, data):
        response = self.client.delete('/schemes/accounts/{0}/credentials'.format(self.scheme_account.id),
                                      data=data, **self.auth_headers)
        return response

    def test_update_new_and_existing_credentials(self):
        response = self.client.put('/schemes/accounts/{0}/credentials'.format(self.scheme_account2.id),
                                   data={'card_number': '0123456', 'password': 'newpassword'}, **self.auth_headers2)
        self.assertEqual(response.status_code, 200)
        self.assertEqual(response.json()['updated'], ['card_number', 'password'])

        credential_list = self.scheme_account2.schemeaccountcredentialanswer_set.all()
        scheme_account_types = [answer.question.type for answer in credential_list]
        self.assertEqual(['card_number', 'password'], scheme_account_types)
        self.assertEqual(self.scheme_account2._collect_credentials()['password'], 'newpassword')

    def test_update_credentials_wrong_credential_type(self):
        response = self.client.put('/schemes/accounts/{0}/credentials'.format(self.scheme_account_no_answers.id),
                                   data={'title': 'mr'}, **self.auth_headers3)

        self.assertEqual(response.status_code, 400)
        self.assertEqual(response.json()['non_field_errors'][0], 'field(s) not found for scheme: title')
        credential_list = self.scheme_account_no_answers.schemeaccountcredentialanswer_set.all()
        self.assertEqual(len(credential_list), 0)

    def test_update_credentials_bad_credential_type(self):
        response = self.client.put('/schemes/accounts/{0}/credentials'.format(self.scheme_account_no_answers.id),
                                   data={'user_name': 'user_name not username'}, **self.auth_headers3)

        self.assertEqual(response.status_code, 400)
        self.assertEqual(response.json()['non_field_errors'][0], 'field(s) not found for scheme: user_name')
        credential_list = self.scheme_account_no_answers.schemeaccountcredentialanswer_set.all()
        self.assertEqual(len(credential_list), 0)

    def test_update_credentials_bad_credential_value_type_is_converted(self):
        response = self.client.put('/schemes/accounts/{0}/credentials'.format(self.scheme_account_no_answers.id),
                                   data={'card_number': True}, **self.auth_headers3)

        self.assertEqual(response.status_code, 200)

        credential_list = self.scheme_account_no_answers.schemeaccountcredentialanswer_set.all()
        scheme_account_types = [answer.question.type for answer in credential_list]
        self.assertEqual(['card_number'], scheme_account_types)
        self.assertEqual(self.scheme_account_no_answers._collect_credentials()['card_number'], 'True')

    def test_delete_credentials_by_type(self):
        response = self.send_delete_credential_request({'type_list': ['card_number', 'username']})
        self.assertEqual(response.status_code, 200)
        self.assertEqual(response.json()['deleted'], "['card_number', 'username']")

        credential_list = self.scheme_account.schemeaccountcredentialanswer_set.all()
        scheme_account_types = [answer.question.type for answer in credential_list]
        self.assertTrue('card_number' not in scheme_account_types)

    def test_delete_credentials_by_property(self):
        response = self.send_delete_credential_request({'property_list': ['link_questions']})
        self.assertEqual(response.status_code, 200)
        self.assertEqual(response.json()['deleted'], "['card_number', 'password']")

        credential_list = self.scheme_account.schemeaccountcredentialanswer_set.all()
        scheme_account_types = [answer.question.type for answer in credential_list]
        self.assertTrue('card_number' not in scheme_account_types)
        self.assertTrue('password' not in scheme_account_types)

    def test_delete_all_credentials(self):
        credential_list = self.scheme_account.schemeaccountcredentialanswer_set.all()
        self.assertEqual(len(credential_list), 3)
        response = self.send_delete_credential_request({'all': True})

        self.assertEqual(response.status_code, 200)
        self.assertEqual(response.json()['deleted'], "['card_number', 'password', 'username']")

        new_credential_list = self.scheme_account.schemeaccountcredentialanswer_set.all()
        self.assertEqual(len(new_credential_list), 0)

    def test_delete_credentials_invalid_request(self):
        response = self.send_delete_credential_request({'all': 'not a boolean'})
        self.assertEqual(response.status_code, 400)
        self.assertTrue('is not a valid boolean' in str(response.json()))

        credential_list = self.scheme_account.schemeaccountcredentialanswer_set.all()
        self.assertEqual(len(credential_list), 3)

    def test_delete_credentials_wrong_credential(self):
        response = self.client.delete('/schemes/accounts/{0}/credentials'.format(self.scheme_account2.id),
                                      data={'type_list': ['card_number', 'password']}, **self.auth_headers2)
        self.assertEqual(response.status_code, 404)
        self.assertTrue(response.json()['message'].startswith('No answers found for: card_number'))

        credential_list = self.scheme_account.schemeaccountcredentialanswer_set.all()
        self.assertEqual(len(credential_list), 3)

    def test_delete_credentials_with_scheme_account_without_credentials(self):
        response = self.client.delete('/schemes/accounts/{0}/credentials'.format(self.scheme_account_no_answers.id),
                                      data={'all': True}, **self.auth_headers3)
        self.assertEqual(response.status_code, 404)
        self.assertTrue(response.json()['message'].startswith('No answers found'))<|MERGE_RESOLUTION|>--- conflicted
+++ resolved
@@ -7,19 +7,6 @@
 from django.conf import settings
 from django.core.files.uploadedfile import SimpleUploadedFile
 from rest_framework.test import APITestCase
-<<<<<<< HEAD
-=======
-from scheme.serializers import ResponseLinkSerializer, LinkSchemeSerializer, ListSchemeAccountSerializer
-from scheme.tests.factories import SchemeFactory, SchemeCredentialQuestionFactory, SchemeCredentialAnswerFactory, \
-    SchemeAccountFactory, SchemeAccountImageFactory, SchemeImageFactory, ExchangeFactory, UserConsentFactory
-from scheme.tests.factories import ConsentFactory
-from scheme.models import SchemeAccount, SchemeAccountCredentialAnswer, SchemeCredentialQuestion, ConsentStatus
-from scheme.views import CreateMy360AccountsAndLink
-from user.models import Setting
-from scheme.models import JourneyTypes
-from scheme.models import UserConsent
-from user.tests.factories import SettingFactory, UserSettingFactory
->>>>>>> 3e7ac29c
 from rest_framework.utils.serializer_helpers import ReturnDict, ReturnList
 
 from scheme.credentials import (ADDRESS_1, ADDRESS_2, BARCODE, CARD_NUMBER, CREDENTIAL_TYPES, EMAIL, FIRST_NAME,
@@ -34,6 +21,13 @@
                                     SchemeImageFactory)
 from ubiquity.models import SchemeAccountEntry
 from ubiquity.tests.factories import SchemeAccountEntryFactory
+from rest_framework.test import APITestCase
+from scheme.serializers import ResponseLinkSerializer, LinkSchemeSerializer, ListSchemeAccountSerializer
+from scheme.tests.factories import SchemeFactory, SchemeCredentialQuestionFactory, SchemeCredentialAnswerFactory, \
+    SchemeAccountFactory, SchemeAccountImageFactory, SchemeImageFactory, ExchangeFactory, UserConsentFactory
+from scheme.tests.factories import ConsentFactory
+from scheme.models import SchemeAccount, SchemeAccountCredentialAnswer, SchemeCredentialQuestion, ConsentStatus
+
 from user.models import Setting
 from user.tests.factories import SettingFactory, UserFactory, UserSettingFactory
 
@@ -821,9 +815,6 @@
             'save_user_information': False,
             'order': 2,
             'username': 'testbink',
-<<<<<<< HEAD
-            'password': 'password'
-=======
             'password': 'password',
             'consents': [
                 {
@@ -832,7 +823,6 @@
                 }
             ]
 
->>>>>>> 3e7ac29c
         }
 
         resp = self.client.post('/schemes/{}/join'.format(scheme.id), **self.auth_headers, data=data)
@@ -844,10 +834,7 @@
         sae = SchemeAccountEntry.objects.get(user=self.user, scheme_account__scheme__id=scheme.id)
         self.assertEqual(sae.scheme_account.status_name, 'Join')
         with self.assertRaises(SchemeAccountCredentialAnswer.DoesNotExist):
-<<<<<<< HEAD
             SchemeAccountCredentialAnswer.objects.get(scheme_account_id=sae.scheme_account.id)
-=======
-            SchemeAccountCredentialAnswer.objects.get(scheme_account_id=scheme_account.id)
         with self.assertRaises(UserConsent.DoesNotExist):
             UserConsent.objects.get(scheme_account_id=scheme_account.id)
 
@@ -890,7 +877,6 @@
         self.assertEqual(resp.status_code, 400)
         user_consent.refresh_from_db()
         self.assertEqual(user_consent.status, ConsentStatus.SUCCESS)
->>>>>>> 3e7ac29c
 
 
 class TestSchemeAccountModel(APITestCase):
