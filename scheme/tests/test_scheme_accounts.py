import datetime
import json
import secrets

from decimal import Decimal
from django.conf import settings
from django.core.files.uploadedfile import SimpleUploadedFile
from scheme.encyption import AESCipher
from rest_framework.test import APITestCase
from scheme.serializers import ResponseLinkSerializer, LinkSchemeSerializer, ListSchemeAccountSerializer
from scheme.tests.factories import SchemeFactory, SchemeCredentialQuestionFactory, SchemeCredentialAnswerFactory, \
    SchemeAccountFactory, SchemeAccountImageFactory, SchemeImageFactory, ExchangeFactory, UserConsentFactory
from scheme.tests.factories import ConsentFactory
from scheme.models import SchemeAccount, SchemeAccountCredentialAnswer, SchemeCredentialQuestion, ConsentStatus
from scheme.views import CreateMy360AccountsAndLink
from user.models import Setting
from scheme.models import JourneyTypes
from scheme.models import UserConsent
from user.tests.factories import SettingFactory, UserSettingFactory
from rest_framework.utils.serializer_helpers import ReturnDict, ReturnList
from unittest.mock import patch, MagicMock
from scheme.credentials import PASSWORD, CARD_NUMBER, USER_NAME, CREDENTIAL_TYPES, BARCODE, EMAIL, PHONE, \
    TITLE, FIRST_NAME, LAST_NAME, ADDRESS_1, ADDRESS_2, TOWN_CITY

from user.tests.factories import UserFactory


class TestSchemeAccountViews(APITestCase):
    @classmethod
    def setUpClass(cls):
        cls.scheme = SchemeFactory()
        cls.scheme_image = SchemeImageFactory(scheme=cls.scheme)
        SchemeCredentialQuestionFactory(scheme=cls.scheme,
                                        type=USER_NAME,
                                        manual_question=True)
        secondary_question = SchemeCredentialQuestionFactory(scheme=cls.scheme,
                                                             type=CARD_NUMBER,
                                                             third_party_identifier=True,
                                                             options=SchemeCredentialQuestion.LINK)
        password_question = SchemeCredentialQuestionFactory(scheme=cls.scheme,
                                                            type=PASSWORD,
                                                            options=SchemeCredentialQuestion.LINK_AND_JOIN)

        cls.scheme_account = SchemeAccountFactory(scheme=cls.scheme)
        cls.scheme_account_answer = SchemeCredentialAnswerFactory(question=cls.scheme.manual_question,
                                                                  scheme_account=cls.scheme_account)
        cls.second_scheme_account_answer = SchemeCredentialAnswerFactory(question=secondary_question,
                                                                         scheme_account=cls.scheme_account)

        cls.scheme_account_answer_password = SchemeCredentialAnswerFactory(answer="test_password",
                                                                           question=password_question,
                                                                           scheme_account=cls.scheme_account)
        cls.consent = ConsentFactory.create(
            scheme=cls.scheme,
            slug=secrets.token_urlsafe()
        )
        metadata1 = {'journey': JourneyTypes.LINK.value}
        metadata2 = {'journey': JourneyTypes.JOIN.value}
        cls.scheme_account_consent1 = UserConsentFactory(scheme_account=cls.scheme_account, metadata=metadata1,
                                                         status=ConsentStatus.PENDING)
        cls.scheme_account_consent2 = UserConsentFactory(scheme_account=cls.scheme_account, metadata=metadata2,
                                                         status=ConsentStatus.SUCCESS)

        cls.scheme1 = SchemeFactory(card_number_regex=r'(^[0-9]{16})', card_number_prefix='')
        cls.scheme_account1 = SchemeAccountFactory(scheme=cls.scheme1)
        barcode_question = SchemeCredentialQuestionFactory(scheme=cls.scheme1,
                                                           type=BARCODE,
                                                           options=SchemeCredentialQuestion.LINK)
        SchemeCredentialQuestionFactory(scheme=cls.scheme1, type=CARD_NUMBER, third_party_identifier=True)
        cls.scheme_account_answer_barcode = SchemeCredentialAnswerFactory(answer="9999888877776666",
                                                                          question=barcode_question,
                                                                          scheme_account=cls.scheme_account1)
        cls.user = cls.scheme_account.user

        cls.scheme.save()
        cls.auth_headers = {'HTTP_AUTHORIZATION': 'Token ' + cls.user.create_token()}
        cls.auth_service_headers = {'HTTP_AUTHORIZATION': 'Token ' + settings.SERVICE_API_KEY}

        cls.scheme_account_image = SchemeAccountImageFactory()

        super().setUpClass()

    def test_scheme_account_query(self):
        resp = self.client.get('/schemes/accounts/query?scheme__slug={}&user__id={}'.format(self.scheme.slug,
                                                                                            self.user.id),
                               **self.auth_service_headers)
        self.assertEqual(200, resp.status_code)
        self.assertEqual(resp.json()[0]['id'], self.scheme_account.id)

    def test_scheme_account_bad_query(self):
        resp = self.client.get('/schemes/accounts/query?scheme=what&user=no', **self.auth_service_headers)
        self.assertEqual(400, resp.status_code)

    def test_scheme_account_query_no_results(self):
        resp = self.client.get('/schemes/accounts/query?scheme__slug=scheme-that-doesnt-exist',
                               **self.auth_service_headers)
        self.assertEqual(200, resp.status_code)
        self.assertEqual(0, len(resp.json()))

    @patch('analytics.api._send_to_mnemosyne')
    def test_join_account(self, mock_send_to_mnemosyne):
        join_scheme = SchemeFactory()
        question = SchemeCredentialQuestionFactory(scheme=join_scheme, type=USER_NAME, manual_question=True)
        join_account = SchemeAccountFactory(scheme=join_scheme, user=self.user, status=SchemeAccount.JOIN)

        response = self.client.post('/schemes/accounts', data={
            'scheme': join_scheme.id,
            'order': 0,
            question: 'test',
        }, **self.auth_headers)

        self.assertEqual(response.status_code, 201)

        data = response.json()
        self.assertEqual(data['id'], join_account.id)
        self.assertEqual(data['order'], 0)
        self.assertEqual(data['scheme'], join_scheme.id)
        self.assertEqual(data['username'], 'test')

    def test_get_scheme_account(self):
        response = self.client.get('/schemes/accounts/{0}'.format(self.scheme_account.id), **self.auth_headers)

        self.assertEqual(response.status_code, 200)
        self.assertEqual(type(response.data), ReturnDict)
        self.assertEqual(response.data['id'], self.scheme_account.id)
        self.assertIsNone(response.data['barcode'])
        self.assertEqual(response.data['card_label'], self.scheme_account_answer.answer)
        self.assertNotIn('is_deleted', response.data)
        self.assertEqual(response.data['scheme']['id'], self.scheme.id)
        self.assertNotIn('card_number_prefix', response.data['scheme'])
        self.assertEqual(response.data['display_status'], SchemeAccount.ACTIVE)

    @patch('analytics.api.update_attributes')
    @patch('analytics.api._get_today_datetime')
    def test_delete_schemes_account(self, mock_date, mock_update_attr):
        mock_date.return_value = datetime.datetime(year=2000, month=5, day=19)
        response = self.client.delete('/schemes/accounts/{0}'.format(self.scheme_account.id), **self.auth_headers)

        self.assertEqual(
            mock_update_attr.call_args[0][1],
            {
                '{0}'.format(self.scheme_account.scheme.company):
                    'true,ACTIVE,2000/05/19,{},prev_None,current_ACTIVE'.format(
                    self.scheme_account.scheme.slug)
            }
        )

        deleted_scheme_account = SchemeAccount.all_objects.get(id=self.scheme_account.id)

        self.assertEqual(response.status_code, 204)
        self.assertTrue(deleted_scheme_account.is_deleted)

        response = self.client.get('/schemes/accounts/{0}'.format(self.scheme_account.id), **self.auth_headers)
        self.assertEqual(response.status_code, 404)
        response = self.client.post('/schemes/accounts/{0}/link'.format(self.scheme_account.id), **self.auth_headers)
        self.assertEqual(response.status_code, 404)

    @patch('analytics.api._get_today_datetime')
    @patch.object(SchemeAccount, 'get_midas_balance')
    def test_link_schemes_account_no_consents(self, mock_get_midas_balance, mock_date):
        link_scheme = SchemeFactory()
        SchemeCredentialQuestionFactory(scheme=link_scheme, type=USER_NAME, manual_question=True)
        SchemeCredentialQuestionFactory(scheme=link_scheme, type=CARD_NUMBER, options=SchemeCredentialQuestion.LINK)
        SchemeCredentialQuestionFactory(scheme=link_scheme, type=PASSWORD, options=SchemeCredentialQuestion.LINK)
        link_scheme_account = SchemeAccountFactory(scheme=link_scheme)
        SchemeCredentialAnswerFactory(question=link_scheme.manual_question, scheme_account=link_scheme_account)
        mock_date.return_value = datetime.datetime(year=2000, month=5, day=19)
        mock_get_midas_balance.return_value = {
            'value': Decimal('10'),
            'points': Decimal('100'),
            'points_label': '100',
            'value_label': "$10",
            'reward_tier': 0,
            'balance': Decimal('20'),
            'is_stale': False
        }

        auth_headers = {'HTTP_AUTHORIZATION': 'Token ' + link_scheme_account.user.create_token()}
        data = {
            CARD_NUMBER: "London",
            PASSWORD: "sdfsdf",
        }

        response = self.client.post('/schemes/accounts/{0}/link'.format(link_scheme_account.id),
                                    data=data, **auth_headers, format='json')

        self.assertEqual(response.status_code, 201)
        self.assertEqual(response.data['balance']['points'], '100.00')
        self.assertEqual(response.data['status_name'], "Active")
        self.assertTrue(ResponseLinkSerializer(data=response.data).is_valid())
        self.assertIsNone(response.data.get('barcode'))

    @patch('analytics.api._get_today_datetime')
    @patch.object(SchemeAccount, 'get_midas_balance')
<<<<<<< HEAD
    def test_link_schemes_account_with_consents(self, mock_get_midas_balance, mock_date):
=======
    def test_link_schemes_account_with_updated_barcode(self, mock_get_midas_balance, mock_date, mock_update_attr):
        link_scheme = SchemeFactory()
        SchemeCredentialQuestionFactory(scheme=link_scheme, type=USER_NAME, manual_question=True)
        SchemeCredentialQuestionFactory(scheme=link_scheme, type=BARCODE, options=SchemeCredentialQuestion.LINK)
        link_scheme_account = SchemeAccountFactory(scheme=link_scheme)
        SchemeCredentialAnswerFactory(question=link_scheme.manual_question, scheme_account=link_scheme_account)
        mock_date.return_value = datetime.datetime(year=2000, month=5, day=19)
        mock_get_midas_balance.return_value = {
            'value': Decimal('10'),
            'points': Decimal('100'),
            'points_label': '100',
            'value_label': "$10",
            'reward_tier': 0,
            'balance': Decimal('20'),
            'is_stale': False
        }

        auth_headers = {'HTTP_AUTHORIZATION': 'Token ' + link_scheme_account.user.create_token()}
        data = {
            BARCODE: "1234567",
        }

        response = self.client.post('/schemes/accounts/{0}/link'.format(link_scheme_account.id),
                                    data=data, **auth_headers, format='json')

        self.assertEqual(response.status_code, 201)
        self.assertEqual(response.data['balance']['points'], '100.00')
        self.assertEqual(response.data['status_name'], "Active")
        self.assertTrue(ResponseLinkSerializer(data=response.data).is_valid())
        self.assertTrue(response.data.get('barcode'))

    @patch('analytics.api.update_attributes')
    @patch('analytics.api._get_today_datetime')
    @patch.object(SchemeAccount, 'get_midas_balance')
    def test_link_schemes_account_display_status(self, mock_get_midas_balance, mock_date, mock_update_attr):
        link_scheme = SchemeFactory()
        SchemeCredentialQuestionFactory(scheme=link_scheme, type=USER_NAME, manual_question=True)
        SchemeCredentialQuestionFactory(scheme=link_scheme, type=CARD_NUMBER, options=SchemeCredentialQuestion.LINK)
        SchemeCredentialQuestionFactory(scheme=link_scheme, type=PASSWORD, options=SchemeCredentialQuestion.LINK)
        link_scheme_account = SchemeAccountFactory(scheme=link_scheme)
        SchemeCredentialAnswerFactory(question=link_scheme.manual_question, scheme_account=link_scheme_account)
        mock_date.return_value = datetime.datetime(year=2000, month=5, day=19)
        mock_get_midas_balance.return_value = {
            'value': Decimal('10'),
            'points': Decimal('100'),
            'points_label': '100',
            'value_label': "$10",
            'reward_tier': 0,
            'balance': Decimal('20'),
            'is_stale': False
        }

        auth_headers = {'HTTP_AUTHORIZATION': 'Token ' + link_scheme_account.user.create_token()}
        data = {
            CARD_NUMBER: "London",
            PASSWORD: "sdfsdf",
        }

        response = self.client.post('/schemes/accounts/{0}/link'.format(link_scheme_account.id),
                                    data=data, **auth_headers, format='json')

        self.assertEqual(response.status_code, 201)
        self.assertEqual(response.data['balance']['points'], '100.00')
        self.assertEqual(response.data['status_name'], "Active")
        self.assertTrue(ResponseLinkSerializer(data=response.data).is_valid())

        self.assertEqual(len(mock_update_attr.call_args[0]), 2)

        self.assertEqual(
            mock_update_attr.call_args[0][1],
            {
                '{0}'.format(link_scheme_account.scheme.company): 'false,ACTIVE,2000/05/19,{}'.format(
                    link_scheme_account.scheme.slug)
            }
        )

    @patch('analytics.api.update_attributes')
    @patch('analytics.api._get_today_datetime')
    @patch.object(SchemeAccount, '_get_balance')
    def test_link_schemes_account_error_displays_status(self, mock_get_balance, mock_date, mock_update_attr):
        mappings = [
            {'mock_response': SchemeAccount.ACTIVE, 'expected_display_status': SchemeAccount.ACTIVE},
            {'mock_response': SchemeAccount.END_SITE_DOWN, 'expected_display_status': SchemeAccount.WALLET_ONLY},
            {'mock_response': SchemeAccount.INVALID_CREDENTIALS, 'expected_display_status': SchemeAccount.WALLET_ONLY},
            {'mock_response': SchemeAccount.JOIN, 'expected_display_status': SchemeAccount.JOIN}
        ]

        for item in mappings:
            scheme_account = SchemeAccountFactory(scheme=self.scheme, status=SchemeAccount.WALLET_ONLY)
            SchemeCredentialAnswerFactory(question=self.scheme.manual_question, answer='test',
                                          scheme_account=scheme_account)

            mock_date.return_value = datetime.datetime(year=2000, month=5, day=19)
            auth_headers = {'HTTP_AUTHORIZATION': 'Token ' + scheme_account.user.create_token()}
            data = {
                CARD_NUMBER: "1234",
                PASSWORD: "abcd",
            }

            mock_get_balance.return_value.status_code = item['mock_response']
            response = self.client.post('/schemes/accounts/{0}/link'.format(scheme_account.id),
                                        data=data, **auth_headers, format='json')

            self.assertEqual(response.status_code, 201)
            scheme_account.refresh_from_db()
            self.assertEqual(scheme_account.status, item['mock_response'])
            self.assertEqual(response.data['display_status'], item['expected_display_status'])

    @patch('analytics.api.update_attributes')
    @patch('analytics.api._get_today_datetime')
    @patch.object(SchemeAccount, 'get_midas_balance')
    def test_link_schemes_account_with_consents(self, mock_get_midas_balance, mock_date, mock_update_attr):
>>>>>>> e48ff68e
        mock_date.return_value = datetime.datetime(year=2000, month=5, day=19)
        mock_get_midas_balance.return_value = {
            'value': Decimal('10'),
            'points': Decimal('100'),
            'points_label': '100',
            'value_label': "$10",
            'reward_tier': 0,
            'balance': Decimal('20'),
            'is_stale': False
        }

        test_reply = True
        test_reply2 = False
        consent1 = ConsentFactory.create(scheme=self.scheme_account.scheme, slug=secrets.token_urlsafe())
        consent2 = ConsentFactory.create(scheme=self.scheme_account.scheme, slug=secrets.token_urlsafe(),
                                         required=False)

        data = {
            CARD_NUMBER: "London",
            PASSWORD: "sdfsdf",
            "consents": [
                {"id": "{}".format(self.consent.id), "value": test_reply},
                {"id": "{}".format(consent1.id), "value": test_reply},
                {"id": "{}".format(consent2.id), "value": test_reply2}
            ]
        }

        response = self.client.post('/schemes/accounts/{0}/link'.format(self.scheme_account.id),
                                    data=data, **self.auth_headers, format='json')

        set_values = UserConsent.objects.filter(scheme_account=self.scheme_account).values()
        self.assertEqual(len(set_values), 5, "Incorrect number of consents found expected 5")
        saved_consents = [self.consent, consent1, consent2]
        for consent in saved_consents:
            user_consent = UserConsent.objects.get(scheme_account=self.scheme_account, slug=consent.slug)
            self.assertEqual(user_consent.status, ConsentStatus.SUCCESS)
            if consent is consent2:
                self.assertEqual(user_consent.value, test_reply2)
            else:
                self.assertEqual(user_consent.value, test_reply)

        self.assertEqual(response.status_code, 201)
        self.assertEqual(response.data['balance']['points'], '100.00')
        self.assertEqual(response.data['status_name'], "Active")
        self.assertTrue(ResponseLinkSerializer(data=response.data).is_valid())
        self.assertIsNone(response.data.get('barcode'))

    @patch('analytics.api._get_today_datetime')
    @patch.object(SchemeAccount, 'get_midas_balance')
    def test_link_schemes_account_error_deletes_pending_consents(self, mock_get_midas_balance, mock_date,):
        error_scheme_account = SchemeAccountFactory(scheme=self.scheme, status=SchemeAccount.INVALID_CREDENTIALS)
        mock_date.return_value = datetime.datetime(year=2000, month=5, day=19)
        mock_get_midas_balance.return_value = None

        metadata = {'journey': JourneyTypes.LINK.value}
        success_scheme_account_consent = UserConsentFactory(scheme_account=error_scheme_account, metadata=metadata,
                                                            status=ConsentStatus.SUCCESS)
        UserConsentFactory(scheme_account=error_scheme_account, metadata=metadata, status=ConsentStatus.PENDING)
        test_reply = True
        auth_headers = {'HTTP_AUTHORIZATION': 'Token ' + error_scheme_account.user.create_token()}
        data = {
            CARD_NUMBER: "London",
            PASSWORD: "sdfsdf",
            "consents": [
                {"id": "{}".format(self.consent.id), "value": test_reply},
            ]
        }

        response = self.client.post('/schemes/accounts/{0}/link'.format(error_scheme_account.id),
                                    data=data, **auth_headers, format='json')

        self.assertEqual(response.status_code, 201)
        set_values = UserConsent.objects.filter(scheme_account=error_scheme_account).values()
        self.assertEqual(len(set_values), 1, "Incorrect number of consents found expected 1")
        successful_consent = set_values[0]
        self.assertEqual(successful_consent['id'], success_scheme_account_consent.id)

    @patch('analytics.api._get_today_datetime')
    @patch.object(SchemeAccount, '_get_balance')
    def test_link_schemes_account_pre_registered_card_error(self, mock_get_balance, mock_date):
        scheme_account = SchemeAccountFactory(scheme=self.scheme, status=SchemeAccount.WALLET_ONLY)
        SchemeCredentialAnswerFactory(question=self.scheme.manual_question, answer='test',
                                      scheme_account=scheme_account)

        mock_date.return_value = datetime.datetime(year=2000, month=5, day=19)
        mock_get_balance.return_value.status_code = SchemeAccount.PRE_REGISTERED_CARD
        auth_headers = {'HTTP_AUTHORIZATION': 'Token ' + scheme_account.user.create_token()}
        data = {
            CARD_NUMBER: "1234",
            PASSWORD: "abcd",
        }

        current_credentials = SchemeAccountCredentialAnswer.objects.filter(scheme_account=scheme_account.id)
        self.assertEqual(len(current_credentials), 1)
        response = self.client.post('/schemes/accounts/{0}/link'.format(scheme_account.id),
                                    data=data, **auth_headers, format='json')

        self.assertEqual(response.status_code, 201)
        scheme_account.refresh_from_db()
        self.assertEqual(scheme_account.status, 900)
        credentials = SchemeAccountCredentialAnswer.objects.filter(scheme_account=scheme_account.id)
        self.assertEqual(len(credentials), 0)

    def test_list_schemes_accounts(self):
        response = self.client.get('/schemes/accounts', **self.auth_headers)
        self.assertEqual(type(response.data), ReturnList)
        self.assertEqual(response.data[0]['scheme']['name'], self.scheme.name)
        self.assertEqual(response.data[0]['status_name'], 'Active')
        self.assertIn('barcode', response.data[0])
        self.assertIn('card_label', response.data[0])
        self.assertNotIn('barcode_regex', response.data[0]['scheme'])
        expected_transaction_headers = [{"name": "header 1"}, {"name": "header 2"}, {"name": "header 3"}]
        self.assertListEqual(expected_transaction_headers, response.data[0]['scheme']["transaction_headers"])

    @patch('analytics.api.update_attributes')
    @patch('analytics.api._get_today_datetime')
    def test_wallet_only(self, mock_date, mock_update_attr):
        mock_date.return_value = datetime.datetime(year=2000, month=5, day=19)

        scheme = SchemeFactory()
        SchemeCredentialQuestionFactory(scheme=scheme, type=CARD_NUMBER, manual_question=True)

        response = self.client.post('/schemes/accounts', data={'scheme': scheme.id, CARD_NUMBER: '1234', 'order': 0},
                                    **self.auth_headers)
        self.assertEqual(response.status_code, 201)
        content = response.data
        self.assertEqual(content['scheme'], scheme.id)
        self.assertEqual(content['card_number'], '1234')
        self.assertIn('/schemes/accounts/', response._headers['location'][1])
        self.assertEqual(SchemeAccount.objects.get(pk=content['id']).status, SchemeAccount.WALLET_ONLY)

        self.assertEqual(
            mock_update_attr.call_args[0][1],
            {
                '{0}'.format(scheme.company):
                    'false,WALLET_ONLY,2000/05/19,{},prev_None,current_WALLET_ONLY'.format(scheme.slug)
            }
        )

    def test_scheme_account_update_status(self):
        data = {
            'status': 9,
            'journey': 'join'
        }
        response = self.client.post('/schemes/accounts/{}/status/'.format(self.scheme_account.id), data=data,
                                    **self.auth_service_headers)
        self.assertEqual(response.status_code, 200)
        self.assertEqual(response.data['id'], self.scheme_account.id)
        self.assertEqual(response.data['status'], 9)

    def test_scheme_account_update_status_bad(self):
        response = self.client.post('/schemes/accounts/{}/status/'.format(self.scheme_account.id),
                                    data={
                                        'status': 112,
                                        'journey': None
                                    },
                                    **self.auth_service_headers)
        self.assertEqual(response.status_code, 400)
        self.assertEqual(response.data, ['Invalid status code sent.'])

    def test_scheme_accounts_active(self):
        scheme = SchemeAccountFactory(status=SchemeAccount.ACTIVE)
        scheme_2 = SchemeAccountFactory(status=SchemeAccount.END_SITE_DOWN)
        response = self.client.get('/schemes/accounts/active', **self.auth_service_headers)

        self.assertEqual(response.status_code, 200)
        scheme_ids = [result['id'] for result in response.data['results']]
        self.assertIsNone(response.data['next'])
        self.assertIn(scheme.id, scheme_ids)
        self.assertNotIn('credentials', response.data['results'][0])
        self.assertNotIn('scheme', response.data['results'][0])
        self.assertNotIn(scheme_2.id, scheme_ids)

    def test_system_retry_scheme_accounts(self):
        scheme = SchemeAccountFactory(status=SchemeAccount.RETRY_LIMIT_REACHED)
        scheme_2 = SchemeAccountFactory(status=SchemeAccount.ACTIVE)
        response = self.client.get('/schemes/accounts/system_retry', **self.auth_service_headers)
        scheme_ids = [result['id'] for result in response.data['results']]

        self.assertEqual(response.status_code, 200)
        self.assertIsNone(response.data['next'])
        self.assertIn(scheme.id, scheme_ids)
        self.assertNotIn(scheme_2.id, scheme_ids)

    def test_get_scheme_accounts_credentials(self):
        response = self.client.get('/schemes/accounts/{0}/credentials'.format(self.scheme_account.id),
                                   **self.auth_service_headers)
        self.assertEqual(response.status_code, 200)
        self.assertIn('credentials', response.data)
        self.assertIn('scheme', response.data)
        self.assertIn('display_status', response.data)
        self.assertIn('status_name', response.data)
        self.assertIn('user', response.data)
        self.assertIn('id', response.data)

    def test_get_scheme_accounts_credentials_user(self):
        response = self.client.get('/schemes/accounts/{0}/credentials'.format(self.scheme_account.id),
                                   **self.auth_headers)
        self.assertEqual(response.status_code, 200)
        self.assertIn('id', response.data)

    def test_scheme_account_collect_credentials(self):
        self.assertEqual(self.scheme_account._collect_credentials(), {
            'card_number': self.second_scheme_account_answer.answer, 'password': 'test_password',
            'username': self.scheme_account_answer.answer})

    def test_scheme_account_collect_credentials_with_merchant_identifier(self):
        third_question = SchemeCredentialQuestionFactory(scheme=self.scheme, type=TITLE,
                                                         options=SchemeCredentialQuestion.MERCHANT_IDENTIFIER)
        SchemeCredentialAnswerFactory(question=third_question, answer='mr', scheme_account=self.scheme_account)

        self.assertEqual(self.scheme_account._collect_credentials(), {
            'card_number': self.second_scheme_account_answer.answer,
            'password': 'test_password',
            'username': self.scheme_account_answer.answer,
            'title': 'mr'
        })

    def test_scheme_account_collect_pending_consents(self):
        consents = self.scheme_account.collect_pending_consents()

        self.assertEqual(len(consents), 1)
        expected_keys = {'id', 'slug', 'value', 'created_on', 'journey_type'}
        consent = consents[0]
        self.assertEqual(set(consent.keys()), expected_keys)
        self.assertEqual(consent['id'], self.scheme_account_consent1.id)

    def test_scheme_account_collect_pending_consents_no_data(self):
        self.assertEqual(self.scheme_account1.collect_pending_consents(), [])

    def test_scheme_account_third_party_identifier(self):
        self.assertEqual(self.scheme_account.third_party_identifier, self.second_scheme_account_answer.answer)
        self.assertEqual(self.scheme_account1.third_party_identifier, self.scheme_account_answer_barcode.answer)

    def test_scheme_account_encrypted_credentials(self):
        decrypted_credentials = json.loads(AESCipher(settings.AES_KEY.encode()).decrypt(
            self.scheme_account.credentials()))

        self.assertEqual(decrypted_credentials['card_number'], self.second_scheme_account_answer.answer)
        self.assertEqual(decrypted_credentials['password'], 'test_password')
        self.assertEqual(decrypted_credentials['username'], self.scheme_account_answer.answer)

        consents = decrypted_credentials['consents']
        self.assertEqual(len(consents), 1)
        expected_keys = {'id', 'slug', 'value', 'created_on', 'journey_type'}
        for consent in consents:
            self.assertEqual(set(consent.keys()), expected_keys)

    def test_scheme_account_encrypted_credentials_bad(self):
        scheme_account = SchemeAccountFactory(scheme=self.scheme, user=self.user)
        encrypted_credentials = scheme_account.credentials()
        self.assertIsNone(encrypted_credentials)
        self.assertEqual(scheme_account.status, SchemeAccount.INCOMPLETE)

    def test_temporary_iceland_fix_ignores_credential_validation_for_iceland(self):
        scheme = SchemeFactory(slug='iceland-bonus-card')
        SchemeCredentialQuestionFactory(scheme=scheme, type=BARCODE, manual_question=True)
        SchemeCredentialQuestionFactory(scheme=scheme, type=PASSWORD, options=SchemeCredentialQuestion.LINK)
        scheme_account = SchemeAccountFactory(scheme=scheme)

        self.assertIsNotNone(scheme_account.credentials(), {})

    def test_temporary_iceland_fix_credential_validation_for_not_iceland(self):
        scheme = SchemeFactory(slug='not-iceland')
        SchemeCredentialQuestionFactory(scheme=scheme, type=BARCODE, manual_question=True)
        SchemeCredentialQuestionFactory(scheme=scheme, type=PASSWORD, options=SchemeCredentialQuestion.LINK)
        scheme_account = SchemeAccountFactory(scheme=scheme)

        self.assertIsNone(scheme_account.credentials())

    def test_scheme_account_answer_serializer(self):
        """
        If this test breaks you need to add the new credential to the SchemeAccountAnswerSerializer
        """
        expected_fields = dict(CREDENTIAL_TYPES)
        expected_fields['consents'] = None              # Add consents
        self.assertEqual(set(expected_fields.keys()),
                         set(LinkSchemeSerializer._declared_fields.keys())
                         )

    def test_unique_scheme_account(self):
        response = self.client.post('/schemes/accounts', data={'scheme': self.scheme_account.scheme.id,
                                                               USER_NAME: 'sdf', 'order': 0}, **self.auth_headers)

        self.assertEqual(response.status_code, 400)
        self.assertEqual(response.data,
                         {'non_field_errors': ["You already have an account for this scheme: '{}'".format(
                             str(self.scheme_account.scheme))]})

    def test_scheme_account_summary(self):
        response = self.client.get('/schemes/accounts/summary', **self.auth_service_headers)
        self.assertEqual(response.status_code, 200)
        self.assertEqual(type(response.data), ReturnList)
        self.assertTrue(len(response.data) > 0)
        self.assertTrue(self.all_statuses_correct(response.data))

    def all_statuses_correct(self, scheme_list):
        status_dict = dict(SchemeAccount.STATUSES)
        for scheme in scheme_list:
            scheme_status_codes = [int(s['status']) for s in scheme['statuses']]
            for status_code in status_dict:
                if status_code not in scheme_status_codes:
                    return False
        return True

    @patch.object(
        CreateMy360AccountsAndLink,
        'get_my360_schemes',
        return_value=['food_cellar_slug', 'deep_blue_slug']
    )
    @patch.object(SchemeAccount, '_get_balance')
    @patch('analytics.api._send_to_mnemosyne')
    def test_my360_create_account_view_generic_my360_scheme(self, mock_send_to_mnemosyne,
                                                            mock_get_midas_balance, mock_get_schemes):
        # Given:
        # ['my360', 'food_cellar_slug', 'deep_blue_slug'] schemes exist in 'Bink system'
        # a barcode scheme credential question with one_question_link is created for each scheme
        # ['food_cellar_slug', 'deep_blue_slug'] scheme accounts exist in 'My360 system'
        # ['food_cellar_slug', 'deep_blue_slug'] scheme accounts do not exist in 'Bink system'

        response_mock = MagicMock()
        response_mock.json = MagicMock(return_value={
            'value': Decimal('10'),
            'points': Decimal('100'),
            'points_label': '100',
            'value_label': "$10",
            'reward_tier': 0,
            'balance': Decimal('20'),
            'is_stale': False
        })
        response_mock.status_code = 200
        mock_get_midas_balance.return_value = response_mock

        scheme_0 = SchemeFactory(slug='my360', id=999)
        scheme_1 = SchemeFactory(slug='deep_blue_slug', id=998)
        scheme_2 = SchemeFactory(slug='food_cellar_slug', id=997)

        SchemeCredentialQuestionFactory(scheme=scheme_0, type=BARCODE, one_question_link=True)
        SchemeCredentialQuestionFactory(scheme=scheme_1, type=BARCODE, one_question_link=True)
        SchemeCredentialQuestionFactory(scheme=scheme_2, type=BARCODE, one_question_link=True)

        # When the front end requests [POST] /schemes/accounts/my360
        data = {
            BARCODE: '123456789',
            'scheme': scheme_0.id,
            'order': 1,
            'consents': []
        }
        response = self.client.post('/schemes/accounts/my360', **self.auth_headers, data=data)

        # Then two schemes accounts are created in Bink
        self.assertEqual(response.status_code, 201)

        scheme_accounts = response.json()
        self.assertEqual(len(scheme_accounts), 2)

        self.assertEqual(scheme_accounts[0]['barcode'], '123456789')
        self.assertEqual(scheme_accounts[1]['barcode'], '123456789')

        self.assertEqual(scheme_accounts[0]['order'], 1)
        self.assertEqual(scheme_accounts[1]['order'], 1)

        self.assertIn('id', scheme_accounts[0])
        self.assertIn('id', scheme_accounts[1])

        self.assertEqual(scheme_accounts[0]['balance']['points'], '100.00')
        self.assertEqual(scheme_accounts[1]['balance']['points'], '100.00')

        self.assertEqual(scheme_accounts[0]['status_name'], "Active")
        self.assertEqual(scheme_accounts[1]['status_name'], "Active")

        self.assertEqual(scheme_accounts[0]['scheme'], scheme_2.id)
        self.assertEqual(scheme_accounts[1]['scheme'], scheme_1.id)

    @patch.object(SchemeAccount, '_get_balance')
    @patch('analytics.api._send_to_mnemosyne')
    def test_my360_create_account_view_non_generic_my360_scheme(self, mock_send_to_mnemosyne, mock_get_midas_balance,):
        # Given:
        # ['my360', 'food_cellar_slug', 'deep_blue_slug'] schemes exist in 'Bink system'
        # a barcode scheme credential question with one_question_link is created for each scheme
        # ['food_cellar_slug', 'deep_blue_slug'] scheme accounts exist in 'My360 system'
        # 'deep_blue_slug' scheme accounts do not exist in 'Bink system'

        response_mock = MagicMock()
        response_mock.json = MagicMock(return_value={
            'value': Decimal('10'),
            'points': Decimal('100'),
            'points_label': '100',
            'value_label': "$10",
            'reward_tier': 0,
            'balance': Decimal('20'),
            'is_stale': False
        })
        response_mock.status_code = 200
        mock_get_midas_balance.return_value = response_mock

        scheme_0 = SchemeFactory(slug='my360', id=999)
        scheme_1 = SchemeFactory(slug='deep_blue_slug', id=998)
        scheme_2 = SchemeFactory(slug='food_cellar_slug', id=997)

        SchemeCredentialQuestionFactory(scheme=scheme_0, type=BARCODE, one_question_link=True)
        SchemeCredentialQuestionFactory(scheme=scheme_1, type=BARCODE, one_question_link=True)
        SchemeCredentialQuestionFactory(scheme=scheme_2, type=BARCODE, one_question_link=True)

        # When the front end requests [POST] /schemes/accounts/my360
        data = {
            BARCODE: '123456789',
            'scheme': scheme_1.id,
            'order': 1,
            'consents': []
        }
        response = self.client.post('/schemes/accounts/my360', **self.auth_headers, data=data)

        # Then one scheme accounts are created in Bink
        self.assertEqual(response.status_code, 201)

        scheme_accounts = response.json()
        self.assertEqual(len(scheme_accounts), 1)
        self.assertEqual(scheme_accounts[0]['barcode'], '123456789')
        self.assertEqual(scheme_accounts[0]['order'], 1)
        self.assertIn('id', scheme_accounts[0])
        self.assertEqual(scheme_accounts[0]['balance']['points'], '100.00')
        self.assertEqual(scheme_accounts[0]['status_name'], "Active")
        self.assertEqual(scheme_accounts[0]['scheme'], scheme_1.id)
        self.assertTrue(mock_send_to_mnemosyne.called)

    @patch.object(CreateMy360AccountsAndLink, 'get_my360_schemes', return_value=[])
    @patch.object(SchemeAccount, '_get_balance')
    def test_my360_no_schemes_associated_generic_scheme(self, mock_get_midas_balance, mock_get_schemes):
        # Given:
        # ['my360', 'deep_blue_slug'] schemes exist in 'Bink system'
        # a barcode scheme credential question with one_question_link is created for each scheme
        # ['deep_blue_slug'] scheme accounts do not exist in 'My360 system'
        # ['deep_blue_slug'] scheme accounts do not exist in 'Bink system'

        scheme_0 = SchemeFactory(slug='my360', id=999)
        scheme_1 = SchemeFactory(slug='deep_blue_slug', id=998)

        SchemeCredentialQuestionFactory(scheme=scheme_0, type=BARCODE, one_question_link=True)
        SchemeCredentialQuestionFactory(scheme=scheme_1, type=BARCODE, one_question_link=True)

        # When the front end requests [POST] /schemes/accounts/my360
        data = {
            BARCODE: '123456789',
            'scheme': scheme_0.id,
            'order': 1
        }
        response = self.client.post('/schemes/accounts/my360', **self.auth_headers, data=data)

        # Then no scheme accounts are created in Bink
        self.assertEqual(response.status_code, 400)
        self.assertEqual(response.json(), {'Error': 'No paired schemes found for this card'})

        self.assertEqual(len(SchemeAccount.objects.filter(scheme=scheme_1, user=self.user)), 0)
        self.assertEqual(len(SchemeAccount.objects.filter(scheme=scheme_0, user=self.user)), 0)

    @patch.object(CreateMy360AccountsAndLink, 'get_my360_schemes', return_value=['food_cellar_slug', 'deep_blue_slug'])
    @patch.object(SchemeAccount, '_get_balance')
    @patch('analytics.api._send_to_mnemosyne')
    def test_my360_create_account_already_created_generic_my360_scheme(self, mock_send_to_mnemosyne,
                                                                       mock_get_midas_balance, mock_get_schemes):
        # Given:
        # ['my360', 'food_cellar_slug', 'deep_blue_slug'] scheme exists in 'Bink system'
        # a barcode scheme credential question with one_question_link is created for each scheme
        # And ['food_cellar_slug', 'deep_blue_slug'] scheme accounts exists in 'My360 System'
        # And ['food_cellar_slug'] scheme account exists in 'Bink System'

        response_mock = MagicMock()
        response_mock.json = MagicMock(return_value={
            'value': Decimal('10'),
            'points': Decimal('100'),
            'points_label': '100',
            'value_label': "$10",
            'reward_tier': 0,
            'balance': Decimal('20'),
            'is_stale': False
        })
        response_mock.status_code = 200
        mock_get_midas_balance.return_value = response_mock

        scheme_0 = SchemeFactory(slug='my360', id=999)
        scheme_1 = SchemeFactory(slug='food_cellar_slug', id=998)
        scheme_2 = SchemeFactory(slug='deep_blue_slug', id=997)

        SchemeCredentialQuestionFactory(scheme=scheme_0, type=BARCODE, manual_question=True, one_question_link=True)
        SchemeCredentialQuestionFactory(scheme=scheme_1, type=BARCODE, manual_question=True, one_question_link=True)
        SchemeCredentialQuestionFactory(scheme=scheme_2, type=BARCODE, manual_question=True, one_question_link=True)

        SchemeAccountFactory(scheme=scheme_1, user=self.user)

        # When the front end requests [POST] /schemes/accounts/my360
        data = {
            BARCODE: '123456789',
            'scheme': scheme_0.id,
            'order': 1,
            'consents': []
        }
        response = self.client.post('/schemes/accounts/my360', **self.auth_headers, data=data)

        # Then one schemes accounts are created in Bink
        self.assertEqual(response.status_code, 201)

        scheme_accounts = response.json()
        self.assertEqual(len(scheme_accounts), 1)
        self.assertEqual(scheme_accounts[0]['barcode'], '123456789')
        self.assertEqual(scheme_accounts[0]['order'], 1)
        self.assertIn('id', scheme_accounts[0])
        self.assertEqual(scheme_accounts[0]['balance']['points'], '100.00')
        self.assertEqual(scheme_accounts[0]['status_name'], "Active")
        self.assertEqual(scheme_accounts[0]['scheme'], scheme_2.id)

    @patch.object(SchemeAccount, '_get_balance')
    def test_my360_create_account_already_created_non_generic_my360_scheme(self, mock_get_midas_balance):
        # Given:
        # ['my360', 'food_cellar_slug'] schemes exist in 'Bink system'
        # a barcode scheme credential question with one_question_link is created for the each scheme
        # 'food_cellar_slug' scheme accounts exist in 'My360 system'
        # 'food_cellar_slug' scheme accounts exist in 'Bink system'

        scheme_0 = SchemeFactory(slug='my360', id=999)
        scheme_1 = SchemeFactory(slug='food_cellar_slug', id=998)

        SchemeCredentialQuestionFactory(scheme=scheme_0, type=BARCODE, manual_question=True, one_question_link=True)
        SchemeCredentialQuestionFactory(scheme=scheme_1, type=BARCODE, manual_question=True, one_question_link=True)

        scheme_account_1 = SchemeAccountFactory(scheme=scheme_1, user=self.user)

        # When the front end requests [POST] /schemes/accounts/my360
        data = {
            BARCODE: '123456789',
            'scheme': scheme_1.id,
            'order': 1
        }
        response = self.client.post('/schemes/accounts/my360', **self.auth_headers, data=data)

        # Then no schemes accounts are created in Bink
        self.assertEqual(response.status_code, 400)
        self.assertEqual(
            response.data,
            {
                'non_field_errors': [
                    "You already have an account for this scheme: '{}'".format(str(scheme_account_1.scheme))
                ]
            }
        )

        self.assertEqual(len(SchemeAccount.objects.filter(scheme=scheme_1, user=self.user)), 1)

    @patch('analytics.api.post_event')
    @patch('analytics.api._send_to_mnemosyne')
    @patch.object(
        CreateMy360AccountsAndLink,
        'get_my360_schemes',
        return_value=['food_cellar_slug', 'deep_blue_slug']
    )
    @patch.object(SchemeAccount, '_get_balance')
    def test_my360_create_account_view_generic_my360_scheme_old_app(
        self,
        mock_get_midas_balance,
        mock_get_my360_schemes,
        mock_send_to_mnemosyne,
        mock_post_event,
    ):
        # Given:
        # ['my360', 'food_cellar_slug', 'deep_blue_slug'] schemes exist in 'Bink system'
        # a barcode scheme credential question with one_question_link is created for each scheme
        # ['food_cellar_slug', 'deep_blue_slug'] scheme accounts exist in 'My360 system'
        # ['food_cellar_slug', 'deep_blue_slug'] scheme accounts do not exist in 'Bink system'
        # the old endpoint is used as user has old version of Bink app
        response_mock = MagicMock()
        response_mock.json = MagicMock(return_value={
            'value': Decimal('10'),
            'points': Decimal('100'),
            'points_label': '100',
            'value_label': "$10",
            'reward_tier': 0,
            'balance': Decimal('20'),
            'is_stale': False
        })
        response_mock.status_code = 200
        mock_get_midas_balance.return_value = response_mock

        scheme_0 = SchemeFactory(slug='my360', id=999, url=settings.MY360_SCHEME_URL)
        scheme_1 = SchemeFactory(slug='deep_blue_slug', id=998, url=settings.MY360_SCHEME_URL)
        scheme_2 = SchemeFactory(slug='food_cellar_slug', id=997, url=settings.MY360_SCHEME_URL)

        SchemeCredentialQuestionFactory(scheme=scheme_0, type=BARCODE, one_question_link=True)
        SchemeCredentialQuestionFactory(scheme=scheme_1, type=BARCODE, one_question_link=True)
        SchemeCredentialQuestionFactory(scheme=scheme_2, type=BARCODE, one_question_link=True)

        # When the front end requests [POST] /schemes/accounts
        data = {
            BARCODE: '123456789',
            'scheme': scheme_0.id,
            'order': 1
        }
        response = self.client.post('/schemes/accounts', **self.auth_headers, data=data)

        # Then no schemes accounts are created in Bink
        self.assertEqual(response.status_code, 400)
        self.assertEqual(
            response.data,
            {
                'non_field_errors': [
                    "Invalid Scheme: {}. Please use /schemes/accounts/my360 endpoint".format(scheme_0.slug)
                ]
            }
        )

        self.assertEqual(len(SchemeAccount.objects.filter(scheme=scheme_1, user=self.user)), 0)
        self.assertEqual(len(SchemeAccount.objects.filter(scheme=scheme_0, user=self.user)), 0)
        self.assertTrue(mock_send_to_mnemosyne.called)

    @patch('analytics.api.post_event')
    @patch.object(SchemeAccount, '_get_balance')
    @patch('analytics.api._send_to_mnemosyne')
    def test_my360_create_account_view_non_generic_my360_scheme_old_app(
        self,
        mock_get_midas_balance,
        mock_post_event,
        mock_send_to_mnemosyne
    ):
        # Given:
        # ['my360', 'food_cellar_slug', 'deep_blue_slug'] schemes exist in 'Bink system'
        # a barcode scheme credential question with one_question_link is created for each scheme
        # 'deep_blue_slug' scheme accounts exist in 'My360 system'
        # ['food_cellar_slug', 'deep_blue_slug'] scheme accounts do not exist in 'Bink system'
        # the old endpoint is used as user has old version of Bink app
        response_mock = MagicMock()
        response_mock.json = MagicMock(return_value={
            'value': Decimal('10'),
            'points': Decimal('100'),
            'points_label': '100',
            'value_label': "$10",
            'reward_tier': 0,
            'balance': Decimal('20'),
            'is_stale': False
        })
        response_mock.status_code = 200
        mock_get_midas_balance.return_value = response_mock

        scheme_0 = SchemeFactory(slug='my360', id=999, url=settings.MY360_SCHEME_URL)
        scheme_1 = SchemeFactory(slug='deep_blue_slug', id=998, url=settings.MY360_SCHEME_URL)
        scheme_2 = SchemeFactory(slug='food_cellar_slug', id=997, url=settings.MY360_SCHEME_URL)

        SchemeCredentialQuestionFactory(scheme=scheme_0, type=BARCODE, one_question_link=True)
        SchemeCredentialQuestionFactory(scheme=scheme_1, type=BARCODE, one_question_link=True)
        SchemeCredentialQuestionFactory(scheme=scheme_2, type=BARCODE, one_question_link=True)

        # When the front end requests [POST] /schemes/accounts
        data = {
            BARCODE: '123456789',
            'scheme': scheme_1.id,
            'order': 1
        }
        response = self.client.post('/schemes/accounts', **self.auth_headers, data=data)

        # Then no schemes accounts are created in Bink
        self.assertEqual(response.status_code, 400)
        self.assertEqual(
            response.data,
            {
                'non_field_errors': [
                    "Invalid Scheme: {}. Please use /schemes/accounts/my360 endpoint".format(scheme_1.slug)
                ]
            }
        )

        self.assertEqual(len(SchemeAccount.objects.filter(scheme=scheme_1, user=self.user)), 0)
        self.assertEqual(len(SchemeAccount.objects.filter(scheme=scheme_0, user=self.user)), 0)

    @patch.object(SchemeAccount, '_get_balance')
    @patch('analytics.api._send_to_mnemosyne')
    def test_my360_manual_add_one_scheme_when_my360_down(self, mock_get_midas_balance, mock_send_to_mnemosyne):
        # Given:
        # ['my360', 'food_cellar_slug', 'deep_blue_slug'] schemes exist in 'Bink system'
        # a barcode scheme credential question with one_question_link is created for each scheme
        # ['food_cellar_slug', 'deep_blue_slug'] scheme accounts exist in 'My360 system'
        # 'deep_blue_slug' scheme accounts do not exist in 'Bink system'
        # 'My360' system is down

        response_mock = MagicMock()
        response_mock.json = MagicMock(return_value={
            "status": 520,
            "status_name": "An unknown error has occurred",
            "balance": None
        })
        response_mock.status_code = 400
        mock_get_midas_balance.return_value = response_mock

        scheme_0 = SchemeFactory(slug='my360', id=999)
        scheme_1 = SchemeFactory(slug='deep_blue_slug', id=998)
        scheme_2 = SchemeFactory(slug='food_cellar_slug', id=997)

        SchemeCredentialQuestionFactory(scheme=scheme_0, type=BARCODE, one_question_link=True)
        SchemeCredentialQuestionFactory(scheme=scheme_1, type=BARCODE, one_question_link=True)
        SchemeCredentialQuestionFactory(scheme=scheme_2, type=BARCODE, one_question_link=True)

        # When the front end requests [POST] /schemes/accounts/my360
        data = {
            BARCODE: 'my360down',
            'scheme': scheme_1.id,
            'order': 788,
            'consents': []
        }
        response = self.client.post('/schemes/accounts/my360', **self.auth_headers, data=data)

        # Then no scheme accounts are created in Bink
        self.assertEqual(response.status_code, 400)
        self.assertEqual(
            response.data,
            {
                'Error': 'Error linking My360 card, not adding scheme account'
            }
        )
        self.assertEqual(len(SchemeAccount.objects.filter(order='788', scheme_id=scheme_1.id)), 0)

        self.assertTrue(mock_send_to_mnemosyne.called)

    @patch.object(
        CreateMy360AccountsAndLink,
        'get_my360_schemes',
        return_value=['food_cellar_slug', 'deep_blue_slug']
    )
    @patch.object(SchemeAccount, '_get_balance')
    @patch('analytics.api._send_to_mnemosyne')
    def test_my360_scan_add_multiple_schemes_when_my360_down(self, mock_get_midas_balance,
                                                             mock_get_schemes, mock_send_to_mnemosyne):
        # Given:
        # ['my360', 'food_cellar_slug', 'deep_blue_slug'] schemes exist in 'Bink system'
        # a barcode scheme credential question with one_question_link is created for each scheme
        # ['food_cellar_slug', 'deep_blue_slug'] scheme accounts exist in 'My360 system'
        # ['food_cellar_slug', 'deep_blue_slug']scheme accounts do not exist in 'Bink system'
        # 'My360' system is down

        response_mock = MagicMock()
        response_mock.json = MagicMock(return_value={
            "status": 520,
            "status_name": "An unknown error has occurred",
            "balance": None
        })
        response_mock.status_code = 400
        mock_get_midas_balance.return_value = response_mock

        scheme_0 = SchemeFactory(slug='my360', id=999)
        scheme_1 = SchemeFactory(slug='deep_blue_slug', id=998)
        scheme_2 = SchemeFactory(slug='food_cellar_slug', id=997)

        SchemeCredentialQuestionFactory(scheme=scheme_0, type=BARCODE, one_question_link=True)
        SchemeCredentialQuestionFactory(scheme=scheme_1, type=BARCODE, one_question_link=True)
        SchemeCredentialQuestionFactory(scheme=scheme_2, type=BARCODE, one_question_link=True)

        # When the front end requests [POST] /schemes/accounts/my360
        data = {
            BARCODE: 'my360down2',
            'scheme': scheme_0.id,
            'order': 789,
            'consents': []
        }
        response = self.client.post('/schemes/accounts/my360', **self.auth_headers, data=data)

        # Then no scheme accounts are created in Bink
        self.assertEqual(response.status_code, 400)
        self.assertEqual(
            response.data,
            {
                'Error': 'Error linking My360 card, not adding scheme account'
            }
        )
        self.assertEqual(len(SchemeAccount.objects.filter(order='788', scheme_id=scheme_0.id)), 0)
        self.assertEqual(len(SchemeAccount.objects.filter(order='788', scheme_id=scheme_1.id)), 0)
        self.assertEqual(len(SchemeAccount.objects.filter(order='788', scheme_id=scheme_2.id)), 0)

        self.assertTrue(mock_send_to_mnemosyne.called)

    @patch.object(CreateMy360AccountsAndLink,
                  'get_my360_schemes',
                  side_effect=ValueError('Invalid response from My360 while getting a cards scheme list'))
    def test_my360_handles_errors_from_get_scheme_slugs_correctly(self, mock_get_schemes):
        scheme_0 = SchemeFactory(slug='my360', id=999)
        SchemeCredentialQuestionFactory(scheme=scheme_0, type=BARCODE, manual_question=True, one_question_link=True)

        data = {
            BARCODE: '00000000000000000000000',
            'scheme': scheme_0.id,
            'order': 1
        }
        response = self.client.post('/schemes/accounts/my360', **self.auth_headers, data=data)
        expected_response_json = {'code': 400, 'message': 'Error getting schemes from My360'}

        self.assertTrue(mock_get_schemes.called)
        self.assertEqual(response.status_code, 400)
        self.assertEqual(response.json(), expected_response_json)

    @patch('analytics.api.post_event')
    @patch('analytics.api._get_today_datetime')
    @patch('analytics.api.update_attributes')
    @patch('analytics.api._send_to_mnemosyne')
    def test_create_join_account_and_notify_analytics(self, mock_post_event, mock_date, mock_update_attributes,
                                                      mock_send_to_mnemosyne):
        mock_date.return_value = datetime.datetime(year=2000, month=5, day=19)
        scheme = SchemeFactory()

        SchemeCredentialQuestionFactory(scheme=scheme, type=USER_NAME, manual_question=True)
        SchemeCredentialQuestionFactory(scheme=scheme, type=CARD_NUMBER)
        SchemeCredentialQuestionFactory(scheme=scheme, type=PASSWORD)

        resp = self.client.post('/schemes/accounts/join/{}/{}'.format(scheme.slug, self.user.id),
                                **self.auth_service_headers)

        self.assertEqual(resp.status_code, 201)

        json = resp.json()
        self.assertIsInstance(json, dict)
        self.assertIn('display_status', json)
        self.assertIn('barcode', json)
        self.assertIn('card_label', json)
        self.assertIn('created', json)
        self.assertIn('id', json)
        self.assertIn('images', json)
        self.assertIn('order', json)
        self.assertIn('scheme', json)
        self.assertIn('status', json)
        self.assertIn('user', json)

        self.assertEqual(mock_post_event.call_count, 1)
        self.assertEqual(len(mock_post_event.call_args), 2)
        self.assertEqual(mock_update_attributes.call_count, 1)

    @patch('analytics.api.post_event')
    @patch('analytics.api.update_attributes')
    def test_create_join_account_against_user_setting(self, mock_update_attr, mock_post_event):
        scheme = SchemeFactory()

        SchemeCredentialQuestionFactory(scheme=scheme, type=USER_NAME, manual_question=True)
        SchemeCredentialQuestionFactory(scheme=scheme, type=CARD_NUMBER)
        SchemeCredentialQuestionFactory(scheme=scheme, type=PASSWORD)

        setting = SettingFactory(scheme=scheme, slug='join-{}'.format(scheme.slug), value_type=Setting.BOOLEAN)
        UserSettingFactory(setting=setting, user=self.user, value='0')

        resp = self.client.post('/schemes/accounts/join/{}/{}'.format(scheme.slug, self.user.id),
                                **self.auth_service_headers)

        self.assertEqual(resp.status_code, 200)

        json = resp.json()
        self.assertEqual(json['code'], 200)
        self.assertEqual(json['message'], 'User has disabled join cards for this scheme')

        self.assertFalse(mock_post_event.called)
        self.assertFalse(mock_update_attr.called)

    def test_register_join_endpoint_missing_credential_question(self):
        scheme = SchemeFactory()
        SchemeCredentialQuestionFactory(scheme=scheme, type=USER_NAME, options=SchemeCredentialQuestion.LINK_AND_JOIN)
        SchemeCredentialQuestionFactory(scheme=scheme, type=CARD_NUMBER)
        SchemeCredentialQuestionFactory(scheme=scheme, type=PASSWORD, options=SchemeCredentialQuestion.LINK_AND_JOIN)

        data = {
            'save_user_information': False,
            'order': 2,
            'password': 'password'
        }
        resp = self.client.post('/schemes/{}/join'.format(scheme.id), **self.auth_headers, data=data)

        self.assertEqual(resp.status_code, 400)
        json = resp.json()
        self.assertEqual(json, {'non_field_errors': ['username field required']})

    def test_register_join_endpoint_missing_save_user_information(self):
        scheme = SchemeFactory()
        SchemeCredentialQuestionFactory(scheme=scheme, type=USER_NAME, options=SchemeCredentialQuestion.LINK_AND_JOIN)
        SchemeCredentialQuestionFactory(scheme=scheme, type=CARD_NUMBER)
        SchemeCredentialQuestionFactory(scheme=scheme, type=PASSWORD, options=SchemeCredentialQuestion.LINK_AND_JOIN)

        data = {
            'order': 2,
            'username': 'testbink',
            'password': 'password'

        }
        resp = self.client.post('/schemes/{}/join'.format(scheme.id), **self.auth_headers, data=data)

        self.assertEqual(resp.status_code, 400)
        json = resp.json()
        self.assertEqual(json, {'save_user_information': ['This field is required.']})

    def test_register_join_endpoint_scheme_has_no_join_questions(self):
        scheme = SchemeFactory()
        SchemeCredentialQuestionFactory(scheme=scheme, type=USER_NAME)
        SchemeCredentialQuestionFactory(scheme=scheme, type=CARD_NUMBER, options=SchemeCredentialQuestion.LINK)
        SchemeCredentialQuestionFactory(scheme=scheme, type=PASSWORD, options=SchemeCredentialQuestion.LINK)

        data = {
            'order': 2,
            'save_user_information': False,
            'username': 'testbink',
            'password': 'password'

        }
        resp = self.client.post('/schemes/{}/join'.format(scheme.id), **self.auth_headers, data=data)

        self.assertEqual(resp.status_code, 400)
        json = resp.json()
        self.assertEqual(json, {'non_field_errors': ['No join questions found for scheme: {}'.format(scheme.slug)]})

    def test_register_join_endpoint_account_already_created(self):
        scheme = SchemeFactory()
        SchemeCredentialQuestionFactory(scheme=scheme, type=USER_NAME, options=SchemeCredentialQuestion.LINK_AND_JOIN)
        SchemeCredentialQuestionFactory(scheme=scheme, type=CARD_NUMBER)
        SchemeCredentialQuestionFactory(scheme=scheme, type=PASSWORD, options=SchemeCredentialQuestion.JOIN)
        SchemeAccountFactory(user=self.user, scheme_id=scheme.id)

        data = {
            'save_user_information': False,
            'order': 2,
            'username': 'testbink',
            'password': 'password'

        }
        resp = self.client.post('/schemes/{}/join'.format(scheme.id), **self.auth_headers, data=data)
        self.assertEqual(resp.status_code, 400)
        json = resp.json()
        self.assertTrue(json['non_field_errors'][0].startswith('You already have an account for this scheme'))

    def test_register_join_endpoint_link_join_question_mismatch(self):
        scheme = SchemeFactory()
        SchemeCredentialQuestionFactory(scheme=scheme, type=USER_NAME, options=SchemeCredentialQuestion.LINK_AND_JOIN)
        SchemeCredentialQuestionFactory(scheme=scheme, type=CARD_NUMBER, options=SchemeCredentialQuestion.LINK)
        SchemeCredentialQuestionFactory(scheme=scheme, type=PASSWORD, options=SchemeCredentialQuestion.JOIN)

        data = {
            'save_user_information': False,
            'order': 2,
            'username': 'testbink',
            'password': 'password'

        }
        resp = self.client.post('/schemes/{}/join'.format(scheme.id), **self.auth_headers, data=data)
        self.assertEqual(resp.status_code, 400)
        json = resp.json()
        self.assertTrue(json['non_field_errors'][0].startswith('Please convert all \"Link\" only credential'
                                                               ' questions to \"Join & Link\"'))

    @patch('requests.post', auto_spec=True, return_value=MagicMock())
    def test_register_join_endpoint_create_scheme_account(self, mock_request):
        mock_request.return_value.status_code = 200
        mock_request.return_value.json.return_value = {'message': 'success'}

        scheme = SchemeFactory()
        link_question = SchemeCredentialQuestionFactory(scheme=scheme, type=USER_NAME, manual_question=True,
                                                        options=SchemeCredentialQuestion.LINK_AND_JOIN)
        SchemeCredentialQuestionFactory(scheme=scheme, type=PASSWORD, options=SchemeCredentialQuestion.JOIN)
        SchemeCredentialQuestionFactory(scheme=scheme, type=BARCODE, options=SchemeCredentialQuestion.OPTIONAL_JOIN)

        test_reply = 1
        consent1 = ConsentFactory.create(
            scheme=scheme,
            journey=JourneyTypes.JOIN.value,
            order=1
        )

        data = {
            'save_user_information': False,
            'order': 2,
            'username': 'testbink',
            'password': 'password',
            'barcode': 'barcode',
            "consents": [{"id": "{}".format(consent1.id), "value": test_reply}]
        }
        resp = self.client.post('/schemes/{}/join'.format(scheme.id), **self.auth_headers, data=data, format='json')

        new_scheme_account = SchemeAccount.objects.get(user=self.user, scheme=scheme)

        set_values = UserConsent.objects.filter(scheme_account=new_scheme_account).values()
        self.assertEqual(len(set_values), 1, "Incorrect number of consents found expected 1")
        for set_value in set_values:
            if set_value['slug'] == consent1.slug:
                self.assertEqual(set_value['value'], test_reply, "Incorrect Consent value set")
            else:
                self.assertTrue(False, "Consent not set")

        self.assertEqual(resp.status_code, 201)
        self.assertTrue(mock_request.called)

        resp_json = resp.json()
        self.assertEqual(resp_json['scheme'], scheme.id)
        self.assertEqual(len(resp_json), len(data))       # not +1 to data since consents have been added
        scheme_account = SchemeAccount.objects.get(user=self.user, scheme_id=scheme.id)
        self.assertEqual(resp_json['id'], scheme_account.id)
        self.assertEqual('Pending', scheme_account.status_name)
        self.assertEqual(len(scheme_account.schemeaccountcredentialanswer_set.all()), 1)
        self.assertTrue(scheme_account.schemeaccountcredentialanswer_set.filter(question=link_question))

    @patch('requests.post', auto_spec=True, return_value=MagicMock())
    def test_register_join_endpoint_optional_join_not_required(self, mock_request):
        mock_request.return_value.status_code = 200
        mock_request.return_value.json.return_value = {'message': 'success'}

        scheme = SchemeFactory()
        SchemeCredentialQuestionFactory(scheme=scheme, type=USER_NAME, options=SchemeCredentialQuestion.LINK_AND_JOIN)
        SchemeCredentialQuestionFactory(scheme=scheme, type=CARD_NUMBER)
        SchemeCredentialQuestionFactory(scheme=scheme, type=PASSWORD, options=SchemeCredentialQuestion.OPTIONAL_JOIN)

        data = {
            'save_user_information': False,
            'order': 2,
            'username': 'testbink',
        }
        resp = self.client.post('/schemes/{}/join'.format(scheme.id), **self.auth_headers, data=data)
        self.assertEqual(resp.status_code, 201)

    @patch('requests.post', auto_spec=True, return_value=MagicMock())
    def test_register_join_endpoint_saves_user_profile(self, mock_request):
        mock_request.return_value.status_code = 200
        mock_request.return_value.json.return_value = {'message': 'success'}

        scheme = SchemeFactory()
        SchemeCredentialQuestionFactory(scheme=scheme, type=USER_NAME, options=SchemeCredentialQuestion.LINK_AND_JOIN)
        SchemeCredentialQuestionFactory(scheme=scheme, type=PASSWORD, options=SchemeCredentialQuestion.JOIN)
        SchemeCredentialQuestionFactory(scheme=scheme, type=EMAIL, manual_question=True,
                                        options=SchemeCredentialQuestion.JOIN)
        SchemeCredentialQuestionFactory(scheme=scheme, type=PHONE, options=SchemeCredentialQuestion.JOIN)
        SchemeCredentialQuestionFactory(scheme=scheme, type=TITLE, options=SchemeCredentialQuestion.JOIN)
        SchemeCredentialQuestionFactory(scheme=scheme, type=FIRST_NAME, options=SchemeCredentialQuestion.JOIN)
        SchemeCredentialQuestionFactory(scheme=scheme, type=LAST_NAME, options=SchemeCredentialQuestion.LINK_AND_JOIN)
        SchemeCredentialQuestionFactory(scheme=scheme, type=ADDRESS_1, options=SchemeCredentialQuestion.JOIN)
        SchemeCredentialQuestionFactory(scheme=scheme, type=ADDRESS_2, options=SchemeCredentialQuestion.JOIN)
        SchemeCredentialQuestionFactory(scheme=scheme, type=TOWN_CITY, options=SchemeCredentialQuestion.JOIN)

        phone_number = '01234567890'
        title = 'mr'
        first_name = 'bob'
        last_name = 'test'
        address_1 = '1 ascot road'
        address_2 = 'caversham'
        town_city = 'ascot'
        data = {
            'save_user_information': True,
            'order': 2,
            'username': 'testbink',
            'password': 'password',
            'email': 'test@testbink.com',
            'phone': phone_number,
            'title': title,
            'first_name': first_name,
            'last_name': last_name,
            'address_1': address_1,
            'address_2': address_2,
            'town_city': town_city,
        }
        resp = self.client.post('/schemes/{}/join'.format(scheme.id), **self.auth_headers, data=data)
        self.assertEqual(resp.status_code, 201)

        user = SchemeAccount.objects.filter(scheme=scheme, user=self.user).first().user
        user_profile = user.profile
        self.assertEqual(user_profile.phone, phone_number)
        self.assertEqual(user_profile.first_name, first_name)
        self.assertEqual(user_profile.last_name, last_name)
        self.assertEqual(user_profile.address_line_1, address_1)
        self.assertEqual(user_profile.address_line_2, address_2)
        self.assertEqual(user_profile.city, town_city)

    @patch('requests.post', auto_spec=True, return_value=MagicMock())
    def test_register_join_endpoint_set_scheme_status_to_join_on_fail(self, mock_request):
        mock_request.return_value.status_code = 200
        mock_request.return_value.json.return_value = {'message': 'fail'}

        scheme = SchemeFactory()
        SchemeCredentialQuestionFactory(scheme=scheme,
                                        type=USER_NAME,
                                        manual_question=True,
                                        options=SchemeCredentialQuestion.LINK_AND_JOIN)
        SchemeCredentialQuestionFactory(scheme=scheme, type=PASSWORD, options=SchemeCredentialQuestion.JOIN)
        consent = ConsentFactory(scheme=scheme)

        data = {
            'save_user_information': False,
            'order': 2,
            'username': 'testbink',
            'password': 'password',
            'consents': [
                {
                    "id": consent.id,
                    "value": True
                }
            ]

        }

        resp = self.client.post('/schemes/{}/join'.format(scheme.id), **self.auth_headers, data=data)
        self.assertEqual(resp.status_code, 200)
        self.assertTrue(mock_request.called)

        resp_json = resp.json()
        self.assertIn('Unknown error with join', resp_json['message'])
        scheme_account = SchemeAccount.objects.get(user=self.user, scheme_id=scheme.id)
        self.assertEqual(scheme_account.status_name, 'Join')
        with self.assertRaises(SchemeAccountCredentialAnswer.DoesNotExist):
            SchemeAccountCredentialAnswer.objects.get(scheme_account_id=scheme_account.id)
        with self.assertRaises(UserConsent.DoesNotExist):
            UserConsent.objects.get(scheme_account_id=scheme_account.id)

    def test_update_user_consent(self):
        user_consent = UserConsentFactory(status=ConsentStatus.PENDING)
        data = {'status': ConsentStatus.SUCCESS.value}

        resp = self.client.put('/schemes/user_consent/{}'.format(user_consent.id), **self.auth_service_headers,
                               data=data)
        self.assertEqual(resp.status_code, 200)
        user_consent.refresh_from_db()
        self.assertEqual(user_consent.status, ConsentStatus.SUCCESS)

    def test_update_user_consents_with_failed_deletes_consent(self):
        user_consent = UserConsentFactory(status=ConsentStatus.SUCCESS)
        data = {'status': ConsentStatus.FAILED.value}

        resp = self.client.put('/schemes/user_consent/{}'.format(user_consent.id), **self.auth_service_headers,
                               data=data)
        self.assertEqual(resp.status_code, 400)
        user_consent.refresh_from_db()
        self.assertEqual(user_consent.status, ConsentStatus.SUCCESS)

    def test_update_user_consents_cant_delete_success_consent(self):
        user_consent = UserConsentFactory(status=ConsentStatus.SUCCESS)
        data = {'status': ConsentStatus.FAILED.value}

        resp = self.client.put('/schemes/user_consent/{}'.format(user_consent.id), **self.auth_service_headers,
                               data=data)
        self.assertEqual(resp.status_code, 400)
        user_consent.refresh_from_db()
        self.assertEqual(user_consent.status, ConsentStatus.SUCCESS)

    def test_update_user_consents_cant_update_success_consent(self):
        user_consent = UserConsentFactory(status=ConsentStatus.SUCCESS)
        data = {'status': ConsentStatus.PENDING.value}

        resp = self.client.put('/schemes/user_consent/{}'.format(user_consent.id), **self.auth_service_headers,
                               data=data)
        self.assertEqual(resp.status_code, 400)
        user_consent.refresh_from_db()
        self.assertEqual(user_consent.status, ConsentStatus.SUCCESS)


class TestSchemeAccountModel(APITestCase):
    def test_missing_credentials(self):
        scheme_account = SchemeAccountFactory()
        SchemeCredentialQuestionFactory(scheme=scheme_account.scheme, type=PASSWORD,
                                        options=SchemeCredentialQuestion.LINK)
        SchemeCredentialQuestionFactory(scheme=scheme_account.scheme, type=CARD_NUMBER, scan_question=True)
        SchemeCredentialQuestionFactory(scheme=scheme_account.scheme, type=BARCODE, manual_question=True)
        SchemeCredentialQuestionFactory(scheme=scheme_account.scheme, type=TITLE,
                                        options=SchemeCredentialQuestion.MERCHANT_IDENTIFIER)
        self.assertEqual(scheme_account.missing_credentials([]), {BARCODE, PASSWORD, CARD_NUMBER})
        self.assertFalse(scheme_account.missing_credentials([CARD_NUMBER, PASSWORD]))
        self.assertFalse(scheme_account.missing_credentials([BARCODE, PASSWORD]))
        self.assertEqual(scheme_account.missing_credentials([PASSWORD]), {BARCODE, CARD_NUMBER})

    def test_missing_credentials_same_manual_and_scan(self):
        scheme_account = SchemeAccountFactory()
        SchemeCredentialQuestionFactory(scheme=scheme_account.scheme, type=BARCODE,
                                        scan_question=True, manual_question=True)
        self.assertFalse(scheme_account.missing_credentials([BARCODE]))
        self.assertEqual(scheme_account.missing_credentials([]), {BARCODE})

    def test_missing_credentials_with_join_option_on_manual_question(self):
        scheme_account = SchemeAccountFactory()
        SchemeCredentialQuestionFactory(scheme=scheme_account.scheme, type=BARCODE,
                                        manual_question=True, options=SchemeCredentialQuestion.JOIN)
        SchemeCredentialQuestionFactory(scheme=scheme_account.scheme, type=CARD_NUMBER,
                                        scan_question=True, options=SchemeCredentialQuestion.NONE)
        SchemeCredentialQuestionFactory(scheme=scheme_account.scheme, type=PASSWORD,
                                        options=SchemeCredentialQuestion.LINK)
        self.assertFalse(scheme_account.missing_credentials([BARCODE, PASSWORD]))
        self.assertFalse(scheme_account.missing_credentials([CARD_NUMBER, PASSWORD]))
        self.assertFalse(scheme_account.missing_credentials([BARCODE, CARD_NUMBER, PASSWORD]))
        self.assertFalse(scheme_account.missing_credentials([BARCODE, CARD_NUMBER, PASSWORD]))
        self.assertEqual(scheme_account.missing_credentials([PASSWORD]), {BARCODE, CARD_NUMBER})

    def test_missing_credentials_with_join_option_on_manual_and_scan_question(self):
        scheme_account = SchemeAccountFactory()
        SchemeCredentialQuestionFactory(scheme=scheme_account.scheme, type=BARCODE, manual_question=True,
                                        scan_question=True, options=SchemeCredentialQuestion.JOIN)
        SchemeCredentialQuestionFactory(scheme=scheme_account.scheme, type=PASSWORD,
                                        options=SchemeCredentialQuestion.LINK)
        self.assertFalse(scheme_account.missing_credentials([BARCODE, PASSWORD]))
        self.assertEqual(scheme_account.missing_credentials([PASSWORD]), {BARCODE})
        self.assertEqual(scheme_account.missing_credentials([BARCODE]), {PASSWORD})

    def test_credential_check_for_pending_scheme_account(self):
        scheme_account = SchemeAccountFactory(status=SchemeAccount.PENDING)
        SchemeCredentialQuestionFactory(scheme=scheme_account.scheme, type=BARCODE, manual_question=True)
        scheme_account.credentials()
        # We expect pending scheme accounts to be missing manual question
        self.assertNotEqual(scheme_account.status, SchemeAccount.INCOMPLETE)

    def test_card_label_from_regex(self):
        scheme = SchemeFactory(card_number_regex='^[0-9]{3}([0-9]+)', card_number_prefix='98263000')
        scheme_account = SchemeAccountFactory(scheme=scheme)
        SchemeCredentialAnswerFactory(question=SchemeCredentialQuestionFactory(scheme=scheme, type=BARCODE),
                                      answer='29930842203039', scheme_account=scheme_account)
        self.assertEqual(scheme_account.card_label, '9826300030842203039')

    def test_card_label_from_manual_answer(self):
        question = SchemeCredentialQuestionFactory(type=EMAIL, manual_question=True)
        scheme_account = SchemeAccountFactory(scheme=question.scheme)
        SchemeCredentialAnswerFactory(question=question, answer='frank@sdfg.com', scheme_account=scheme_account)
        self.assertEqual(scheme_account.card_label, 'frank@sdfg.com')

    def test_card_label_from_barcode(self):
        question = SchemeCredentialQuestionFactory(type=BARCODE)
        scheme_account = SchemeAccountFactory(scheme=question.scheme)
        SchemeCredentialAnswerFactory(question=question, answer='49932498', scheme_account=scheme_account)
        self.assertEqual(scheme_account.card_label, '49932498')

    def test_card_label_none(self):
        question = SchemeCredentialQuestionFactory(type=BARCODE)
        scheme_account = SchemeAccountFactory(scheme=question.scheme)
        self.assertIsNone(scheme_account.card_label)

    def test_barcode_from_barcode(self):
        question = SchemeCredentialQuestionFactory(type=BARCODE)
        scheme_account = SchemeAccountFactory(scheme=question.scheme)
        SchemeCredentialAnswerFactory(question=question, answer='49932498', scheme_account=scheme_account)
        self.assertEqual(scheme_account.barcode, '49932498')

    def test_barcode_from_card_number(self):
        scheme = SchemeFactory(barcode_regex='^634004([0-9]+)', barcode_prefix='9794')
        scheme_account = SchemeAccountFactory(scheme=scheme)
        SchemeCredentialAnswerFactory(question=SchemeCredentialQuestionFactory(scheme=scheme, type=CARD_NUMBER),
                                      answer='634004025035765504', scheme_account=scheme_account)
        self.assertEqual(scheme_account.barcode, '9794025035765504')

    def test_barcode_none(self):
        question = SchemeCredentialQuestionFactory(type=BARCODE)
        scheme_account = SchemeAccountFactory(scheme=question.scheme)
        self.assertIsNone(scheme_account.barcode)

    @patch.object(SchemeAccount, 'credentials', auto_spec=True, return_value=None)
    def test_get_midas_balance_no_credentials(self, mock_credentials):
        scheme_account = SchemeAccountFactory()
        points = scheme_account.get_midas_balance()
        self.assertIsNone(points)
        self.assertTrue(mock_credentials.called)

    @patch('requests.get', auto_spec=True, return_value=MagicMock())
    def test_get_midas_balance(self, mock_request):
        mock_request.return_value.status_code = 200
        mock_request.return_value.json.return_value = {'points': 500}
        scheme_account = SchemeAccountFactory()
        points = scheme_account.get_midas_balance()
        self.assertEqual(points['points'], 500)
        self.assertFalse(points['is_stale'])
        self.assertEqual(scheme_account.status, SchemeAccount.ACTIVE)

    @patch('requests.get', auto_spec=True, side_effect=ConnectionError)
    def test_get_midas_balance_connection_error(self, mock_request):
        scheme_account = SchemeAccountFactory()
        points = scheme_account.get_midas_balance()
        self.assertIsNone(points)
        self.assertTrue(mock_request.called)
        self.assertEqual(scheme_account.status, SchemeAccount.MIDAS_UNREACHABLE)

    @patch('requests.get', auto_spec=True, return_value=MagicMock())
    def test_get_midas_balance_invalid_status(self, mock_request):
        invalid_status = 502
        mock_request.return_value.status_code = invalid_status
        scheme_account = SchemeAccountFactory()
        points = scheme_account.get_midas_balance()

        # check this status hasn't been added to scheme account status
        self.assertNotIn(invalid_status, [status[0] for status in SchemeAccount.EXTENDED_STATUSES])

        self.assertIsNone(points)
        self.assertTrue(mock_request.called)
        self.assertEqual(scheme_account.status, SchemeAccount.UNKNOWN_ERROR)


class TestAccessTokens(APITestCase):
    @classmethod
    def setUpClass(cls):
        # Scheme Account 3
        cls.scheme_account = SchemeAccountFactory()
        question = SchemeCredentialQuestionFactory(type=CARD_NUMBER,
                                                   scheme=cls.scheme_account.scheme,
                                                   options=SchemeCredentialQuestion.LINK)
        cls.scheme = cls.scheme_account.scheme
        SchemeCredentialQuestionFactory(scheme=cls.scheme, type=USER_NAME, manual_question=True)

        cls.scheme_account_answer = SchemeCredentialAnswerFactory(scheme_account=cls.scheme_account, question=question)
        cls.user = cls.scheme_account.user

        # Scheme Account 2
        cls.scheme_account2 = SchemeAccountFactory()
        question_2 = SchemeCredentialQuestionFactory(type=CARD_NUMBER, scheme=cls.scheme_account2.scheme)

        cls.second_scheme_account_answer = SchemeCredentialAnswerFactory(scheme_account=cls.scheme_account2,
                                                                         question=question)
        cls.second_scheme_account_answer2 = SchemeCredentialAnswerFactory(scheme_account=cls.scheme_account2,
                                                                          question=question_2)

        cls.scheme2 = cls.scheme_account2.scheme
        SchemeCredentialQuestionFactory(scheme=cls.scheme2, type=USER_NAME, manual_question=True)
        cls.scheme_account_answer2 = SchemeCredentialAnswerFactory(scheme_account=cls.scheme_account2,
                                                                   question=cls.scheme2.manual_question)
        cls.user2 = cls.scheme_account2.user

        cls.auth_headers = {'HTTP_AUTHORIZATION': 'Token ' + cls.user.create_token()}
        cls.auth_service_headers = {'HTTP_AUTHORIZATION': 'Token ' + settings.SERVICE_API_KEY}
        super(TestAccessTokens, cls).setUpClass()

    @patch('analytics.api.update_attributes')
    @patch('analytics.api._get_today_datetime')
    def test_retrieve_scheme_accounts(self, mock_date, mock_update_attr):
        mock_date.return_value = datetime.datetime(year=2000, month=5, day=19)

        # GET Request
        response = self.client.get('/schemes/accounts/{}'.format(self.scheme_account.id), **self.auth_headers)
        self.assertEqual(response.status_code, 200)
        response = self.client.get('/schemes/accounts/{}'.format(self.scheme_account2.id), **self.auth_headers)
        self.assertEqual(response.status_code, 404)
        # DELETE Request
        response = self.client.delete('/schemes/accounts/{}'.format(self.scheme_account.id), **self.auth_headers)
        self.assertEqual(response.status_code, 204)
        self.assertEqual(
            mock_update_attr.call_args[0][1],
            {
                '{0}'.format(self.scheme_account.scheme.company):
                    'true,ACTIVE,2000/05/19,{},prev_None,current_ACTIVE'.format(self.scheme_account.scheme.slug)
            }
        )

        response = self.client.delete('/schemes/accounts/{}'.format(self.scheme_account2.id), **self.auth_headers)
        self.assertEqual(response.status_code, 404)

        # Undo delete.
        self.scheme_account.is_deleted = False
        self.scheme_account.save()

    @patch.object(SchemeAccount, 'get_midas_balance')
    @patch('analytics.api._send_to_mnemosyne')
    def test_link_credentials(self, mock_send_to_mnemosyne, mock_get_midas_balance):
        mock_get_midas_balance.return_value = {
            'value': '10',
            'points': '100',
            'points_label': '100',
            'value_label': "$10",
            'reward_tier': 0,
            'balance': '20',
            'is_stale': False
        }
        data = {CARD_NUMBER: "London", 'consents': []}
        # Test Post Method
        response = self.client.post('/schemes/accounts/{0}/link'.format(self.scheme_account.id),
                                    data=data, **self.auth_headers)
        self.assertEqual(response.status_code, 201)
        response = self.client.post('/schemes/accounts/{0}/link'.format(self.scheme_account2.id),
                                    data=data, **self.auth_headers)
        self.assertEqual(response.status_code, 404)
        # Test Put Method
        response = self.client.put('/schemes/accounts/{0}/link'.format(self.scheme_account.id),
                                   data=data, **self.auth_headers)
        self.assertEqual(response.status_code, 200)
        response = self.client.put('/schemes/accounts/{0}/link'.format(self.scheme_account2.id),
                                   data=data, ** self.auth_headers)
        self.assertEqual(response.status_code, 404)

    @patch.object(SchemeAccount, 'get_midas_balance')
    def test_get_scheme_accounts_credentials(self, mock_get_midas_balance):
        mock_get_midas_balance.return_value = {
            'value': Decimal('10'),
            'points': Decimal('100'),
            'value_label': "$10",
            'reward_tier': 0,
            'balance': Decimal('20'),
            'is_stale': False
        }
        # Test with service headers
        response = self.client.get('/schemes/accounts/{0}/credentials'.format(self.scheme_account.id),
                                   **self.auth_service_headers)
        self.assertEqual(response.status_code, 200)
        response = self.client.get('/schemes/accounts/{0}/credentials'.format(self.scheme_account2.id),
                                   **self.auth_service_headers)
        self.assertEqual(response.status_code, 200)
        # Test as standard user
        response = self.client.get('/schemes/accounts/{0}/credentials'.format(self.scheme_account.id),
                                   **self.auth_headers)
        self.assertEqual(response.status_code, 200)
        response = self.client.get('/schemes/accounts/{0}/credentials'.format(self.scheme_account2.id),
                                   **self.auth_headers)
        self.assertEqual(response.status_code, 404)

    def test_update_or_create_primary_credentials_barcode_to_card_number(self):
        scheme = SchemeFactory(card_number_regex='^([0-9]{19})([0-9]{5})$')
        SchemeCredentialQuestionFactory(type=CARD_NUMBER,
                                        scheme=scheme,
                                        options=SchemeCredentialQuestion.JOIN,
                                        manual_question=True)

        SchemeCredentialQuestionFactory(type=BARCODE,
                                        scheme=scheme,
                                        options=SchemeCredentialQuestion.JOIN,
                                        scan_question=True)

        self.scheme_account.scheme = scheme

        credentials = {'barcode': '633204003025524460012345'}
        new_credentials = self.scheme_account.update_or_create_primary_credentials(credentials)
        self.assertEqual(new_credentials, {'barcode': '633204003025524460012345',
                                           'card_number': '6332040030255244600'})

    def test_update_or_create_primary_credentials_card_number_to_barcode(self):
        scheme = SchemeFactory(barcode_regex='^([0-9]{19})([0-9]{5})$')
        SchemeCredentialQuestionFactory(type=CARD_NUMBER,
                                        scheme=scheme,
                                        options=SchemeCredentialQuestion.JOIN,
                                        manual_question=True)

        SchemeCredentialQuestionFactory(type=BARCODE,
                                        scheme=scheme,
                                        options=SchemeCredentialQuestion.JOIN,
                                        scan_question=True)

        self.scheme_account.scheme = scheme

        credentials = {'card_number': '633204003025524460012345'}
        new_credentials = self.scheme_account.update_or_create_primary_credentials(credentials)
        self.assertEqual(new_credentials, {'card_number': '633204003025524460012345',
                                           'barcode': '6332040030255244600'})

    def test_update_or_create_primary_credentials_does_nothing_when_only_one_primary_cred_in_scheme(self):
        scheme = SchemeFactory(card_number_regex='^([0-9]{19})([0-9]{5})$')
        SchemeCredentialQuestionFactory(type=CARD_NUMBER,
                                        scheme=scheme,
                                        options=SchemeCredentialQuestion.JOIN,
                                        manual_question=True)

        self.scheme_account.scheme = scheme

        credentials = {'barcode': '633204003025524460012345'}
        new_credentials = self.scheme_account.update_or_create_primary_credentials(credentials)
        self.assertEqual(new_credentials, {'barcode': '633204003025524460012345'})

    def test_update_or_create_primary_credentials_saves_non_regex_manual_question(self):
        scheme = SchemeFactory(card_number_regex='^([0-9]{19})([0-9]{5})$')
        SchemeCredentialQuestionFactory(type=EMAIL,
                                        scheme=scheme,
                                        options=SchemeCredentialQuestion.JOIN,
                                        manual_question=True)

        self.scheme_account.scheme = scheme

        self.assertFalse(self.scheme_account.manual_answer)
        credentials = {'email': 'testemail@testbink.com'}
        new_credentials = self.scheme_account.update_or_create_primary_credentials(credentials)
        self.assertEqual(new_credentials, {'email': 'testemail@testbink.com'})
        self.assertEqual(self.scheme_account.manual_answer.answer, 'testemail@testbink.com')


class TestSchemeAccountImages(APITestCase):
    @classmethod
    def setUpClass(cls):
        cls.scheme_account = SchemeAccountFactory()
        cls.scheme_account_image = SchemeAccountImageFactory(image_type_code=2)
        cls.scheme_account_image.scheme_accounts.add(cls.scheme_account)

        cls.scheme_images = [
            SchemeImageFactory(image_type_code=1, scheme=cls.scheme_account.scheme),
            SchemeImageFactory(image_type_code=2, scheme=cls.scheme_account.scheme),
            SchemeImageFactory(image_type_code=3, scheme=cls.scheme_account.scheme),
        ]

        cls.user = cls.scheme_account.user
        cls.auth_headers = {'HTTP_AUTHORIZATION': 'Token ' + cls.user.create_token()}
        super().setUpClass()

    def test_image_property(self):
        serializer = ListSchemeAccountSerializer()
        images = serializer.get_images(self.scheme_account)
        our_image = next((i for i in images if i['image'] == self.scheme_account_image.image.url), None)
        self.assertIsNotNone(our_image)

    def test_CSV_upload(self):
        csv_file = SimpleUploadedFile("file.csv", content=b'', content_type="text/csv")
        response = self.client.post('/schemes/csv_upload', {'scheme': self.scheme_account.scheme.name,
                                                            'emails': csv_file},
                                    **self.auth_headers)
        self.assertEqual(response.status_code, 200)

    def test_images_have_object_type_properties(self):
        serializer = ListSchemeAccountSerializer()
        images = serializer.get_images(self.scheme_account)

        self.assertEqual(images[0]['object_type'], 'scheme_account_image')
        self.assertEqual(images[1]['object_type'], 'scheme_image')
        self.assertEqual(images[2]['object_type'], 'scheme_image')


class TestExchange(APITestCase):
    def test_get_donor_schemes(self):
        host_scheme = self.create_scheme()
        donor_scheme_1 = self.create_scheme()
        donor_scheme_2 = self.create_scheme()

        user = UserFactory()

        self.create_scheme_account(host_scheme, user)
        self.create_scheme_account(donor_scheme_2, user)
        self.create_scheme_account(donor_scheme_1, user)

        ExchangeFactory(host_scheme=host_scheme, donor_scheme=donor_scheme_1)
        ExchangeFactory(host_scheme=host_scheme, donor_scheme=donor_scheme_2)

        auth_headers = {'HTTP_AUTHORIZATION': 'Token ' + settings.SERVICE_API_KEY}

        resp = self.client.get('/schemes/accounts/donor_schemes/{}/{}'.format(host_scheme.id, user.id), **auth_headers)
        self.assertEqual(resp.status_code, 200)

        json = resp.json()
        self.assertEqual(type(json), list)
        self.assertIn('donor_scheme', json[0])
        self.assertIn('exchange_rate_donor', json[0])
        self.assertIn('exchange_rate_host', json[0])
        self.assertIn('host_scheme', json[0])
        self.assertIn('info_url', json[0])
        self.assertIn('tip_in_url', json[0])
        self.assertIn('transfer_max', json[0])
        self.assertIn('transfer_min', json[0])
        self.assertIn('transfer_multiple', json[0])
        self.assertIn('scheme_account_id', json[0])
        self.assertIn('name', json[0]['donor_scheme'])
        self.assertIn('point_name', json[0]['donor_scheme'])
        self.assertIn('name', json[0]['host_scheme'])
        self.assertIn('point_name', json[0]['host_scheme'])

    @staticmethod
    def create_scheme_account(host_scheme, user):
        scheme_account = SchemeAccountFactory(user=user, scheme=host_scheme)
        SchemeCredentialAnswerFactory(scheme_account=scheme_account)
        return scheme_account

    @staticmethod
    def create_scheme():
        scheme = SchemeFactory()
        SchemeCredentialQuestionFactory(type=CARD_NUMBER,
                                        scheme=scheme,
                                        scan_question=True,
                                        options=SchemeCredentialQuestion.LINK)
        return scheme


class TestSchemeAccountCredentials(APITestCase):
    @classmethod
    def setUpClass(cls):
        cls.scheme = SchemeFactory()
        SchemeCredentialQuestionFactory(scheme=cls.scheme, type=USER_NAME, manual_question=True)
        secondary_question = SchemeCredentialQuestionFactory(scheme=cls.scheme,
                                                             type=CARD_NUMBER,
                                                             options=SchemeCredentialQuestion.LINK)
        password_question = SchemeCredentialQuestionFactory(scheme=cls.scheme,
                                                            type=PASSWORD,
                                                            options=SchemeCredentialQuestion.LINK_AND_JOIN)

        cls.scheme_account = SchemeAccountFactory(scheme=cls.scheme)
        cls.scheme_account_answer = SchemeCredentialAnswerFactory(question=cls.scheme.manual_question,
                                                                  scheme_account=cls.scheme_account)
        SchemeCredentialAnswerFactory(question=secondary_question,
                                      scheme_account=cls.scheme_account)
        SchemeCredentialAnswerFactory(answer="testpassword",
                                      question=password_question,
                                      scheme_account=cls.scheme_account)

        cls.scheme_account2 = SchemeAccountFactory(scheme=cls.scheme)
        SchemeCredentialAnswerFactory(answer="testpassword",
                                      question=password_question,
                                      scheme_account=cls.scheme_account2)

        cls.scheme_account_no_answers = SchemeAccountFactory(scheme=cls.scheme)

        cls.user = cls.scheme_account.user
        cls.user2 = cls.scheme_account2.user
        cls.user3 = cls.scheme_account_no_answers.user
        cls.auth_headers = {'HTTP_AUTHORIZATION': 'Token ' + cls.user.create_token()}
        cls.auth_headers2 = {'HTTP_AUTHORIZATION': 'Token ' + cls.user2.create_token()}
        cls.auth_headers3 = {'HTTP_AUTHORIZATION': 'Token ' + cls.user3.create_token()}

        super().setUpClass()

    def send_delete_credential_request(self, data):
        response = self.client.delete('/schemes/accounts/{0}/credentials'.format(self.scheme_account.id),
                                      data=data, **self.auth_headers)
        return response

    def test_update_new_and_existing_credentials(self):
        response = self.client.put('/schemes/accounts/{0}/credentials'.format(self.scheme_account2.id),
                                   data={'card_number': '0123456', 'password': 'newpassword'}, **self.auth_headers2)
        self.assertEqual(response.status_code, 200)
        self.assertEqual(response.json()['updated'], ['card_number', 'password'])

        credential_list = self.scheme_account2.schemeaccountcredentialanswer_set.all()
        scheme_account_types = [answer.question.type for answer in credential_list]
        self.assertEqual(['card_number', 'password'], scheme_account_types)
        self.assertEqual(self.scheme_account2._collect_credentials()['password'], 'newpassword')

    def test_update_credentials_wrong_credential_type(self):
        response = self.client.put('/schemes/accounts/{0}/credentials'.format(self.scheme_account_no_answers.id),
                                   data={'title': 'mr'}, **self.auth_headers3)

        self.assertEqual(response.status_code, 400)
        self.assertEqual(response.json()['non_field_errors'][0], 'field(s) not found for scheme: title')
        credential_list = self.scheme_account_no_answers.schemeaccountcredentialanswer_set.all()
        self.assertEqual(len(credential_list), 0)

    def test_update_credentials_bad_credential_type(self):
        response = self.client.put('/schemes/accounts/{0}/credentials'.format(self.scheme_account_no_answers.id),
                                   data={'user_name': 'user_name not username'}, **self.auth_headers3)

        self.assertEqual(response.status_code, 400)
        self.assertEqual(response.json()['non_field_errors'][0], 'field(s) not found for scheme: user_name')
        credential_list = self.scheme_account_no_answers.schemeaccountcredentialanswer_set.all()
        self.assertEqual(len(credential_list), 0)

    def test_update_credentials_bad_credential_value_type_is_converted(self):
        response = self.client.put('/schemes/accounts/{0}/credentials'.format(self.scheme_account_no_answers.id),
                                   data={'card_number': True}, **self.auth_headers3)

        self.assertEqual(response.status_code, 200)

        credential_list = self.scheme_account_no_answers.schemeaccountcredentialanswer_set.all()
        scheme_account_types = [answer.question.type for answer in credential_list]
        self.assertEqual(['card_number'], scheme_account_types)
        self.assertEqual(self.scheme_account_no_answers._collect_credentials()['card_number'], 'True')

    def test_delete_credentials_by_type(self):
        response = self.send_delete_credential_request({'type_list': ['card_number', 'username']})
        self.assertEqual(response.status_code, 200)
        self.assertEqual(response.json()['deleted'], "['card_number', 'username']")

        credential_list = self.scheme_account.schemeaccountcredentialanswer_set.all()
        scheme_account_types = [answer.question.type for answer in credential_list]
        self.assertTrue('card_number' not in scheme_account_types)

    def test_delete_credentials_by_property(self):
        response = self.send_delete_credential_request({'property_list': ['link_questions']})
        self.assertEqual(response.status_code, 200)
        self.assertEqual(response.json()['deleted'], "['card_number', 'password']")

        credential_list = self.scheme_account.schemeaccountcredentialanswer_set.all()
        scheme_account_types = [answer.question.type for answer in credential_list]
        self.assertTrue('card_number' not in scheme_account_types)
        self.assertTrue('password' not in scheme_account_types)

    def test_delete_all_credentials(self):
        credential_list = self.scheme_account.schemeaccountcredentialanswer_set.all()
        self.assertEqual(len(credential_list), 3)
        response = self.send_delete_credential_request({'all': True})

        self.assertEqual(response.status_code, 200)
        self.assertEqual(response.json()['deleted'], "['card_number', 'password', 'username']")

        new_credential_list = self.scheme_account.schemeaccountcredentialanswer_set.all()
        self.assertEqual(len(new_credential_list), 0)

    def test_delete_credentials_invalid_request(self):
        response = self.send_delete_credential_request({'all': 'not a boolean'})
        self.assertEqual(response.status_code, 400)
        self.assertTrue('is not a valid boolean' in str(response.json()))

        credential_list = self.scheme_account.schemeaccountcredentialanswer_set.all()
        self.assertEqual(len(credential_list), 3)

    def test_delete_credentials_wrong_credential(self):
        response = self.client.delete('/schemes/accounts/{0}/credentials'.format(self.scheme_account2.id),
                                      data={'type_list': ['card_number', 'password']}, **self.auth_headers2)
        self.assertEqual(response.status_code, 404)
        self.assertTrue(response.json()['message'].startswith('No answers found for: card_number'))

        credential_list = self.scheme_account.schemeaccountcredentialanswer_set.all()
        self.assertEqual(len(credential_list), 3)

    def test_delete_credentials_with_scheme_account_without_credentials(self):
        response = self.client.delete('/schemes/accounts/{0}/credentials'.format(self.scheme_account_no_answers.id),
                                      data={'all': True}, **self.auth_headers3)
        self.assertEqual(response.status_code, 404)
        self.assertTrue(response.json()['message'].startswith('No answers found'))<|MERGE_RESOLUTION|>--- conflicted
+++ resolved
@@ -192,10 +192,7 @@
 
     @patch('analytics.api._get_today_datetime')
     @patch.object(SchemeAccount, 'get_midas_balance')
-<<<<<<< HEAD
     def test_link_schemes_account_with_consents(self, mock_get_midas_balance, mock_date):
-=======
-    def test_link_schemes_account_with_updated_barcode(self, mock_get_midas_balance, mock_date, mock_update_attr):
         link_scheme = SchemeFactory()
         SchemeCredentialQuestionFactory(scheme=link_scheme, type=USER_NAME, manual_question=True)
         SchemeCredentialQuestionFactory(scheme=link_scheme, type=BARCODE, options=SchemeCredentialQuestion.LINK)
@@ -307,7 +304,6 @@
     @patch('analytics.api._get_today_datetime')
     @patch.object(SchemeAccount, 'get_midas_balance')
     def test_link_schemes_account_with_consents(self, mock_get_midas_balance, mock_date, mock_update_attr):
->>>>>>> e48ff68e
         mock_date.return_value = datetime.datetime(year=2000, month=5, day=19)
         mock_get_midas_balance.return_value = {
             'value': Decimal('10'),
