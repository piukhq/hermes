--- conflicted
+++ resolved
@@ -128,15 +128,9 @@
         self.assertNotIn('card_number_prefix', response.data['scheme'])
         self.assertEqual(response.data['action_status'], 'ACTIVE')
 
-<<<<<<< HEAD
-    @patch('intercom.intercom_api.update_user_custom_attribute')
-    @patch('intercom.intercom_api._get_today_datetime')
-    def test_delete_schemes_account(self, mock_date, mock_update_custom_attr):
-=======
     @patch('analytics.api.update_attributes')
     @patch('analytics.api._get_today_datetime')
-    def test_delete_sctest_delete_schemes_accountshemes_accounts(self, mock_date, mock_update_attr):
->>>>>>> 186cc213
+    def test_delete_schemes_account(self, mock_date, mock_update_attr):
         mock_date.return_value = datetime.datetime(year=2000, month=5, day=19)
         response = self.client.delete('/schemes/accounts/{0}'.format(self.scheme_account.id), **self.auth_headers)
 
@@ -161,17 +155,13 @@
     @patch('analytics.api.update_attributes')
     @patch('analytics.api._get_today_datetime')
     @patch.object(SchemeAccount, 'get_midas_balance')
-<<<<<<< HEAD
-    def test_link_schemes_account_no_consents(self, mock_get_midas_balance, mock_date, mock_update_custom_attr):
+    def test_link_schemes_account_no_consents(self, mock_get_midas_balance, mock_date, mock_update_attr):
         link_scheme = SchemeFactory()
         SchemeCredentialQuestionFactory(scheme=link_scheme, type=USER_NAME, manual_question=True)
         SchemeCredentialQuestionFactory(scheme=link_scheme, type=CARD_NUMBER, options=SchemeCredentialQuestion.LINK)
         SchemeCredentialQuestionFactory(scheme=link_scheme, type=PASSWORD, options=SchemeCredentialQuestion.LINK)
         link_scheme_account = SchemeAccountFactory(scheme=link_scheme)
         SchemeCredentialAnswerFactory(question=link_scheme.manual_question, scheme_account=link_scheme_account)
-=======
-    def test_link_schemes_account(self, mock_get_midas_balance, mock_date, mock_update_attr):
->>>>>>> 186cc213
         mock_date.return_value = datetime.datetime(year=2000, month=5, day=19)
         mock_get_midas_balance.return_value = {
             'value': Decimal('10'),
@@ -200,26 +190,17 @@
         self.assertEqual(len(mock_update_attr.call_args[0]), 2)
 
         self.assertEqual(
-<<<<<<< HEAD
-            mock_update_custom_attr.call_args[0][3],
-            "false,ACTIVE,2000/05/19,{}".format(link_scheme_account.scheme.slug)
-=======
             mock_update_attr.call_args[0][1],
             {
-                '{0}'.format(self.scheme_account.scheme.company): 'false,ACTIVE,2000/05/19,{}'.format(
-                    self.scheme_account.scheme.slug)
+                '{0}'.format(link_scheme_account.scheme.company): 'false,ACTIVE,2000/05/19,{}'.format(
+                    link_scheme_account.scheme.slug)
             }
->>>>>>> 186cc213
         )
 
     @patch('analytics.api.update_attributes')
     @patch('analytics.api._get_today_datetime')
     @patch.object(SchemeAccount, 'get_midas_balance')
-<<<<<<< HEAD
-    def test_link_schemes_account_with_consents(self, mock_get_midas_balance, mock_date, mock_update_custom_attr):
-=======
-    def test_put_link_schemes_account(self, mock_get_midas_balance, mock_date, mock_update_attr):
->>>>>>> 186cc213
+    def test_link_schemes_account_with_consents(self, mock_get_midas_balance, mock_date, mock_update_attr):
         mock_date.return_value = datetime.datetime(year=2000, month=5, day=19)
         mock_get_midas_balance.return_value = {
             'value': Decimal('10'),
@@ -265,12 +246,7 @@
         self.assertEqual(response.data['status_name'], "Active")
         self.assertTrue(ResponseLinkSerializer(data=response.data).is_valid())
 
-<<<<<<< HEAD
-        self.assertEqual(len(mock_update_custom_attr.call_args[0]), 4)
-
-=======
         self.assertEqual(len(mock_update_attr.call_args[0]), 2)
->>>>>>> 186cc213
         self.assertEqual(
             mock_update_attr.call_args[0][1],
             {
