--- conflicted
+++ resolved
@@ -61,7 +61,7 @@
         }
         response = self.client.post('/schemes/accounts/', data=data, **self.auth_headers)
         self.assertEqual(response.status_code, 201)
-        content = json.loads(response.data)
+        content = response.data
         self.assertEqual(content['scheme_id'], scheme.id)
 
 
@@ -81,7 +81,7 @@
         }
         response = self.client.post('/schemes/accounts/', data=data, **self.auth_headers) #content_type='application/json'
         self.assertEqual(response.status_code, 201)
-        content = json.loads(response.data)
+        content = response.data
         self.assertEqual(content['scheme_id'], scheme.id)
         self.assertEqual(content['order'], 0)
         self.assertEqual(content['user_name'], 'andrew')
@@ -97,7 +97,7 @@
         self.assertEqual(response.status_code, 400)
         response = self.client.put('/schemes/accounts/{}'.format(scheme.id), data=data, **self.auth_headers)
         self.assertEqual(response.status_code, 200)
-        content = json.loads(response.data)
+        content = response.data
         self.assertEqual(content['scheme_id'], scheme.id)
         self.assertEqual(content['order'], 0)
         self.assertEqual(content['user_name'], 'andrew')
@@ -148,8 +148,4 @@
         response = self.client.get('/schemes/accounts', **self.auth_headers)
         self.assertEqual(type(response.data), ReturnList)
         self.assertEqual(response.data[0]['scheme']['name'], self.scheme.name)
-<<<<<<< HEAD
-        self.assertEqual(response.data[0]['primary_answer'], self.scheme_account_answer.answer)
-=======
         self.assertNotIn('primary_answer', response.data[0])
->>>>>>> 1bb1e806
