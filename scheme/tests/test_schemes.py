from unittest.mock import patch

from rest_framework.test import APITestCase
from rest_framework.utils.serializer_helpers import ReturnDict, ReturnList
from django.test import TestCase
from django.conf import settings
from django.utils import timezone

from scheme.tests.factories import SchemeCredentialQuestionFactory, SchemeImageFactory, SchemeFactory, ConsentFactory, \
    SchemeCredentialQuestionChoiceFactory, SchemeCredentialQuestionChoiceValueFactory
from scheme.credentials import EMAIL, BARCODE, CARD_NUMBER, TITLE
from scheme.models import SchemeCredentialQuestion
from user.tests.factories import UserFactory
from common.models import Image
from scheme.models import Consent


class TestSchemeImages(APITestCase):

    @classmethod
    def setUpClass(cls):
        user = UserFactory()
        cls.auth_headers = {'HTTP_AUTHORIZATION': 'Token ' + user.create_token()}
        cls.image = SchemeImageFactory(status=Image.DRAFT,
                                       start_date=timezone.now() - timezone.timedelta(hours=1),
                                       end_date=timezone.now() + timezone.timedelta(hours=1))

        SchemeCredentialQuestionFactory(scheme=cls.image.scheme, options=SchemeCredentialQuestion.LINK)

        super().setUpClass()

    def test_no_draft_images_in_schemes_list(self):
        resp = self.client.get('/schemes', **self.auth_headers)
        our_scheme = [s for s in resp.json() if s['slug'] == self.image.scheme.slug][0]
        self.assertEqual(0, len(our_scheme['images']))

        self.image.status = Image.PUBLISHED
        self.image.save()

        resp = self.client.get('/schemes', **self.auth_headers)
        our_scheme = [s for s in resp.json() if s['slug'] == self.image.scheme.slug][0]
        self.assertEqual(1, len(our_scheme['images']))


class TestSchemeViews(APITestCase):

    @classmethod
    def setUpClass(cls):
        user = UserFactory()
        cls.auth_headers = {'HTTP_AUTHORIZATION': 'Token ' + user.create_token()}
        super().setUpClass()

    def test_scheme_list(self):
        SchemeCredentialQuestionFactory(manual_question=True)
        SchemeFactory()
        response = self.client.get('/schemes/', **self.auth_headers)

        self.assertEqual(response.status_code, 200,)
        self.assertEqual(type(response.data), ReturnList)
        self.assertIn('has_points', response.data[0])
        self.assertIn('has_transactions', response.data[0])
        self.assertIn('link_questions', response.data[0])
        self.assertIn('join_questions', response.data[0])
        self.assertIn('consents', response.data[0])

        # make sure there are no schemes that don't have questions
        for row in response.data:
            self.assertTrue(
                len(row['link_questions']) > 0 or
                len(row['join_questions']) > 0 or
                row['manual_question'] is not None or
                row['scan_question'] is not None)

    def test_scheme_consents(self):
        scheme2 = SchemeFactory()
        SchemeImageFactory(scheme=scheme2)
        SchemeCredentialQuestionFactory.create(
            scheme=scheme2,
            type=EMAIL,
            options=SchemeCredentialQuestion.LINK)
        SchemeCredentialQuestionFactory.create(
            scheme=scheme2,
            type=CARD_NUMBER,
            options=SchemeCredentialQuestion.JOIN,
            manual_question=True)
        SchemeCredentialQuestionFactory(scheme=scheme2, type=BARCODE, manual_question=True)
        ConsentFactory.create(scheme=scheme2)

        scheme = SchemeFactory()
        SchemeImageFactory(scheme=scheme)
        SchemeCredentialQuestionFactory.create(
            scheme=scheme,
            type=EMAIL,
            options=SchemeCredentialQuestion.LINK)
        SchemeCredentialQuestionFactory.create(
            scheme=scheme,
            type=CARD_NUMBER,
            options=SchemeCredentialQuestion.JOIN,
            manual_question=True)
        SchemeCredentialQuestionFactory(scheme=scheme, type=BARCODE, manual_question=True)

        link_message = "Link Message"
        join_message = "Join Message"
        test_string = "Test disabled default String"
        tm1 = ConsentFactory.create(
            scheme=scheme, journey=Consent.LINK, order=2,
            check_box=True, text=link_message, required=False
        )

        tm2 = ConsentFactory.create(
            scheme=scheme, journey=Consent.JOIN, order=3, is_enabled=False,
            check_box=True, text=test_string
        )
        ConsentFactory.create(scheme=scheme, journey=Consent.LINK, text=link_message)
        ConsentFactory.create(scheme=scheme, journey=Consent.JOIN, text=join_message)
        response = self.client.get('/schemes/{0}'.format(scheme.id), **self.auth_headers)
        self.assertIn('consents', response.data, "no consents section in /schemes/# ")

        found = False
        for consent in response.data['consents']:
            if consent['id'] == tm1.id:
                self.assertEqual(consent['text'], link_message, "Missing/incorrect Link TEXT consents")
                self.assertEqual(consent['check_box'], True, "Missing/incorrect check box in consents")
                self.assertEqual(consent['journey'], Consent.LINK, "Missing/incorrect journey in consents")
                self.assertEqual(consent['required'], False, "Missing/incorrect required in consents")
                self.assertEqual(consent['order'], 2, "Missing/incorrect required in consents")
                found = True
            elif consent['id'] == tm2.id:
                self.assertTrue(False, "Disabled slug present")

        self.assertTrue(found, "Test consent not found in /scheme/#")

    def test_scheme_transaction_headers(self):
        scheme = SchemeFactory()
        SchemeImageFactory(scheme=scheme)
        SchemeCredentialQuestionFactory.create(
            scheme=scheme,
            type=EMAIL,
            options=SchemeCredentialQuestion.LINK)
        SchemeCredentialQuestionFactory.create(
            scheme=scheme,
            type=CARD_NUMBER,
            options=SchemeCredentialQuestion.JOIN,
            manual_question=True)
        SchemeCredentialQuestionFactory(scheme=scheme, type=BARCODE, manual_question=True)

        response = self.client.get('/schemes/{0}'.format(scheme.id), **self.auth_headers)
        expected_transaction_headers = [{"name": "header 1"}, {"name": "header 2"}, {"name": "header 3"}]
        self.assertListEqual(expected_transaction_headers, response.data["transaction_headers"])

    def test_scheme_item(self):
        scheme = SchemeFactory()
        SchemeImageFactory(scheme=scheme)
        link_question = SchemeCredentialQuestionFactory.create(scheme=scheme,
                                                               type=EMAIL,
                                                               options=SchemeCredentialQuestion.LINK)
        join_question = SchemeCredentialQuestionFactory.create(scheme=scheme,
                                                               type=CARD_NUMBER,
                                                               options=SchemeCredentialQuestion.JOIN,
                                                               manual_question=True)
        SchemeCredentialQuestionFactory(scheme=scheme, type=BARCODE, manual_question=True)

        response = self.client.get('/schemes/{0}'.format(scheme.id), **self.auth_headers)

        self.assertEqual(response.status_code, 200)
        self.assertEqual(type(response.data), ReturnDict)
        self.assertEqual(response.data['id'], scheme.id)
        self.assertEqual(len(response.data['images']), 1)
        self.assertEqual(response.data['link_questions'][0]['id'], link_question.id)
        self.assertEqual(response.data['join_questions'][0]['id'], join_question.id)

    def test_scheme_item_with_question_choices(self):
        scheme = SchemeFactory()
        manual_question = SchemeCredentialQuestionFactory(type=CARD_NUMBER, scheme=scheme, manual_question=True,
                                                          options=SchemeCredentialQuestion.NONE)
        link_question = SchemeCredentialQuestionFactory(type=TITLE, scheme=scheme,
                                                        options=SchemeCredentialQuestion.LINK)
        join_question = SchemeCredentialQuestionFactory(type=BARCODE, scheme=scheme,
                                                        options=SchemeCredentialQuestion.JOIN)

        choice_1 = SchemeCredentialQuestionChoiceFactory(scheme=scheme, scheme_question=link_question)
        SchemeCredentialQuestionChoiceFactory(scheme=scheme, scheme_question=join_question)

        SchemeCredentialQuestionChoiceValueFactory(choice=choice_1, value='Mr')
        SchemeCredentialQuestionChoiceValueFactory(choice=choice_1, value='MRS')
        SchemeCredentialQuestionChoiceValueFactory(choice=choice_1, value='miss')

        response = self.client.get('/schemes/{0}'.format(scheme.id), **self.auth_headers)
        data = response.json()

        self.assertEqual(data['link_questions'][0]['id'], link_question.id)
        self.assertEqual(set(data['link_questions'][0]['question_choices']), {'mr', 'mrs', 'miss'})
        self.assertEqual(len(data['link_questions'][0]['question_choices']), 3)

        self.assertEqual(data['join_questions'][0]['id'], join_question.id)
        self.assertEqual(len(data['join_questions'][0]['question_choices']), 0)

        self.assertEqual(data['manual_question']['id'], manual_question.id)
        self.assertEqual(len(data['manual_question']['question_choices']), 0)

    def test_get_reference_images(self):
        scheme = SchemeFactory()
        SchemeImageFactory(scheme=scheme, image_type_code=5)

        response = self.client.get('/schemes/images/reference',
                                   HTTP_AUTHORIZATION='Token {}'.format(settings.SERVICE_API_KEY))
        self.assertEqual(response.status_code, 200)

        json = response.json()
        self.assertEqual(type(json), list)
        self.assertIn('file', json[0])
        self.assertIn('scheme_id', json[0])

    @patch('scheme.views.requests.post')
    def test_identify_image(self, mock_post):
        scheme = SchemeFactory()
        SchemeImageFactory(scheme=scheme, image_type_code=5)

        mock_post.return_value.status_code = 200
        mock_post.return_value.json.return_value = {
            'status': 'success',
            'reason': '',
            'scheme_id': '5'
        }

        response = self.client.post('/schemes/identify', data={'base64img': 'test'},
                                    **self.auth_headers)

        self.assertEqual(response.status_code, 200)
        self.assertEqual(response.json()['scheme_id'], 5)


class TestSchemeModel(TestCase):

    def test_link_questions(self):
        scheme = SchemeFactory()
        SchemeCredentialQuestionFactory(type=BARCODE, scheme=scheme, manual_question=True)
        email_question = SchemeCredentialQuestionFactory(type=EMAIL,
                                                         scheme=scheme,
                                                         options=SchemeCredentialQuestion.LINK)
        phone_question = SchemeCredentialQuestionFactory(type=TITLE,
                                                         scheme=scheme,
                                                         options=SchemeCredentialQuestion.LINK_AND_JOIN)

        link_questions = scheme.link_questions
        self.assertEqual(len(link_questions), 2)
        self.assertIn(email_question.id, [question.id for question in link_questions])
        self.assertIn(phone_question.id, [question.id for question in link_questions])

    def test_join_questions(self):
        scheme = SchemeFactory()
        SchemeCredentialQuestionFactory(type=BARCODE,
                                        scheme=scheme,
                                        manual_question=True,
                                        options=SchemeCredentialQuestion.JOIN)
        non_join_question = SchemeCredentialQuestionFactory(type=CARD_NUMBER, scheme=scheme, manual_question=True)
        email_question = SchemeCredentialQuestionFactory(type=EMAIL,
                                                         scheme=scheme,
                                                         options=SchemeCredentialQuestion.LINK_AND_JOIN)
        optional_question = SchemeCredentialQuestionFactory(type=TITLE,
                                                            scheme=scheme,
                                                            options=SchemeCredentialQuestion.OPTIONAL_JOIN)

        join_questions = scheme.join_questions
        self.assertEqual(len(join_questions), 3)
<<<<<<< HEAD
        self.assertIn(email_question.id, [question.id for question in join_questions])
        self.assertIn(optional_question.id, [question.id for question in join_questions])
        self.assertNotIn(non_join_question.id, [question.id for question in join_questions])
=======
        self.assertIn(email_question.id, [question.id for question in scheme.join_questions])
        self.assertIn(optional_question.id, [question.id for question in scheme.join_questions])
        self.assertNotIn(non_join_question.id, [question.id for question in scheme.join_questions])

    def test_scheme_question_choices(self):
        scheme = SchemeFactory()
        question_1 = SchemeCredentialQuestionFactory(type=BARCODE, scheme=scheme, manual_question=True,
                                                     options=SchemeCredentialQuestion.LINK)
        question_2 = SchemeCredentialQuestionFactory(type=CARD_NUMBER, scheme=scheme,
                                                     options=SchemeCredentialQuestion.JOIN)
        question_3 = SchemeCredentialQuestionFactory(type=TITLE, scheme=scheme,
                                                     options=SchemeCredentialQuestion.LINK_AND_JOIN)

        choice_1 = SchemeCredentialQuestionChoiceFactory(scheme=scheme, scheme_question=question_3)
        SchemeCredentialQuestionChoiceFactory(scheme=scheme, scheme_question=question_2)

        SchemeCredentialQuestionChoiceValueFactory(choice=choice_1, value='Mr')
        SchemeCredentialQuestionChoiceValueFactory(choice=choice_1, value='Mrs')
        SchemeCredentialQuestionChoiceValueFactory(choice=choice_1, value='Miss')

        self.assertEqual(len(question_1.question_choices), 0)
        self.assertEqual(len(question_2.question_choices), 0)
        self.assertEqual(len(question_3.question_choices), 3)
>>>>>>> 39250f3d
<|MERGE_RESOLUTION|>--- conflicted
+++ resolved
@@ -263,14 +263,9 @@
 
         join_questions = scheme.join_questions
         self.assertEqual(len(join_questions), 3)
-<<<<<<< HEAD
         self.assertIn(email_question.id, [question.id for question in join_questions])
         self.assertIn(optional_question.id, [question.id for question in join_questions])
         self.assertNotIn(non_join_question.id, [question.id for question in join_questions])
-=======
-        self.assertIn(email_question.id, [question.id for question in scheme.join_questions])
-        self.assertIn(optional_question.id, [question.id for question in scheme.join_questions])
-        self.assertNotIn(non_join_question.id, [question.id for question in scheme.join_questions])
 
     def test_scheme_question_choices(self):
         scheme = SchemeFactory()
@@ -290,5 +285,4 @@
 
         self.assertEqual(len(question_1.question_choices), 0)
         self.assertEqual(len(question_2.question_choices), 0)
-        self.assertEqual(len(question_3.question_choices), 3)
->>>>>>> 39250f3d
+        self.assertEqual(len(question_3.question_choices), 3)