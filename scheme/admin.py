--- conflicted
+++ resolved
@@ -96,11 +96,7 @@
     inlines = (SchemeDetailsInline, SchemeBalanceDetailsInline, CredentialQuestionInline, ControlInline)
     exclude = []
     list_display = ('name', 'id', 'category', 'is_active', 'company',)
-<<<<<<< HEAD
-    list_filter = ('is_active',)
-=======
-    list_filter = ('status', )
->>>>>>> b8e1811f
+    list_filter = ('status',)
     form = SchemeForm
     search_fields = ['name']
 
