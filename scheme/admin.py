import re
from django.contrib import admin
from django.core.exceptions import ValidationError
from django.db.models import Q
from django.forms import BaseInlineFormSet, ModelForm
from django.utils.html import format_html
from common.admin import InputFilter
from scheme.forms import ConsentForm
from scheme.models import (Scheme, Exchange, SchemeAccount, SchemeImage, Category, SchemeAccountCredentialAnswer,
                           SchemeCredentialQuestion, SchemeAccountImage, Consent, UserConsent, SchemeBalanceDetails,
                           SchemeCredentialQuestionChoice, SchemeCredentialQuestionChoiceValue, Control, SchemeDetail,
<<<<<<< HEAD
                           SchemeBundleAssociation)
=======
                           ThirdPartyConsentLink)
>>>>>>> 666bcc4f
from ubiquity.models import SchemeAccountEntry

slug_regex = re.compile(r'^[a-z0-9\-]+$')


class CredentialQuestionFormset(BaseInlineFormSet):

    def _collect_form_data(self):
        manual_questions = [form.cleaned_data['manual_question'] for form in self.forms]
        choice = [form.cleaned_data['choice'] for form in self.forms]
        answer_type = [form.cleaned_data['answer_type'] for form in self.forms]
        return manual_questions, choice, answer_type

    def clean(self):
        super().clean()
        manual_questions, choice, answer_type = self._collect_form_data()

        if manual_questions.count(True) > 1:
            raise ValidationError("You may only select one manual question")

        scan_questions = [form.cleaned_data['scan_question'] for form in self.forms]
        if scan_questions.count(True) > 1:
            raise ValidationError("You may only select one scan question")

        if self.instance.is_active:
            if not any(manual_questions):
                raise ValidationError("You must have a manual question when a scheme is set to active")

            for pos, answer in enumerate(answer_type):
                if answer == 2:
                    if not choice[pos]:
                        raise ValidationError(
                            "When the answer_type field value is 'choice' you must provide the choices")
                elif choice[pos]:
                    raise ValidationError("The choice field should be filled only when answer_type value is 'choice'")


class CredentialQuestionInline(admin.StackedInline):
    model = SchemeCredentialQuestion
    formset = CredentialQuestionFormset
    fields = (
        'scheme',
        'order',
        'type',
        'label',
        ('third_party_identifier', 'manual_question', 'scan_question', 'one_question_link'),
        'options',
        'validation',
        'description',
        'answer_type',
        'choice',
        ('add_field', 'auth_field', 'register_field', 'enrol_field'),
    )
    extra = 0


class SchemeBalanceDetailsInline(admin.StackedInline):
    model = SchemeBalanceDetails
    extra = 0


class ControlInline(admin.TabularInline):
    model = Control
    extra = 0


class SchemeForm(ModelForm):
    class Meta:
        model = Scheme
        fields = '__all__'

    def clean(self):
        cleaned_data = super().clean()
        return cleaned_data

    def clean_point_name(self):
        point_name = self.cleaned_data['point_name']
        points_value_length = self.cleaned_data['max_points_value_length']

        if len(point_name) + points_value_length + 1 > Scheme.MAX_POINTS_VALUE_LENGTH:
            raise ValidationError('The length of the point name added to the maximum points value length must not '
                                  'exceed {}'.format(Scheme.MAX_POINTS_VALUE_LENGTH - 1))

        return point_name

    def clean_slug(self):
        slug = self.cleaned_data['slug']
        if slug_regex.match(slug):
            return slug
        else:
            raise ValidationError('Slug can only contain lowercase letters, hyphens and numbers')


class SchemeDetailsInline(admin.StackedInline):
    model = SchemeDetail
    extra = 0


@admin.register(Scheme)
class SchemeAdmin(admin.ModelAdmin):
    inlines = (SchemeDetailsInline, SchemeBalanceDetailsInline, CredentialQuestionInline, ControlInline)
    exclude = []
    list_display = ('name', 'id', 'category', 'company',)

    form = SchemeForm
    search_fields = ['name']

    def get_readonly_fields(self, request, obj=None):
        if obj:  # editing an existing object
            return self.readonly_fields + ('slug',)
        return self.readonly_fields


@admin.register(SchemeImage)
class SchemeImageAdmin(admin.ModelAdmin):
    list_display = ('scheme', 'description', 'image_type_code_name', 'status', 'start_date', 'end_date', 'created',)
    list_filter = ('scheme', 'image_type_code', 'status', 'created')
    search_fields = ('scheme__name', 'description')
    raw_id_fields = ('scheme',)

    def get_queryset(self, request):
        qs = self.model.all_objects.get_queryset()
        ordering = self.ordering or ()
        if ordering:
            qs = qs.order_by(*ordering)
        return qs


class SchemeAccountCredentialAnswerInline(admin.TabularInline):
    model = SchemeAccountCredentialAnswer
    extra = 0

    def formfield_for_foreignkey(self, db_field, request=None, **kwargs):
        if db_field.name == "question":
            try:
                pk = int(request.path.split('/')[-3])
                scheme_account = SchemeAccount.all_objects.get(id=pk)
                kwargs["queryset"] = SchemeCredentialQuestion.objects.filter(scheme_id=scheme_account.scheme.id)
            except ValueError:
                kwargs["queryset"] = SchemeCredentialQuestion.objects.none()
        return super().formfield_for_foreignkey(db_field, request, **kwargs)


class CardNumberFilter(InputFilter):
    parameter_name = 'card_number'
    title = 'Card Number Containing:'

    def queryset(self, request, queryset):
        term = self.value()
        if term is None:
            return
        card_number = Q(schemeaccountcredentialanswer__answer__icontains=term,
                        schemeaccountcredentialanswer__question__type='card_number')
        return queryset.filter(card_number)


class UserEmailFilter(InputFilter):
    parameter_name = 'user_email'
    title = 'User Email Containing'

    def queryset(self, request, queryset):
        term = self.value()
        if term is None:
            return
        any_email = Q(schemeaccountentry__user__email__icontains=term)
        return queryset.filter(any_email)


class CredentialEmailFilter(InputFilter):
    parameter_name = 'credential_email'
    title = 'Credential Email Containing'

    def queryset(self, request, queryset):
        term = self.value()
        if term is None:
            return
        any_email = Q(schemeaccountcredentialanswer__answer__icontains=term,
                      schemeaccountcredentialanswer__question__type='email')
        return queryset.filter(any_email)


@admin.register(SchemeAccount)
class SchemeAccountAdmin(admin.ModelAdmin):
    inlines = (SchemeAccountCredentialAnswerInline,)
    list_filter = (CardNumberFilter, UserEmailFilter, CredentialEmailFilter, 'is_deleted', 'status', 'scheme',)
    list_display = ('scheme', 'user_email', 'status', 'is_deleted', 'created')
    list_per_page = 25

    def get_readonly_fields(self, request, obj=None):
        if obj:
            return self.readonly_fields + ('scheme', 'link_date', 'user_email')
        return self.readonly_fields

    def credential_email(self, obj):
        credential_emails = SchemeAccountCredentialAnswer.objects.filter(scheme_account=obj.id,
                                                                         question__type__exact='email')
        user_list = [x.answer for x in credential_emails]
        return '</br>'.join(user_list)

    def user_email(self, obj):
        user_list = [format_html('<a href="/admin/user/customuser/{}/change/">{}</a>',
                                 assoc.user.id, assoc.user.email if assoc.user.email else assoc.user.uid)
                     for assoc in SchemeAccountEntry.objects.filter(scheme_account=obj.id)]
        return '</br>'.join(user_list)

    def get_list_display(self, request):
        list_display = super().get_list_display(request)
        if request.GET.get('card_number', None) is not None:
            self.list_per_page = 10
            list_display = list_display[:4] + ('card_number',) + list_display[-1:]
        if request.GET.get('credential_email', None) is not None:
            self.list_per_page = 10
            list_display = list_display[:2] + ('credential_email',) + list_display[2:]
        else:
            self.list_per_page = 25
        return list_display

    credential_email.allow_tags = True
    user_email.allow_tags = True


class SchemeUserAssociation(SchemeAccountEntry):
    """
    We are using a proxy model in admin for sole purpose of using an appropriate table name which is then listed
    in schemes and not ubiquity.  Using SchemeAccountEntry directly adds an entry in Ubiquity section called
    SchemeAccountEntry which would confuse users as it is not ubiquity specific and is not a way of entering
    scheme accounts ie it used to associate a scheme with a user.

    """

    class Meta:
        proxy = True
        verbose_name = "Scheme Account to User Association"
        verbose_name_plural = "".join([verbose_name, 's'])


class AssocCardNumberFilter(InputFilter):
    parameter_name = 'scheme_account_card_number'
    title = 'Card Number Containing:'

    def queryset(self, request, queryset):
        term = self.value()
        if term is None:
            return
        card_number = Q(scheme_account__schemeaccountcredentialanswer__answer__icontains=term,
                        scheme_account__schemeaccountcredentialanswer__question__type='card_number')
        return queryset.filter(card_number)


class AssocUserEmailFilter(InputFilter):
    parameter_name = 'user_email'
    title = 'User Email Containing'

    def queryset(self, request, queryset):
        term = self.value()
        if term is None:
            return
        any_email = Q(user__email__icontains=term)
        return queryset.filter(any_email)


@admin.register(SchemeUserAssociation)
class SchemeUserAssociationAdmin(admin.ModelAdmin):
    list_display = ('scheme_account', 'user', 'scheme_account_link', 'user_link', 'scheme_status', 'scheme_is_deleted',
                    'scheme_created')
    search_fields = ['scheme_account__scheme__name', 'user__email', 'user__external_id', ]
    list_filter = (AssocCardNumberFilter, AssocUserEmailFilter, 'scheme_account__is_deleted', 'scheme_account__status',
                   'scheme_account__scheme',)
    raw_id_fields = ('scheme_account', 'user',)

    def scheme_account_link(self, obj):
        return format_html('<a href="/admin/scheme/schemeaccount/{0}/change/">scheme id{0}</a>',
                           obj.scheme_account.id)

    def user_link(self, obj):
        user_name = obj.user.external_id
        if not user_name:
            user_name = obj.user.get_username()
        if not user_name:
            user_name = obj.user.email
        return format_html('<a href="/admin/user/customuser/{}/change/">{}</a>',
                           obj.user.id, user_name)

    def scheme_account_card_number(self, obj):
        return obj.scheme_account.card_number

    def scheme_status(self, obj):
        return obj.scheme_account.status_name

    def scheme_created(self, obj):
        return obj.scheme_account.created

    def scheme_is_deleted(self, obj):
        return obj.scheme_account.is_deleted

    def get_list_display(self, request):
        list_display = super().get_list_display(request)
        if request.GET.get('scheme_account_card_number', None) is not None:
            self.list_per_page = 15
            list_display = list_display + ('scheme_account_card_number',)
        else:
            self.list_per_page = 100
        return list_display

    scheme_is_deleted.boolean = True


@admin.register(SchemeAccountImage)
class SchemeAccountImageAdmin(admin.ModelAdmin):
    list_display = ('scheme', 'description', 'image_type_code_name', 'status', 'start_date', 'end_date', 'created',)
    list_filter = ('scheme', 'image_type_code', 'status', 'created')
    search_fields = ('scheme__name', 'description')
    raw_id_fields = ('scheme_accounts',)

    def get_queryset(self, request):
        qs = self.model.all_objects.get_queryset()
        ordering = self.ordering or ()
        if ordering:
            qs = qs.order_by(*ordering)
        return qs


@admin.register(Exchange)
class ExchangeAdmin(admin.ModelAdmin):
    search_fields = ["host_scheme__name", "donor_scheme__name"]

    def get_search_results(self, request, queryset, search_term):
        queryset, use_distinct = super(ExchangeAdmin, self).get_search_results(request, queryset, search_term)
        try:
            if search_term.startswith("host:"):
                queryset |= self.model.objects.filter(host_scheme__name__contains=search_term.replace("host:", ""))
            elif search_term.startswith("donor:"):
                queryset |= self.model.objects.filter(donor_scheme__name__contains=search_term.replace("donor:", ""))

            return queryset, use_distinct
        except Exception:
            return queryset, use_distinct


@admin.register(UserConsent)
class UserConsentAdmin(admin.ModelAdmin):
    list_display = ('id', 'slug', 'scheme_account', 'status', 'short_text', 'value', 'created_on')
    search_fields = ('scheme_account', 'user', 'slug', 'journey', 'metadata__text', 'value')
    readonly_fields = ('metadata', 'value', 'scheme_account', 'slug', 'created_on', 'user', 'scheme', 'status')


@admin.register(Consent)
class ConsentAdmin(admin.ModelAdmin):
    form = ConsentForm
    list_display = ('id', 'check_box', 'short_text', 'scheme', 'is_enabled', 'required', 'order',
                    'journey', 'created_on', 'modified_on')
    search_fields = ('scheme__slug', 'text')
    list_filter = ('scheme__slug', 'journey', 'check_box', 'order', 'required', 'is_enabled')

    def get_queryset(self, request):
        return Consent.all_objects.all()

    def get_readonly_fields(self, request, obj=None):
        if obj:  # editing an existing object
            return self.readonly_fields + ('slug', 'check_box')
        return self.readonly_fields


class SchemeCredentialQuestionChoiceValueInline(admin.TabularInline):
    model = SchemeCredentialQuestionChoiceValue
    formset = BaseInlineFormSet
    extra = 0


@admin.register(SchemeCredentialQuestionChoice)
class SchemeCredentialQuestionChoiceAdmin(admin.ModelAdmin):
    inlines = (SchemeCredentialQuestionChoiceValueInline,)
    exclude = []
    list_display = ('scheme_question', 'scheme',)
    list_filter = ('scheme_question', 'scheme',)
    raw_id_fields = ('scheme',)
    form = ModelForm
    search_fields = ['scheme']


<<<<<<< HEAD
admin.site.register(Category)


@admin.register(SchemeBundleAssociation)
class SchemeBundleAssociationAdmin(admin.ModelAdmin):
    list_display = ('bundle', 'scheme', 'status')
    search_fields = ('bundle_id', 'scheme__name')
    raw_id_fields = ("scheme",)
=======
@admin.register(ThirdPartyConsentLink)
class ThirdPartyConsentLinkAdmin(admin.ModelAdmin):
    form = ModelForm
    fields = (
        'consent_label',
        'client_app',
        'scheme',
        'consent',
        ('add_field', 'auth_field', 'register_field', 'enrol_field'),
    )
    list_display = ('consent_label', 'client_app', 'scheme', 'consent')
    list_filter = ('client_app', 'scheme', 'consent')
    search_fields = ['scheme__name', 'consent__slug', 'client_app__name']


admin.site.register(Category)
>>>>>>> 666bcc4f
<|MERGE_RESOLUTION|>--- conflicted
+++ resolved
@@ -9,11 +9,7 @@
 from scheme.models import (Scheme, Exchange, SchemeAccount, SchemeImage, Category, SchemeAccountCredentialAnswer,
                            SchemeCredentialQuestion, SchemeAccountImage, Consent, UserConsent, SchemeBalanceDetails,
                            SchemeCredentialQuestionChoice, SchemeCredentialQuestionChoiceValue, Control, SchemeDetail,
-<<<<<<< HEAD
-                           SchemeBundleAssociation)
-=======
-                           ThirdPartyConsentLink)
->>>>>>> 666bcc4f
+                           ThirdPartyConsentLink, SchemeBundleAssociation)
 from ubiquity.models import SchemeAccountEntry
 
 slug_regex = re.compile(r'^[a-z0-9\-]+$')
@@ -394,16 +390,6 @@
     search_fields = ['scheme']
 
 
-<<<<<<< HEAD
-admin.site.register(Category)
-
-
-@admin.register(SchemeBundleAssociation)
-class SchemeBundleAssociationAdmin(admin.ModelAdmin):
-    list_display = ('bundle', 'scheme', 'status')
-    search_fields = ('bundle_id', 'scheme__name')
-    raw_id_fields = ("scheme",)
-=======
 @admin.register(ThirdPartyConsentLink)
 class ThirdPartyConsentLinkAdmin(admin.ModelAdmin):
     form = ModelForm
@@ -420,4 +406,10 @@
 
 
 admin.site.register(Category)
->>>>>>> 666bcc4f
+
+
+@admin.register(SchemeBundleAssociation)
+class SchemeBundleAssociationAdmin(admin.ModelAdmin):
+    list_display = ('bundle', 'scheme', 'status')
+    search_fields = ('bundle_id', 'scheme__name')
+    raw_id_fields = ("scheme",)