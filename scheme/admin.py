--- conflicted
+++ resolved
@@ -10,12 +10,10 @@
                            SchemeCredentialQuestion, SchemeAccountImage, Consent, UserConsent, SchemeBalanceDetails,
                            SchemeCredentialQuestionChoice, SchemeCredentialQuestionChoiceValue, Control, SchemeDetail)
 from ubiquity.models import SchemeAccountEntry
-<<<<<<< HEAD
-=======
+
 from common.admin import InputFilter
 from django.db.models import Q
 import re
->>>>>>> ab492e97
 
 slug_regex = re.compile(r'^[a-z0-9\-]+$')
 
