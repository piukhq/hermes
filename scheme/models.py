--- conflicted
+++ resolved
@@ -5,11 +5,7 @@
 import uuid
 from decimal import ROUND_HALF_UP, Decimal
 from enum import IntEnum
-<<<<<<< HEAD
-from typing import Dict
-=======
 from typing import Dict, Iterable
->>>>>>> 338cff92
 
 import arrow
 import requests
