--- conflicted
+++ resolved
@@ -394,10 +394,7 @@
             'user_id': self.user.id,
             'credentials': credentials,
             'status': self.status,
-<<<<<<< HEAD
-            'journey_type': JourneyTypes.LINK.value
-=======
->>>>>>> 261c2daf
+            'journey_type': JourneyTypes.LINK.value,
         }
         headers = {"transaction": str(uuid.uuid1()), "User-agent": 'Hermes on {0}'.format(socket.gethostname())}
         response = requests.get('{}/{}/balance'.format(settings.MIDAS_URL, self.scheme.slug),
