import json
import re
import socket
import sre_constants
import uuid
from decimal import Decimal
from enum import Enum, IntEnum

import arrow
import requests
from bulk_update.manager import BulkUpdateManager
from colorful.fields import RGBColorField
from django.conf import settings
from django.contrib.postgres.fields import ArrayField, JSONField
from django.core.cache import cache

from django.db import models
from django.db.models import F, Q
from django.db.models.signals import pre_save
from django.dispatch import receiver
from django.template.defaultfilters import truncatewords
from django.utils import timezone


from common.models import Image
from scheme.credentials import BARCODE, CARD_NUMBER, CREDENTIAL_TYPES, ENCRYPTED_CREDENTIALS
from scheme.encyption import AESCipher


class Category(models.Model):
    name = models.CharField(max_length=200)

    def __str__(self):
        return self.name


class ActiveSchemeManager(models.Manager):

    def get_queryset(self):
        schemes = super(ActiveSchemeManager, self).get_queryset().exclude(is_active=False)
        schemes_without_questions = []
        for scheme in schemes:
            if len(scheme.questions.all()) == 0:
                schemes_without_questions.append(scheme.id)
        return schemes.exclude(id__in=schemes_without_questions)


def _default_transaction_headers():
    return ["Date", "Reference", "Points"]


class Scheme(models.Model):
    TIERS = (
        (1, 'PLL'),
        (2, 'Basic'),
        (3, 'Partner'),
    )
    BARCODE_TYPES = (
        (0, 'CODE128 (B or C)'),
        (1, 'QrCode'),
        (2, 'AztecCode'),
        (3, 'Pdf417'),
        (4, 'EAN (13)'),
        (5, 'DataMatrix'),
        (6, "ITF (Interleaved 2 of 5)"),
        (7, 'Code 39'),
    )
    MAX_POINTS_VALUE_LENGTHS = (
        (0, '0 (no numeric points value)'),
        (1, '1 (0-9)'),
        (2, '2 (0-99)'),
        (3, '3 (0-999)'),
        (4, '4 (0+)'),
    )
    MAX_POINTS_VALUE_LENGTH = 11

    # this is the same slugs found in the active.py file in the midas repo
    name = models.CharField(max_length=200)
    slug = models.SlugField(unique=True)
    url = models.URLField()
    company = models.CharField(max_length=200)
    company_url = models.URLField(blank=True)
    forgotten_password_url = models.URLField(max_length=500, blank=True)
    join_url = models.URLField(blank=True)
    join_t_and_c = models.TextField(blank=True, verbose_name="Join terms & conditions")
    link_account_text = models.TextField(blank=True)

    tier = models.IntegerField(choices=TIERS)
    transaction_headers = ArrayField(models.CharField(max_length=40), default=_default_transaction_headers)

    ios_scheme = models.CharField(max_length=255, blank=True, verbose_name='iOS scheme')
    itunes_url = models.URLField(blank=True, verbose_name='iTunes URL')
    android_app_id = models.CharField(max_length=255, blank=True, verbose_name='Android app ID')
    play_store_url = models.URLField(blank=True, verbose_name='Play store URL')

    barcode_type = models.IntegerField(choices=BARCODE_TYPES, blank=True, null=True)
    scan_message = models.CharField(max_length=100)
    has_transactions = models.BooleanField(default=False)
    has_points = models.BooleanField(default=False)

    max_points_value_length = models.IntegerField(choices=MAX_POINTS_VALUE_LENGTHS, default=4,
                                                  help_text='The maximum number of digits the points value will reach. '
                                                            'This cannot be higher than four, because any arbitrarily '
                                                            'large number can be compressed down to four digits.')
    point_name = models.CharField(max_length=MAX_POINTS_VALUE_LENGTH - 1, default='points', blank=True,
                                  help_text='This field must have a length that, when added to the value of the above '
                                            'field, is less than or equal to {}.'.format(MAX_POINTS_VALUE_LENGTH - 1))

    identifier = models.CharField(max_length=30, blank=True, help_text="Regex identifier for barcode")
    colour = RGBColorField(blank=True)
    is_active = models.BooleanField(default=True)
    category = models.ForeignKey(Category)

    card_number_regex = models.CharField(max_length=100, blank=True,
                                         help_text="Regex to map barcode to card number")
    barcode_regex = models.CharField(max_length=100, blank=True,
                                     help_text="Regex to map card number to barcode")
    card_number_prefix = models.CharField(max_length=100, blank=True,
                                          help_text="Prefix to from barcode -> card number mapping")
    barcode_prefix = models.CharField(max_length=100, blank=True,
                                      help_text="Prefix to from card number -> barcode mapping")
    all_objects = models.Manager()
    objects = ActiveSchemeManager()

    # ubiquity fields
    authorisation_required = models.BooleanField(default=False)
    digital_only = models.BooleanField(default=False)
    plan_name = models.CharField(max_length=50, null=True, blank=True)
    plan_name_card = models.CharField(max_length=50, null=True, blank=True)
    plan_summary = models.TextField(default='', blank=True, max_length=250)
    plan_description = models.TextField(default='', blank=True, max_length=500)
    enrol_incentive = models.CharField(max_length=50, null=True, blank=True)

    @property
    def manual_question(self):
        return self.questions.filter(manual_question=True).first()

    @property
    def scan_question(self):
        return self.questions.filter(scan_question=True).first()

    @property
    def one_question_link(self):
        return self.questions.filter(one_question_link=True).first()

    @property
    def join_questions(self):
        return self.questions.filter(options=F('options').bitor(SchemeCredentialQuestion.JOIN))

    @property
    def link_questions(self):
        return self.questions.filter(options=F('options').bitor(SchemeCredentialQuestion.LINK))

    def get_question_type_dict(self):
        return {
            question.label: question.type
            for question in self.questions.filter(field_type__isnull=False).all()
        }

    def __str__(self):
        return '{} ({})'.format(self.name, self.company)


class ConsentsManager(models.Manager):

    def get_queryset(self):
        return super(ConsentsManager, self).get_queryset().exclude(is_enabled=False).order_by('journey', 'order')


class JourneyTypes(Enum):
    JOIN = 0
    LINK = 1
    ADD = 2


class Control(models.Model):
    JOIN_KEY = 'join_button'
    ADD_KEY = 'add_button'

    KEY_CHOICES = (
        (JOIN_KEY, 'Join Button - Add Card screen'),
        (ADD_KEY, 'Add Button - Add Card screen')
    )

    key = models.CharField(max_length=50, choices=KEY_CHOICES)
    label = models.CharField(max_length=50, blank=True)
    hint_text = models.CharField(max_length=250, blank=True)

    scheme = models.ForeignKey(Scheme, related_name="controls")


class Consent(models.Model):
    journeys = (
        (JourneyTypes.JOIN.value, 'join'),
        (JourneyTypes.LINK.value, 'link'),
        (JourneyTypes.ADD.value, 'add'),
    )

    check_box = models.BooleanField()
    text = models.TextField()
    scheme = models.ForeignKey(Scheme, related_name="consents")
    is_enabled = models.BooleanField(default=True)
    required = models.BooleanField()
    order = models.IntegerField()
    journey = models.IntegerField(choices=journeys)
    slug = models.SlugField(max_length=50, help_text="Slug must match the opt-in field name in the request"
                                                     " sent to the merchant e.g marketing_opt_in")
    created_on = models.DateTimeField(auto_now_add=True)
    modified_on = models.DateTimeField(auto_now=True)

    objects = ConsentsManager()
    all_objects = models.Manager()

    @property
    def short_text(self):
        return truncatewords(self.text, 5)

    def __str__(self):
        return '({}) {}: {}'.format(self.scheme.slug, self.id, self.short_text)

    class Meta:
        unique_together = ('slug', 'scheme', 'journey')


class Exchange(models.Model):
    donor_scheme = models.ForeignKey('scheme.Scheme', related_name='donor_in')
    host_scheme = models.ForeignKey('scheme.Scheme', related_name='host_in')

    exchange_rate_donor = models.IntegerField(default=1)
    exchange_rate_host = models.IntegerField(default=1)

    transfer_min = models.DecimalField(default=0.0, decimal_places=2, max_digits=12, null=True, blank=True)
    transfer_max = models.DecimalField(decimal_places=2, max_digits=12, null=True, blank=True)
    transfer_multiple = models.DecimalField(decimal_places=2, max_digits=12, null=True, blank=True)

    tip_in_url = models.URLField()
    info_url = models.URLField()

    flag_auto_tip_in = models.IntegerField(choices=((0, 'No'), (1, 'Yes')))

    transaction_reference = models.CharField(max_length=24, default='Convert', editable=False)

    start_date = models.DateField(null=True, blank=True, editable=False)
    end_date = models.DateField(null=True, blank=True, editable=False)

    def __str__(self):
        return '{} -> {}'.format(self.donor_scheme.name, self.host_scheme.name)


class ActiveSchemeImageManager(models.Manager):

    def get_queryset(self):
        return super().get_queryset().filter(
            start_date__lt=timezone.now()).filter(
            Q(end_date__isnull=True) | Q(end_date__gte=timezone.now())).exclude(status=Image.DRAFT)


class SchemeImage(Image):
    objects = ActiveSchemeImageManager()
    scheme = models.ForeignKey('scheme.Scheme', related_name='images')


class SchemeAccountImage(Image):
    objects = ActiveSchemeImageManager()
    scheme = models.ForeignKey('scheme.Scheme', null=True, blank=True)
    scheme_accounts = models.ManyToManyField('scheme.SchemeAccount', related_name='scheme_accounts_set')

    def __str__(self):
        return self.description


class ActiveSchemeIgnoreQuestionManager(BulkUpdateManager):
    use_in_migrations = True

    def get_queryset(self):
        return super(ActiveSchemeIgnoreQuestionManager, self).get_queryset().exclude(is_deleted=True). \
            exclude(scheme__is_active=False)


class SchemeAccount(models.Model):
    PENDING = 0
    ACTIVE = 1
    INVALID_CREDENTIALS = 403
    INVALID_MFA = 432
    END_SITE_DOWN = 530
    IP_BLOCKED = 531
    TRIPPED_CAPTCHA = 532
    INCOMPLETE = 5
    LOCKED_BY_ENDSITE = 434
    RETRY_LIMIT_REACHED = 429
    RESOURCE_LIMIT_REACHED = 503
    UNKNOWN_ERROR = 520
    MIDAS_UNREACHABLE = 9
    AGENT_NOT_FOUND = 404
    WALLET_ONLY = 10
    PASSWORD_EXPIRED = 533
    JOIN = 900
    NO_SUCH_RECORD = 444
    CONFIGURATION_ERROR = 536
    NOT_SENT = 535
    ACCOUNT_ALREADY_EXISTS = 445
    SERVICE_CONNECTION_ERROR = 537
    VALIDATION_ERROR = 401
<<<<<<< HEAD
    PRE_REGISTERED_CARD = 406
=======
    FAILED_UPDATE = 446
>>>>>>> 1c58f3a7

    EXTENDED_STATUSES = (
        (PENDING, 'Pending', 'PENDING'),
        (ACTIVE, 'Active', 'ACTIVE'),
        (INVALID_CREDENTIALS, 'Invalid credentials', 'INVALID_CREDENTIALS'),
        (INVALID_MFA, 'Invalid mfa', 'INVALID_MFA'),
        (END_SITE_DOWN, 'End site down', 'END_SITE_DOWN'),
        (IP_BLOCKED, 'IP blocked', 'IP_BLOCKED'),
        (TRIPPED_CAPTCHA, 'Tripped captcha', 'TRIPPED_CAPTCHA'),
        (INCOMPLETE, 'Please check your scheme account login details.', 'INCOMPLETE'),
        (LOCKED_BY_ENDSITE, 'Account locked on end site', 'LOCKED_BY_ENDSITE'),
        (RETRY_LIMIT_REACHED, 'Cannot connect, too many retries', 'RETRY_LIMIT_REACHED'),
        (RESOURCE_LIMIT_REACHED, 'Too many balance requests running', 'RESOURCE_LIMIT_REACHED'),
        (UNKNOWN_ERROR, 'An unknown error has occurred', 'UNKNOWN_ERROR'),
        (MIDAS_UNREACHABLE, 'Midas unavailable', 'MIDAS_UNREACHABLE'),
        (WALLET_ONLY, 'Wallet only card', 'WALLET_ONLY'),
        (AGENT_NOT_FOUND, 'Agent does not exist on midas', 'AGENT_NOT_FOUND'),
        (PASSWORD_EXPIRED, 'Password expired', 'PASSWORD_EXPIRED'),
        (JOIN, 'Join', 'JOIN'),
        (NO_SUCH_RECORD, 'No user currently found', 'NO_SUCH_RECORD'),
        (CONFIGURATION_ERROR, 'Error with the configuration or it was not possible to retrieve', 'CONFIGURATION_ERROR'),
        (NOT_SENT, 'Request was not sent', 'NOT_SENT'),
        (ACCOUNT_ALREADY_EXISTS, 'Account already exists', 'ACCOUNT_ALREADY_EXISTS'),
        (SERVICE_CONNECTION_ERROR, 'Service connection error', 'SERVICE_CONNECTION_ERROR'),
        (VALIDATION_ERROR, 'Failed validation', 'VALIDATION_ERROR'),
<<<<<<< HEAD
        (PRE_REGISTERED_CARD, 'Pre-registered card', 'PRE_REGISTERED_CARD'),
=======
        (FAILED_UPDATE, 'Update failed. Delete and re-add card.', 'FAILED_UPDATE')
>>>>>>> 1c58f3a7
    )
    STATUSES = tuple(extended_status[:2] for extended_status in EXTENDED_STATUSES)
    USER_ACTION_REQUIRED = [INVALID_CREDENTIALS, INVALID_MFA, INCOMPLETE, LOCKED_BY_ENDSITE, VALIDATION_ERROR,
                            ACCOUNT_ALREADY_EXISTS, PRE_REGISTERED_CARD]
    SYSTEM_ACTION_REQUIRED = [END_SITE_DOWN, RETRY_LIMIT_REACHED, UNKNOWN_ERROR, MIDAS_UNREACHABLE,
                              IP_BLOCKED, TRIPPED_CAPTCHA, PENDING, NO_SUCH_RECORD, RESOURCE_LIMIT_REACHED,
                              CONFIGURATION_ERROR, NOT_SENT, SERVICE_CONNECTION_ERROR]

    user_set = models.ManyToManyField('user.CustomUser', through='ubiquity.SchemeAccountEntry',
                                      related_name='scheme_account_set')
    scheme = models.ForeignKey('scheme.Scheme')
    status = models.IntegerField(default=PENDING, choices=STATUSES)
    order = models.IntegerField()
    created = models.DateTimeField(auto_now_add=True)
    updated = models.DateTimeField(auto_now=True)
    is_deleted = models.BooleanField(default=False)
    link_date = models.DateTimeField(null=True, blank=True)
    join_date = models.DateTimeField(null=True, blank=True)
    all_objects = models.Manager()
    objects = ActiveSchemeIgnoreQuestionManager()

    # ubiquity fields
    balances = JSONField(default=dict(), null=True, blank=True)

    @property
    def status_name(self):
        return dict(self.STATUSES).get(self.status)

    @property
    def status_key(self):
        status_keys = dict(
            (extended_status[0], extended_status[2])
            for extended_status
            in self.EXTENDED_STATUSES
        )
        return status_keys.get(self.status)

    def _collect_credentials(self):
        credentials = {}
        for question in self.scheme.questions.all():
            # attempt to get the answer from the database.
            answer = self._find_answer(question.type)
            if not answer:
                continue

            if question.type in ENCRYPTED_CREDENTIALS:
                credentials[question.type] = AESCipher(settings.LOCAL_AES_KEY.encode()).decrypt(answer)
            else:
                credentials[question.type] = answer
        return credentials

    def missing_credentials(self, credential_types):
        """
        Given a list of credential_types return credentials if they are required by the scheme

        A scan or manual question is an optional if one of the other exists
        """
        questions = self.scheme.questions.filter(
            options__in=[F('options').bitor(SchemeCredentialQuestion.LINK), SchemeCredentialQuestion.NONE])

        required_credentials = {question.type for question in questions}
        manual_question = self.scheme.manual_question
        scan_question = self.scheme.scan_question

        if manual_question:
            required_credentials.add(manual_question.type)
        if scan_question:
            required_credentials.add(scan_question.type)

        if scan_question and manual_question and scan_question != manual_question:
            if scan_question.type in credential_types:
                required_credentials.discard(manual_question.type)
            if required_credentials and manual_question.type in credential_types:
                required_credentials.discard(scan_question.type)

        return required_credentials.difference(set(credential_types))

    def credentials(self):
        credentials = self._collect_credentials()
        if self.missing_credentials(credentials.keys()) and self.status != SchemeAccount.PENDING:
            # temporary fix for iceland
            if self.scheme.slug != 'iceland-bonus-card':
                self.status = SchemeAccount.INCOMPLETE
                self.save()
                return None

        saved_consents = self.collect_pending_consents()
        credentials.update(consents=saved_consents)

        serialized_credentials = json.dumps(credentials)
        return AESCipher(settings.AES_KEY.encode()).encrypt(serialized_credentials).decode('utf-8')

    def update_or_create_primary_credentials(self, credentials):
        """
        Creates or updates scheme account credential answer objects for manual or scan questions. If only one is
        given and the scheme has a regex conversion for the property, both will be saved.
        :param credentials: dict of credentials
        :return: credentials
        """
        manual_question = self.scheme.manual_question
        scan_question = self.scheme.scan_question

        # No need to save if one is missing since there will not be any regex conversion required
        if not all([manual_question, scan_question]):
            return credentials

        questions = (manual_question.type, scan_question.type)

        for index, question in enumerate(questions):
            if question in credentials:
                SchemeAccountCredentialAnswer.objects.update_or_create(
                    question=self.question(question),
                    scheme_account=self,
                    defaults={'answer': credentials[question]})

                # Update credentials with the missing identifier value if there is a regex conversion available.
                missing_question = questions[abs(index - 1)]
                value = getattr(self, missing_question)

                if missing_question not in credentials and value is not None:
                    credentials.update({missing_question: value})

        return credentials

    def collect_pending_consents(self):
        user_consents = self.userconsent_set.filter(status=ConsentStatus.PENDING).values()
        formatted_user_consents = []
        for user_consent in user_consents:
            formatted_user_consents.append(
                {
                    "id": user_consent['id'],
                    "slug": user_consent['slug'],
                    "value": user_consent['value'],
                    "created_on": arrow.get(user_consent['created_on']).for_json(),
                    "journey_type": user_consent['metadata']['journey']
                }
            )

        return formatted_user_consents

    def get_midas_balance(self):
        points = None
        try:
            credentials = self.credentials()
            if not credentials:
                return points
            response = self._get_balance(credentials)
            self.status = response.status_code
            if self.status not in [status[0] for status in self.EXTENDED_STATUSES]:
                self.status = SchemeAccount.UNKNOWN_ERROR
            if response.status_code == 200:
                points = response.json()
                self.status = SchemeAccount.PENDING if points.get('pending') else SchemeAccount.ACTIVE
                points['balance'] = points.get('balance')  # serializers.DecimalField does not allow blank fields
                points['is_stale'] = False
        except ConnectionError:
            self.status = SchemeAccount.MIDAS_UNREACHABLE

        if self.status == SchemeAccount.PRE_REGISTERED_CARD:
            self.status = SchemeAccount.JOIN
            for answer in self.schemeaccountcredentialanswer_set.all():
                answer.delete()
        if self.status != SchemeAccount.PENDING:
            self.save()
        return points

    def _get_balance(self, credentials):
        user_set = ','.join([str(u.id) for u in self.user_set.all()])
        parameters = {
            'scheme_account_id': self.id,
            'credentials': credentials,
            'user_set': user_set,
            'status': self.status,
            'journey_type': JourneyTypes.LINK.value,
        }
        headers = {"transaction": str(uuid.uuid1()), "User-agent": 'Hermes on {0}'.format(socket.gethostname())}
        response = requests.get('{}/{}/balance'.format(settings.MIDAS_URL, self.scheme.slug),
                                params=parameters, headers=headers)
        return response

    def get_cached_balance(self, user_consents=None):
        cache_key = 'scheme_{}'.format(self.pk)
        balance = cache.get(cache_key)

        if not balance:
            balance = self.get_midas_balance()
            if balance:
                balance.update({'updated_at': arrow.utcnow().timestamp, 'scheme_id': self.scheme.id})
                cache.set(cache_key, balance, settings.BALANCE_RENEW_PERIOD)

        if balance != self.balances and balance:
            self.balances = [{k: float(v) if isinstance(v, Decimal) else v for k, v in balance.items()}]
            self.save()

        return balance

    def delete_cached_balance(self):
        cache_key = 'scheme_{}'.format(self.pk)
        cache.delete(cache_key)

    def question(self, question_type):
        """
        Return the scheme question instance for the given question type
        :param question_type:
        :return:
        """
        return SchemeCredentialQuestion.objects.filter(type=question_type, scheme=self.scheme).first()

    @property
    def card_label(self):
        manual_answer = self.manual_answer
        if self.manual_answer:
            return manual_answer.answer

        barcode_answer = self.barcode_answer
        if not barcode_answer:
            return None

        if self.scheme.card_number_regex:
            try:
                regex_match = re.search(self.scheme.card_number_regex, barcode_answer.answer)
            except sre_constants.error:
                return None
            if regex_match:
                try:
                    return self.scheme.card_number_prefix + regex_match.group(1)
                except IndexError:
                    return None
        return barcode_answer.answer

    @property
    def card_number(self):
        card_number_answer = self.card_number_answer
        if card_number_answer:
            return card_number_answer.answer

        barcode = self.barcode_answer
        if barcode and self.scheme.card_number_regex:
            try:
                regex_match = re.search(self.scheme.card_number_regex, barcode.answer)
            except sre_constants.error:
                return None
            if regex_match:
                try:
                    return self.scheme.card_number_prefix + regex_match.group(1)
                except IndexError:
                    return None
        return None

    @property
    def barcode(self):
        barcode_answer = self.barcode_answer
        if barcode_answer:
            return barcode_answer.answer

        card_number = self.card_number_answer
        if card_number and self.scheme.barcode_regex:
            try:
                regex_match = re.search(self.scheme.barcode_regex, card_number.answer)
            except sre_constants.error:
                return None
            if regex_match:
                try:
                    return self.scheme.barcode_prefix + regex_match.group(1)
                except IndexError:
                    return None
        return None

    @property
    def barcode_answer(self):
        return self.schemeaccountcredentialanswer_set.filter(question=self.question(BARCODE)).first()

    @property
    def card_number_answer(self):
        return self.schemeaccountcredentialanswer_set.filter(question=self.question(CARD_NUMBER)).first()

    @property
    def manual_answer(self):
        return self.schemeaccountcredentialanswer_set.filter(question=self.scheme.manual_question).first()

    @property
    def one_question_link_answer(self):
        return self.schemeaccountcredentialanswer_set.filter(question=self.scheme.one_question_link).first()

    @property
    def display_status(self):
        if self.status == self.ACTIVE or self.status in self.SYSTEM_ACTION_REQUIRED:
            return self.ACTIVE
        elif self.status in [self.PENDING, self.JOIN]:
            return self.status
        return self.WALLET_ONLY

    @property
    def third_party_identifier(self):
        question = SchemeCredentialQuestion.objects.filter(third_party_identifier=True, scheme=self.scheme).first()
        if question:
            return self._find_answer(question.type)

        return None

    def _find_answer(self, question_type):
        # attempt to get the answer from the database.
        answer = None
        answer_instance = self.schemeaccountcredentialanswer_set.filter(question__type=question_type).first()
        if answer_instance:
            answer = answer_instance.answer
        else:
            # see if we have a property that will give us the answer.
            try:
                answer = getattr(self, question_type)
            except AttributeError:
                # we can't get an answer to this question, so skip it.
                pass
        return answer

    def __str__(self):
        return "{} - id: {}".format(self.scheme.name, self.id)

    class Meta:
        ordering = ['order', '-created']


class SchemeCredentialQuestion(models.Model):
    NONE = 0
    LINK = 1 << 0
    JOIN = 1 << 1
    OPTIONAL_JOIN = (1 << 2 | JOIN)
    LINK_AND_JOIN = (LINK | JOIN)
    MERCHANT_IDENTIFIER = (1 << 3)

    ADD_FIELD = 0
    AUTH_FIELD = 1
    ENROL_FIELD = 2

    OPTIONS = (
        (NONE, 'None'),
        (LINK, 'Link'),
        (JOIN, 'Join'),
        (OPTIONAL_JOIN, 'Join (optional)'),
        (LINK_AND_JOIN, 'Link & Join'),
        (MERCHANT_IDENTIFIER, 'Merchant Identifier')
    )

    # ubiquity choices
    ANSWER_TYPE_CHOICES = (
        (0, 'text'),
        (1, 'sensitive'),
        (2, 'choice'),
        (3, 'boolean'),
    )

    FIELD_TYPE_CHOICES = (
        (ADD_FIELD, 'add'),
        (AUTH_FIELD, 'auth'),
        (ENROL_FIELD, 'enrol'),
    )

    scheme = models.ForeignKey('Scheme', related_name='questions', on_delete=models.PROTECT)
    order = models.IntegerField(default=0)
    type = models.CharField(max_length=250, choices=CREDENTIAL_TYPES)
    label = models.CharField(max_length=250)
    third_party_identifier = models.BooleanField(default=False)
    manual_question = models.BooleanField(default=False)
    scan_question = models.BooleanField(default=False)
    one_question_link = models.BooleanField(default=False)
    options = models.IntegerField(choices=OPTIONS, default=NONE)

    # ubiquity fields
    validation = models.TextField(default='', blank=True, max_length=250)
    description = models.CharField(default='', blank=True, max_length=250)
    # common_name = models.CharField(default='', blank=True, max_length=50)
    answer_type = models.IntegerField(default=0, choices=ANSWER_TYPE_CHOICES)
    choice = ArrayField(models.CharField(max_length=50), null=True, blank=True)
    field_type = models.IntegerField(choices=FIELD_TYPE_CHOICES, null=True, blank=True)

    @property
    def required(self):
        return self.options is not self.OPTIONAL_JOIN

    @property
    def question_choices(self):
        try:
            choices = SchemeCredentialQuestionChoice.objects.get(scheme=self.scheme, scheme_question=self.type)
            return choices.values
        except SchemeCredentialQuestionChoice.DoesNotExist:
            return []

    class Meta:
        ordering = ['order']
        unique_together = ("scheme", "type")

    def __str__(self):
        return self.type


class SchemeCredentialQuestionChoice(models.Model):
    scheme = models.ForeignKey('Scheme', on_delete=models.CASCADE)
    scheme_question = models.CharField(max_length=250, choices=CREDENTIAL_TYPES)

    @property
    def values(self):
        choice_values = self.choice_values.all()
        return [str(value) for value in choice_values]

    class Meta:
        unique_together = ("scheme", "scheme_question")


class SchemeCredentialQuestionChoiceValue(models.Model):
    choice = models.ForeignKey('SchemeCredentialQuestionChoice', related_name='choice_values', on_delete=models.CASCADE)
    value = models.CharField(max_length=250)

    def __str__(self):
        return self.value

    class Meta:
        ordering = ['value']


class SchemeDetail(models.Model):
    TYPE_CHOICES = (
        (0, 'Tier'),
    )

    scheme_id = models.ForeignKey('Scheme')
    type = models.IntegerField(choices=TYPE_CHOICES, default=0)
    name = models.CharField(max_length=255)
    description = models.TextField()


class SchemeBalanceDetails(models.Model):
    scheme_id = models.ForeignKey('Scheme')
    currency = models.CharField(default='', blank=True, max_length=50)
    prefix = models.CharField(default='', blank=True, max_length=50)
    suffix = models.CharField(default='', blank=True, max_length=50)
    description = models.TextField(default='', blank=True, max_length=250)

    class Meta:
        verbose_name_plural = 'balance details'


class SchemeAccountCredentialAnswer(models.Model):
    scheme_account = models.ForeignKey(SchemeAccount)
    question = models.ForeignKey(SchemeCredentialQuestion, null=True, on_delete=models.PROTECT)
    answer = models.CharField(max_length=250)

    def clean_answer(self):
        if self.question.type in ENCRYPTED_CREDENTIALS:
            return "****"
        return self.answer

    def __str__(self):
        return self.clean_answer()

    class Meta:
        unique_together = ("scheme_account", "question")


@receiver(pre_save, sender=SchemeAccountCredentialAnswer)
def encryption_handler(sender, instance, **kwargs):
    if instance.question.type in ENCRYPTED_CREDENTIALS:
        encrypted_answer = AESCipher(settings.LOCAL_AES_KEY.encode()).encrypt(instance.answer).decode("utf-8")
        instance.answer = encrypted_answer


class ConsentStatus(IntEnum):
    PENDING = 0
    SUCCESS = 1
    FAILED = 2


class UserConsent(models.Model):
    created_on = models.DateTimeField(default=timezone.now)
    user = models.ForeignKey('user.CustomUser', null=True, on_delete=models.SET_NULL)
    scheme = models.ForeignKey(Scheme, null=True, on_delete=models.SET_NULL)
    scheme_account = models.ForeignKey(SchemeAccount, null=True, on_delete=models.SET_NULL)
    metadata = JSONField()
    slug = models.SlugField(max_length=50)
    value = models.BooleanField()
    status = models.IntegerField(choices=[(status.value, status.name) for status in ConsentStatus],
                                 default=ConsentStatus.PENDING)

    @property
    def short_text(self):
        metadata = dict(self.metadata)
        return truncatewords(metadata.get('text'), 5)

    def __str__(self):
        return '{} - {}: {}'.format(self.user, self.slug, self.value)<|MERGE_RESOLUTION|>--- conflicted
+++ resolved
@@ -301,11 +301,8 @@
     ACCOUNT_ALREADY_EXISTS = 445
     SERVICE_CONNECTION_ERROR = 537
     VALIDATION_ERROR = 401
-<<<<<<< HEAD
     PRE_REGISTERED_CARD = 406
-=======
     FAILED_UPDATE = 446
->>>>>>> 1c58f3a7
 
     EXTENDED_STATUSES = (
         (PENDING, 'Pending', 'PENDING'),
@@ -331,11 +328,8 @@
         (ACCOUNT_ALREADY_EXISTS, 'Account already exists', 'ACCOUNT_ALREADY_EXISTS'),
         (SERVICE_CONNECTION_ERROR, 'Service connection error', 'SERVICE_CONNECTION_ERROR'),
         (VALIDATION_ERROR, 'Failed validation', 'VALIDATION_ERROR'),
-<<<<<<< HEAD
         (PRE_REGISTERED_CARD, 'Pre-registered card', 'PRE_REGISTERED_CARD'),
-=======
         (FAILED_UPDATE, 'Update failed. Delete and re-add card.', 'FAILED_UPDATE')
->>>>>>> 1c58f3a7
     )
     STATUSES = tuple(extended_status[:2] for extended_status in EXTENDED_STATUSES)
     USER_ACTION_REQUIRED = [INVALID_CREDENTIALS, INVALID_MFA, INCOMPLETE, LOCKED_BY_ENDSITE, VALIDATION_ERROR,
