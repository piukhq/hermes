import sre_constants
from django.conf import settings
from django.db import models
from django.db.models import F
from django.db.models.signals import pre_save
from django.dispatch import receiver
from django.utils import timezone
from scheme.credentials import CREDENTIAL_TYPES, ENCRYPTED_CREDENTIALS, BARCODE, CARD_NUMBER
from bulk_update.manager import BulkUpdateManager
from scheme.encyption import AESCipher
from colorful.fields import RGBColorField
import json
import requests
import uuid
import re
import socket


class Category(models.Model):
    name = models.CharField(max_length=200)

    def __str__(self):
        return self.name


class ActiveSchemeManager(models.Manager):
    def get_queryset(self):
        schemes = super(ActiveSchemeManager, self).get_queryset().exclude(is_active=False)
        schemes_without_questions = []
        for scheme in schemes:
            if len(scheme.questions.all()) == 0:
                schemes_without_questions.append(scheme.id)
        return schemes.exclude(id__in=schemes_without_questions)


class Scheme(models.Model):
    TIERS = (
        (1, 'Tier 1'),
        (2, 'Tier 2'),
    )
    BARCODE_TYPES = (
        (0, 'CODE128 (B or C)'),
        (1, 'QrCode'),
        (2, 'AztecCode'),
        (3, 'Pdf417'),
        (4, 'EAN (13)'),
        (5, 'DataMatrix'),
        (6, "ITF (Interleaved 2 of 5)"),
        (7, 'Code 39'),
    )

    # this is the same slugs found in the active.py file in the midas repo
    name = models.CharField(max_length=200)
    slug = models.SlugField(unique=True)
    url = models.URLField()
    company = models.CharField(max_length=200)
    company_url = models.URLField(blank=True, null=True)
    forgotten_password_url = models.URLField(max_length=500)
    tier = models.IntegerField(choices=TIERS)
    barcode_type = models.IntegerField(choices=BARCODE_TYPES, blank=True, null=True)
    scan_message = models.CharField(max_length=100)
    has_transactions = models.BooleanField(default=False)
    has_points = models.BooleanField(default=False)
    identifier = models.CharField(max_length=30, null=True, blank=True, help_text="Regex identifier for barcode")
    point_name = models.CharField(max_length=50, default='points', null=True, blank=True)
    colour = RGBColorField(blank=True, null=True)
    is_active = models.BooleanField(default=True)
    category = models.ForeignKey(Category)

    card_number_regex = models.CharField(max_length=100, null=True, blank=True,
                                         help_text="Regex to map barcode to card number")
    barcode_regex = models.CharField(max_length=100, null=True, blank=True,
                                     help_text="Regex to map card number to barcode")
    card_number_prefix = models.CharField(max_length=100, null=True, blank=True,
                                          help_text="Prefix to from barcode -> card number mapping")
    barcode_prefix = models.CharField(max_length=100, null=True, blank=True,
                                      help_text="Prefix to from card number -> barcode mapping")
    all_objects = models.Manager()
    objects = ActiveSchemeManager()

    @property
    def manual_question(self):
        return self.questions.filter(manual_question=True).first()

    @property
    def scan_question(self):
        return self.questions.filter(scan_question=True).first()

    @property
    def link_questions(self):
        return self.questions.exclude(scan_question=True).exclude(manual_question=True)

    def __str__(self):
        return self.name


class ActiveSchemeImageManager(models.Manager):
    def get_queryset(self):
        return super(ActiveSchemeImageManager, self).get_queryset()\
            .filter(start_date__lt=timezone.now(), end_date__gte=timezone.now()).exclude(status=0)


class SchemeImage(models.Model):
    DRAFT = 0
    PUBLISHED = 1

    STATUSES = (
        (DRAFT, 'draft'),
        (PUBLISHED, 'published'),
    )

    IMAGE_TYPES = (
        (0, 'hero'),
        (1, 'banner'),
        (2, 'offers'),
        (3, 'icon'),
        (4, 'asset'),
        (5, 'reference'),
    )

    scheme = models.ForeignKey('scheme.Scheme', related_name='images')
    image_type_code = models.IntegerField(choices=IMAGE_TYPES)
    size_code = models.CharField(max_length=30, null=True, blank=True)
    image = models.ImageField(upload_to="schemes")
    strap_line = models.CharField(max_length=50, null=True, blank=True)
    description = models.CharField(max_length=300, null=True, blank=True)
    url = models.URLField(null=True, blank=True)
    call_to_action = models.CharField(max_length=150)
    order = models.IntegerField()
    status = models.IntegerField(default=DRAFT, choices=STATUSES)
    start_date = models.DateTimeField()
    end_date = models.DateTimeField()
    created = models.DateTimeField(default=timezone.now)

    all_objects = models.Manager()
    objects = ActiveSchemeImageManager()


class ActiveManager(BulkUpdateManager):
    def get_queryset(self):
            return super(ActiveManager, self).get_queryset().exclude(is_deleted=True)


class SchemeAccount(models.Model):
    PENDING = 0
    ACTIVE = 1
    INVALID_CREDENTIALS = 403
    INVALID_MFA = 432
    END_SITE_DOWN = 530
    IP_BLOCKED = 531
    TRIPPED_CAPTCHA = 532
    INCOMPLETE = 5
    LOCKED_BY_ENDSITE = 434
    RETRY_LIMIT_REACHED = 429
    UNKNOWN_ERROR = 520
    MIDAS_UNREACHEABLE = 9
    AGENT_NOT_FOUND = 404
    WALLET_ONLY = 10
    PASSWORD_EXPIRED = 533

    STATUSES = (
        (PENDING, 'Pending'),
        (ACTIVE, 'Active'),
        (INVALID_CREDENTIALS, 'Invalid credentials'),
        (INVALID_MFA, 'Invalid mfa'),
        (END_SITE_DOWN, 'End site down'),
        (IP_BLOCKED, 'IP blocked'),
        (TRIPPED_CAPTCHA, 'Tripped captcha'),
        (INCOMPLETE, 'Please check your scheme account login details.'),
        (LOCKED_BY_ENDSITE, 'Account locked on end site'),
        (RETRY_LIMIT_REACHED, 'Cannot connect, too many retries'),
        (UNKNOWN_ERROR, 'An unknown error has occurred'),
        (MIDAS_UNREACHEABLE, 'Midas unavailable'),
        (WALLET_ONLY, 'Wallet only card'),
        (AGENT_NOT_FOUND, 'Agent does not exist on midas'),
        (PASSWORD_EXPIRED, "Password expired")
    )
    USER_ACTION_REQUIRED = [INVALID_CREDENTIALS, INVALID_MFA, INCOMPLETE, LOCKED_BY_ENDSITE]
    SYSTEM_ACTION_REQUIRED = [END_SITE_DOWN, RETRY_LIMIT_REACHED, UNKNOWN_ERROR, MIDAS_UNREACHEABLE,
                              IP_BLOCKED, TRIPPED_CAPTCHA]

    user = models.ForeignKey('user.CustomUser')
    scheme = models.ForeignKey('scheme.Scheme')
    status = models.IntegerField(default=PENDING, choices=STATUSES)
    order = models.IntegerField(default=0)
    created = models.DateTimeField(auto_now_add=True)
    updated = models.DateTimeField(auto_now=True)
    is_deleted = models.BooleanField(default=False)

    all_objects = models.Manager()
    objects = ActiveManager()

    @property
    def status_name(self):
        return dict(self.STATUSES).get(self.status)

    def _collect_credentials(self):
        credentials = {}
        for answer in self.schemeaccountcredentialanswer_set.all():
            if answer.question.type in ENCRYPTED_CREDENTIALS:
                credentials[answer.question.type] = AESCipher(settings.LOCAL_AES_KEY.encode()).decrypt(answer.answer)
            else:
                credentials[answer.question.type] = answer.answer
        return credentials

    def missing_credentials(self, credential_types):
        """
        Given a list of credential_types return credentials if they are required by the scheme

        A scan or manual question is an optional if one of the other exists
        """
        required_credentials = {question.type for question in self.scheme.questions.all()}
        manual_question = self.scheme.manual_question
        scan_question = self.scheme.scan_question

        if scan_question and manual_question and scan_question != manual_question:
            if scan_question.type in credential_types:
                required_credentials.remove(manual_question.type)
            if required_credentials and manual_question.type in credential_types:
                required_credentials.remove(scan_question.type)

        return required_credentials.difference(set(credential_types))

    def credentials(self):
        credentials = self._collect_credentials()
        if self.missing_credentials(credentials.keys()):
            self.status = SchemeAccount.INCOMPLETE
            self.save()
            return None
        serialized_credentials = json.dumps(credentials)
        return AESCipher(settings.AES_KEY.encode()).encrypt(serialized_credentials).decode('utf-8')

    def get_midas_balance(self):
        points = None
        try:
            credentials = self.credentials()
            if not credentials:
                return points
            parameters = {'scheme_account_id': self.id, 'user_id': self.user.id, 'credentials': credentials}
            headers = {"transaction": str(uuid.uuid1()), "User-agent": 'Hermes on {0}'.format(socket.gethostname())}
            response = requests.get('{}/{}/balance'.format(settings.MIDAS_URL, self.scheme.slug),
                                    params=parameters, headers=headers)
            self.status = response.status_code
            if response.status_code == 200:
                self.status = SchemeAccount.ACTIVE
                points = response.json()
                points['balance'] = points.get('balance')  # serializers.DecimalField does not allow blank fields
                points['is_stale'] = False
        except ConnectionError:
            self.status = SchemeAccount.MIDAS_UNREACHEABLE
        self.save()
        return points

    def question(self, question_type):
        """
        Return the scheme question instance for the given question type
        :param question_type:
        :return:
        """
        return SchemeCredentialQuestion.objects.filter(type=question_type, scheme=self.scheme).first()

    @property
    def card_label(self):
        manual_answer = self.manual_answer
        if self.manual_answer:
            return manual_answer.answer

        barcode_answer = self.barcode_answer
        if not barcode_answer:
            return None

        if self.scheme.card_number_regex:
            try:
                regex_match = re.search(self.scheme.card_number_regex, barcode_answer.answer)
            except sre_constants.error:
                return None
            if regex_match:
                try:
                    return self.scheme.card_number_prefix + regex_match.group(1)
                except IndexError:
                    return None
        return barcode_answer.answer

    @property
    def barcode(self):
        barcode_answer = self.barcode_answer
        if barcode_answer:
            return barcode_answer.answer

        card_number = self.card_number_answer
        if card_number and self.scheme.barcode_regex:
            try:
                regex_match = re.search(self.scheme.barcode_regex, card_number.answer)
            except sre_constants.error:
                return None
            if regex_match:
                try:
                    return self.scheme.barcode_prefix + regex_match.group(1)
                except IndexError:
                    return None
        return None

    @property
    def barcode_answer(self):
        return self.schemeaccountcredentialanswer_set.filter(question=self.question(BARCODE)).first()

    @property
    def card_number_answer(self):
        return self.schemeaccountcredentialanswer_set.filter(question=self.question(CARD_NUMBER)).first()

    @property
    def manual_answer(self):
        return self.schemeaccountcredentialanswer_set.filter(question=self.scheme.manual_question).first()

    @property
    def action_status(self):
        if self.status in self.USER_ACTION_REQUIRED:
            return 'USER_ACTION_REQUIRED'
        elif self.status in self.SYSTEM_ACTION_REQUIRED:
            return 'SYSTEM_ACTION_REQUIRED'
        elif self.status == self.ACTIVE:
            return 'ACTIVE'
        elif self.status == self.WALLET_ONLY:
            return 'WALLET_ONLY'
        elif self.status == self.PENDING:
            return 'PENDING'

    @property
    def third_party_identifier(self):
        question = SchemeCredentialQuestion.objects.filter(third_party_identifier=True, scheme=self.scheme).first()
        if question:
            answer = SchemeAccountCredentialAnswer.objects.filter(scheme_account=self, question=question).first()
            if answer:
                return answer.answer
        return None

    @property
    def images(self):
        qualifiers = SchemeAccountImageCriteria.objects.filter(scheme=self.scheme,
                                                               scheme_accounts__id=self.id,
                                                               scheme_image__isnull=False)
        images = qualifiers.annotate(image_type_code=F('scheme_image__image_type_code'),
                                     image_size_code=F('scheme_image__size_code'),
                                     image=F('scheme_image__image'),
                                     strap_line=F('scheme_image__strap_line'),
                                     image_description=F('scheme_image__description'),
                                     url=F('scheme_image__url'),
                                     call_to_action=F('scheme_image__call_to_action'),
                                     order=F('scheme_image__order'))\
            .values('image_type_code',
                    'image_size_code',
                    'image',
                    'strap_line',
                    'image_description',
                    'url',
                    'call_to_action',
                    'order',
                    'status',
                    'start_date',
                    'end_date',
                    'created')

        return images

    def __str__(self):
        return "{0} - {1}".format(self.user.email, self.scheme.name)

    class Meta:
        ordering = ['order', '-created']


class SchemeCredentialQuestion(models.Model):
    scheme = models.ForeignKey('Scheme', related_name='questions', on_delete=models.PROTECT)
    order = models.IntegerField(default=0)
    type = models.CharField(max_length=250, choices=CREDENTIAL_TYPES)
    label = models.CharField(max_length=250)
    third_party_identifier = models.BooleanField(default=False)

    manual_question = models.BooleanField(default=False)
    scan_question = models.BooleanField(default=False)

    class Meta:
        ordering = ['order']
        unique_together = ("scheme", "type")

    def __str__(self):
        return self.type


class SchemeAccountCredentialAnswer(models.Model):
    scheme_account = models.ForeignKey(SchemeAccount)
    question = models.ForeignKey(SchemeCredentialQuestion, null=True, on_delete=models.PROTECT)
    answer = models.CharField(max_length=250)

    def clean_answer(self):
        if self.question.type in ENCRYPTED_CREDENTIALS:
            return "****"
        return self.answer

    def __str__(self):
        return self.clean_answer()

    class Meta:
        unique_together = ("scheme_account", "question")


class SchemeAccountImage(models.Model):
    IMAGE_TYPES = (
        (0, 'hero'),
        (1, 'banner'),
        (2, 'offers'),
        (3, 'icon'),
        (4, 'asset'),
        (5, 'reference'),
    )
    image_type_code = models.IntegerField(choices=IMAGE_TYPES)
    size_code = models.CharField(max_length=30, null=True, blank=True)
    image = models.ImageField(upload_to="schemes")
    strap_line = models.CharField(max_length=50, null=True, blank=True)
    description = models.CharField(max_length=300)
    url = models.URLField(null=True, blank=True)
    call_to_action = models.CharField(max_length=150)
    order = models.IntegerField()
    created = models.DateTimeField(default=timezone.now)

<<<<<<< HEAD
    def __str__(self):
        return self.description

=======
>>>>>>> d8ca261b

class SchemeAccountImageCriteria(models.Model):
    DRAFT = 0
    PUBLISHED = 1

    STATUSES = (
        (DRAFT, 'draft'),
        (PUBLISHED, 'published'),
    )

    scheme = models.ForeignKey('scheme.Scheme', null=True, blank=True)
    scheme_accounts = models.ManyToManyField('scheme.SchemeAccount', related_name='scheme_accounts_set')

    description = models.CharField(max_length=300, null=True, blank=True)
    status = models.IntegerField(default=DRAFT, choices=STATUSES)
    start_date = models.DateTimeField()
    end_date = models.DateTimeField(blank=True, null=True)
    created = models.DateTimeField(default=timezone.now)

    scheme_image = models.ForeignKey('scheme.SchemeAccountImage', null=True, blank=True)


@receiver(pre_save, sender=SchemeAccountCredentialAnswer)
def encryption_handler(sender, instance, **kwargs):
    if instance.question.type in ENCRYPTED_CREDENTIALS:
        encrypted_answer = AESCipher(settings.LOCAL_AES_KEY.encode()).encrypt(instance.answer).decode("utf-8")
        instance.answer = encrypted_answer<|MERGE_RESOLUTION|>--- conflicted
+++ resolved
@@ -423,12 +423,9 @@
     order = models.IntegerField()
     created = models.DateTimeField(default=timezone.now)
 
-<<<<<<< HEAD
     def __str__(self):
         return self.description
 
-=======
->>>>>>> d8ca261b
 
 class SchemeAccountImageCriteria(models.Model):
     DRAFT = 0
