--- conflicted
+++ resolved
@@ -792,16 +792,11 @@
             for user_consent in user_consents
         ]
 
-<<<<<<< HEAD
     def _process_midas_response(self, response) -> tuple[Optional[bool], int, Optional[bool]]:
-=======
-    def _process_midas_response(self, response, scheme_account_entry: "SchemeAccountEntry"):
->>>>>>> 16a09424
         # todo: liaise with Merchant to work out how we parse credentials back in.
         points = None
         previous_status = self.status
         dw_event = None
-<<<<<<< HEAD
 
         if response.status_code == 200:
             points = response.json()
@@ -820,31 +815,6 @@
 
         else:
             account_status = response.status_code
-=======
-        self.status = response.status_code
-        scheme_account_entry.set_link_status(response.status_code)
-        if self.status not in [status[0] for status in self.EXTENDED_STATUSES]:
-            self.status = SchemeAccount.UNKNOWN_ERROR
-            scheme_account_entry.set_link_status(AccountLinkStatus.UNKNOWN_ERROR)
-
-        if response.status_code == 200:
-            points = response.json()
-            if points.get("pending"):
-                self.status = SchemeAccount.PENDING
-                scheme_account_entry.set_link_status(AccountLinkStatus.PENDING)
-            else:
-                self.status = SchemeAccount.ACTIVE
-                scheme_account_entry.set_link_status(AccountLinkStatus.ACTIVE)
-            points["balance"] = points.get("balance")  # serializers.DecimalField does not allow blank fields
-            points["is_stale"] = False
-
-        # When receiving a 500 error from Midas, keep SchemeAccount active only
-        # if it's already active.
-        elif response.status_code >= 500 and current_status == SchemeAccount.ACTIVE:
-            self.status = SchemeAccount.ACTIVE
-            scheme_account_entry.set_link_status(AccountLinkStatus.ACTIVE)
-            logger.info(f"Ignoring Midas {self.status} response code")
->>>>>>> 16a09424
 
         # data warehouse event, not used for subsequent midas calls
         # only when a scheme_account was in a pre-pending status
@@ -884,19 +854,13 @@
             if not credentials:
                 return points, dw_event
             response = self._get_balance(credentials, journey, scheme_account_entry)
-<<<<<<< HEAD
             points, account_status, dw_event = self._process_midas_response(response)
-            self.status = scheme_account_entry.link_status = account_status
+            self.status = account_status
 
         except ConnectionError:
-            self.status = scheme_account_entry.link_status = SchemeAccount.MIDAS_UNREACHABLE
-=======
-            points, dw_event = self._process_midas_response(response, scheme_account_entry)
-
-        except ConnectionError:
-            self.status = SchemeAccount.MIDAS_UNREACHABLE
-            scheme_account_entry.set_link_status(AccountLinkStatus.MIDAS_UNREACHABLE)
->>>>>>> 16a09424
+            self.status = account_status = SchemeAccount.MIDAS_UNREACHABLE
+
+        scheme_account_entry.set_link_status(account_status)
 
         self._received_balance_checks(old_status, scheme_account_entry)
         return points, dw_event
