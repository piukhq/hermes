--- conflicted
+++ resolved
@@ -123,7 +123,6 @@
     objects = models.Manager()
     active_objects = ActiveManager()
 
-<<<<<<< HEAD
     def credentials(self):
         challenges_with_responses = {}
         security_questions = SchemeCredentialQuestion.objects.filter(scheme=self.scheme)
@@ -133,11 +132,10 @@
                                                                    type=security_question.type)
                 challenges_with_responses[security_question.type] = answer.answer
         return challenges_with_responses
-=======
+
     @property
     def primary_answer(self):
         return self.schemeaccountcredentialanswer_set.get(type=self.scheme.primary_question.type)
->>>>>>> c8b4c23c
 
     def __str__(self):
         return "{0} - {1}".format(self.user.email, self.scheme.name)
