import json
import re
import socket
import sre_constants
import uuid
<<<<<<< HEAD
from decimal import Decimal
=======
>>>>>>> 3e7ac29c
from enum import Enum, IntEnum

import arrow
import requests
from bulk_update.manager import BulkUpdateManager
from colorful.fields import RGBColorField
from django.conf import settings
from django.contrib.postgres.fields import ArrayField, JSONField
<<<<<<< HEAD
from django.core.cache import cache
=======
>>>>>>> 3e7ac29c
from django.db import models
from django.db.models import F, Q
from django.db.models.signals import pre_save
from django.dispatch import receiver
from django.template.defaultfilters import truncatewords
from django.utils import timezone

from common.models import Image
<<<<<<< HEAD
from scheme.credentials import BARCODE, CARD_NUMBER, CREDENTIAL_TYPES, ENCRYPTED_CREDENTIALS
=======
from scheme.credentials import CREDENTIAL_TYPES, ENCRYPTED_CREDENTIALS, BARCODE, CARD_NUMBER
>>>>>>> 3e7ac29c
from scheme.encyption import AESCipher


class Category(models.Model):
    name = models.CharField(max_length=200)

    def __str__(self):
        return self.name


class ActiveSchemeManager(models.Manager):

    def get_queryset(self):
        schemes = super(ActiveSchemeManager, self).get_queryset().exclude(is_active=False)
        schemes_without_questions = []
        for scheme in schemes:
            if len(scheme.questions.all()) == 0:
                schemes_without_questions.append(scheme.id)
        return schemes.exclude(id__in=schemes_without_questions)


def _default_transaction_headers():
    return ["Date", "Reference", "Points"]


class Scheme(models.Model):
    TIERS = (
        (1, 'PLL'),
        (2, 'Basic'),
        (3, 'Partner'),
    )
    BARCODE_TYPES = (
        (0, 'CODE128 (B or C)'),
        (1, 'QrCode'),
        (2, 'AztecCode'),
        (3, 'Pdf417'),
        (4, 'EAN (13)'),
        (5, 'DataMatrix'),
        (6, "ITF (Interleaved 2 of 5)"),
        (7, 'Code 39'),
    )
    MAX_POINTS_VALUE_LENGTHS = (
        (0, '0 (no numeric points value)'),
        (1, '1 (0-9)'),
        (2, '2 (0-99)'),
        (3, '3 (0-999)'),
        (4, '4 (0+)'),
    )
    MAX_POINTS_VALUE_LENGTH = 11

    # this is the same slugs found in the active.py file in the midas repo
    name = models.CharField(max_length=200)
    slug = models.SlugField(unique=True)
    url = models.URLField()
    company = models.CharField(max_length=200)
    company_url = models.URLField(blank=True)
    forgotten_password_url = models.URLField(max_length=500, blank=True)
    join_url = models.URLField(blank=True)
    join_t_and_c = models.TextField(blank=True, verbose_name="Join terms & conditions")
    link_account_text = models.TextField(blank=True)

    tier = models.IntegerField(choices=TIERS)
    transaction_headers = ArrayField(models.CharField(max_length=40), default=_default_transaction_headers)

    ios_scheme = models.CharField(max_length=255, blank=True, verbose_name='iOS scheme')
    itunes_url = models.URLField(blank=True, verbose_name='iTunes URL')
    android_app_id = models.CharField(max_length=255, blank=True, verbose_name='Android app ID')
    play_store_url = models.URLField(blank=True, verbose_name='Play store URL')

    barcode_type = models.IntegerField(choices=BARCODE_TYPES, blank=True, null=True)
    scan_message = models.CharField(max_length=100)
    has_transactions = models.BooleanField(default=False)
    has_points = models.BooleanField(default=False)

    max_points_value_length = models.IntegerField(choices=MAX_POINTS_VALUE_LENGTHS, default=4,
                                                  help_text='The maximum number of digits the points value will reach. '
                                                            'This cannot be higher than four, because any arbitrarily '
                                                            'large number can be compressed down to four digits.')
    point_name = models.CharField(max_length=MAX_POINTS_VALUE_LENGTH - 1, default='points', blank=True,
                                  help_text='This field must have a length that, when added to the value of the above '
                                            'field, is less than or equal to {}.'.format(MAX_POINTS_VALUE_LENGTH - 1))

    identifier = models.CharField(max_length=30, blank=True, help_text="Regex identifier for barcode")
    colour = RGBColorField(blank=True)
    is_active = models.BooleanField(default=True)
    category = models.ForeignKey(Category)

    card_number_regex = models.CharField(max_length=100, blank=True,
                                         help_text="Regex to map barcode to card number")
    barcode_regex = models.CharField(max_length=100, blank=True,
                                     help_text="Regex to map card number to barcode")
    card_number_prefix = models.CharField(max_length=100, blank=True,
                                          help_text="Prefix to from barcode -> card number mapping")
    barcode_prefix = models.CharField(max_length=100, blank=True,
                                      help_text="Prefix to from card number -> barcode mapping")
    all_objects = models.Manager()
    objects = ActiveSchemeManager()

    # ubiquity fields
    authorisation_required = models.BooleanField(default=False)
    digital_only = models.BooleanField(default=False)
    plan_name = models.CharField(max_length=50, null=True, blank=True)
    plan_name_card = models.CharField(max_length=50, null=True, blank=True)
    plan_summary = models.TextField(default='', blank=True, max_length=250)
    plan_description = models.TextField(default='', blank=True, max_length=500)
    enrol_incentive = models.CharField(max_length=50, null=True, blank=True)

    @property
    def manual_question(self):
        return self.questions.filter(manual_question=True).first()

    @property
    def scan_question(self):
        return self.questions.filter(scan_question=True).first()

    @property
    def one_question_link(self):
        return self.questions.filter(one_question_link=True).first()

    @property
    def join_questions(self):
        return self.questions.filter(options=F('options').bitor(SchemeCredentialQuestion.JOIN))

    @property
    def link_questions(self):
        return self.questions.filter(options=F('options').bitor(SchemeCredentialQuestion.LINK))

    def get_question_type_dict(self):
        return {
            question.label: question.type
            for question in self.questions.filter(field_type__isnull=False).all()
        }

    def __str__(self):
        return '{} ({})'.format(self.name, self.company)


class ConsentsManager(models.Manager):

    def get_queryset(self):
        return super(ConsentsManager, self).get_queryset().exclude(is_enabled=False).order_by('journey', 'order')


class JourneyTypes(Enum):
    JOIN = 0
    LINK = 1
    ADD = 2


class Control(models.Model):
    JOIN_KEY = 'join_button'
    ADD_KEY = 'add_button'

    KEY_CHOICES = (
        (JOIN_KEY, 'Join Button - Add Card screen'),
        (ADD_KEY, 'Add Button - Add Card screen')
    )

    key = models.CharField(max_length=50, choices=KEY_CHOICES)
    label = models.CharField(max_length=50, blank=True)
    hint_text = models.CharField(max_length=250, blank=True)

    scheme = models.ForeignKey(Scheme, related_name="controls")


class Consent(models.Model):
    journeys = (
        (JourneyTypes.JOIN.value, 'join'),
        (JourneyTypes.LINK.value, 'link'),
        (JourneyTypes.ADD.value, 'add'),
    )

    check_box = models.BooleanField()
    text = models.TextField()
    scheme = models.ForeignKey(Scheme, related_name="consents")
    is_enabled = models.BooleanField(default=True)
    required = models.BooleanField()
    order = models.IntegerField()
    journey = models.IntegerField(choices=journeys)
    slug = models.SlugField(max_length=50, help_text="Slug must match the opt-in field name in the request"
                                                     " sent to the merchant e.g marketing_opt_in")
    created_on = models.DateTimeField(auto_now_add=True)
    modified_on = models.DateTimeField(auto_now=True)

    objects = ConsentsManager()
    all_objects = models.Manager()

    @property
    def short_text(self):
        return truncatewords(self.text, 5)

    def __str__(self):
        return '({}) {}: {}'.format(self.scheme.slug, self.id, self.short_text)

    class Meta:
        unique_together = ('slug', 'scheme', 'journey')


class Exchange(models.Model):
    donor_scheme = models.ForeignKey('scheme.Scheme', related_name='donor_in')
    host_scheme = models.ForeignKey('scheme.Scheme', related_name='host_in')

    exchange_rate_donor = models.IntegerField(default=1)
    exchange_rate_host = models.IntegerField(default=1)

    transfer_min = models.DecimalField(default=0.0, decimal_places=2, max_digits=12, null=True, blank=True)
    transfer_max = models.DecimalField(decimal_places=2, max_digits=12, null=True, blank=True)
    transfer_multiple = models.DecimalField(decimal_places=2, max_digits=12, null=True, blank=True)

    tip_in_url = models.URLField()
    info_url = models.URLField()

    flag_auto_tip_in = models.IntegerField(choices=((0, 'No'), (1, 'Yes')))

    transaction_reference = models.CharField(max_length=24, default='Convert', editable=False)

    start_date = models.DateField(null=True, blank=True, editable=False)
    end_date = models.DateField(null=True, blank=True, editable=False)

    def __str__(self):
        return '{} -> {}'.format(self.donor_scheme.name, self.host_scheme.name)


class ActiveSchemeImageManager(models.Manager):

    def get_queryset(self):
        return super().get_queryset().filter(
            start_date__lt=timezone.now()).filter(
            Q(end_date__isnull=True) | Q(end_date__gte=timezone.now())).exclude(status=Image.DRAFT)


class SchemeImage(Image):
    objects = ActiveSchemeImageManager()
    scheme = models.ForeignKey('scheme.Scheme', related_name='images')


class SchemeAccountImage(Image):
    objects = ActiveSchemeImageManager()
    scheme = models.ForeignKey('scheme.Scheme', null=True, blank=True)
    scheme_accounts = models.ManyToManyField('scheme.SchemeAccount', related_name='scheme_accounts_set')

    def __str__(self):
        return self.description


class ActiveSchemeIgnoreQuestionManager(BulkUpdateManager):
    use_in_migrations = True

    def get_queryset(self):
        return super(ActiveSchemeIgnoreQuestionManager, self).get_queryset().exclude(is_deleted=True). \
            exclude(scheme__is_active=False)


class SchemeAccount(models.Model):
    PENDING = 0
    ACTIVE = 1
    INVALID_CREDENTIALS = 403
    INVALID_MFA = 432
    END_SITE_DOWN = 530
    IP_BLOCKED = 531
    TRIPPED_CAPTCHA = 532
    INCOMPLETE = 5
    LOCKED_BY_ENDSITE = 434
    RETRY_LIMIT_REACHED = 429
    RESOURCE_LIMIT_REACHED = 503
    UNKNOWN_ERROR = 520
    MIDAS_UNREACHABLE = 9
    AGENT_NOT_FOUND = 404
    WALLET_ONLY = 10
    PASSWORD_EXPIRED = 533
    JOIN = 900
    NO_SUCH_RECORD = 444
    CONFIGURATION_ERROR = 536
    NOT_SENT = 535
    ACCOUNT_ALREADY_EXISTS = 445
    SERVICE_CONNECTION_ERROR = 537
    VALIDATION_ERROR = 401
    PRE_REGISTERED_CARD = 406

    EXTENDED_STATUSES = (
        (PENDING, 'Pending', 'PENDING'),
        (ACTIVE, 'Active', 'ACTIVE'),
        (INVALID_CREDENTIALS, 'Invalid credentials', 'INVALID_CREDENTIALS'),
        (INVALID_MFA, 'Invalid mfa', 'INVALID_MFA'),
        (END_SITE_DOWN, 'End site down', 'END_SITE_DOWN'),
        (IP_BLOCKED, 'IP blocked', 'IP_BLOCKED'),
        (TRIPPED_CAPTCHA, 'Tripped captcha', 'TRIPPED_CAPTCHA'),
        (INCOMPLETE, 'Please check your scheme account login details.', 'INCOMPLETE'),
        (LOCKED_BY_ENDSITE, 'Account locked on end site', 'LOCKED_BY_ENDSITE'),
        (RETRY_LIMIT_REACHED, 'Cannot connect, too many retries', 'RETRY_LIMIT_REACHED'),
        (RESOURCE_LIMIT_REACHED, 'Too many balance requests running', 'RESOURCE_LIMIT_REACHED'),
        (UNKNOWN_ERROR, 'An unknown error has occurred', 'UNKNOWN_ERROR'),
        (MIDAS_UNREACHABLE, 'Midas unavailable', 'MIDAS_UNREACHABLE'),
        (WALLET_ONLY, 'Wallet only card', 'WALLET_ONLY'),
        (AGENT_NOT_FOUND, 'Agent does not exist on midas', 'AGENT_NOT_FOUND'),
        (PASSWORD_EXPIRED, 'Password expired', 'PASSWORD_EXPIRED'),
        (JOIN, 'Join', 'JOIN'),
        (NO_SUCH_RECORD, 'No user currently found', 'NO_SUCH_RECORD'),
        (CONFIGURATION_ERROR, 'Error with the configuration or it was not possible to retrieve', 'CONFIGURATION_ERROR'),
        (NOT_SENT, 'Request was not sent', 'NOT_SENT'),
        (ACCOUNT_ALREADY_EXISTS, 'Account already exists', 'ACCOUNT_ALREADY_EXISTS'),
        (SERVICE_CONNECTION_ERROR, 'Service connection error', 'SERVICE_CONNECTION_ERROR'),
        (VALIDATION_ERROR, 'Failed validation', 'VALIDATION_ERROR'),
        (PRE_REGISTERED_CARD, 'Pre-registered card', 'PRE_REGISTERED_CARD'),
    )
    STATUSES = tuple(extended_status[:2] for extended_status in EXTENDED_STATUSES)
    USER_ACTION_REQUIRED = [INVALID_CREDENTIALS, INVALID_MFA, INCOMPLETE, LOCKED_BY_ENDSITE, VALIDATION_ERROR,
                            ACCOUNT_ALREADY_EXISTS, PRE_REGISTERED_CARD]
    SYSTEM_ACTION_REQUIRED = [END_SITE_DOWN, RETRY_LIMIT_REACHED, UNKNOWN_ERROR, MIDAS_UNREACHABLE,
                              IP_BLOCKED, TRIPPED_CAPTCHA, PENDING, NO_SUCH_RECORD, RESOURCE_LIMIT_REACHED,
                              CONFIGURATION_ERROR, NOT_SENT, SERVICE_CONNECTION_ERROR]

    user_set = models.ManyToManyField('user.CustomUser', through='ubiquity.SchemeAccountEntry',
                                      related_name='scheme_account_set')
    scheme = models.ForeignKey('scheme.Scheme')
    status = models.IntegerField(default=PENDING, choices=STATUSES)
    order = models.IntegerField()
    created = models.DateTimeField(auto_now_add=True)
    updated = models.DateTimeField(auto_now=True)
    is_deleted = models.BooleanField(default=False)
    link_date = models.DateTimeField(null=True, blank=True)
<<<<<<< HEAD
=======
    join_date = models.DateTimeField(null=True, blank=True)

>>>>>>> 3e7ac29c
    all_objects = models.Manager()
    objects = ActiveSchemeIgnoreQuestionManager()

    # ubiquity fields
    balances = JSONField(default=dict(), null=True, blank=True)

    @property
    def status_name(self):
        return dict(self.STATUSES).get(self.status)

    @property
    def status_key(self):
        status_keys = dict(
            (extended_status[0], extended_status[2])
            for extended_status
            in self.EXTENDED_STATUSES
        )
        return status_keys.get(self.status)

    def _collect_credentials(self):
        credentials = {}
        for question in self.scheme.questions.all():
            # attempt to get the answer from the database.
            answer = self._find_answer(question.type)
            if not answer:
                continue

            if question.type in ENCRYPTED_CREDENTIALS:
                credentials[question.type] = AESCipher(settings.LOCAL_AES_KEY.encode()).decrypt(answer)
            else:
                credentials[question.type] = answer
        return credentials

    def missing_credentials(self, credential_types):
        """
        Given a list of credential_types return credentials if they are required by the scheme

        A scan or manual question is an optional if one of the other exists
        """
        questions = self.scheme.questions.filter(
            options__in=[F('options').bitor(SchemeCredentialQuestion.LINK), SchemeCredentialQuestion.NONE])

        required_credentials = {question.type for question in questions}
        manual_question = self.scheme.manual_question
        scan_question = self.scheme.scan_question

        if manual_question:
            required_credentials.add(manual_question.type)
        if scan_question:
            required_credentials.add(scan_question.type)

        if scan_question and manual_question and scan_question != manual_question:
            if scan_question.type in credential_types:
                required_credentials.discard(manual_question.type)
            if required_credentials and manual_question.type in credential_types:
                required_credentials.discard(scan_question.type)

        return required_credentials.difference(set(credential_types))

    def credentials(self):
        credentials = self._collect_credentials()
        if self.missing_credentials(credentials.keys()) and self.status != SchemeAccount.PENDING:
            # temporary fix for iceland
            if self.scheme.slug != 'iceland-bonus-card':
                self.status = SchemeAccount.INCOMPLETE
                self.save()
                return None

        saved_consents = self.collect_pending_consents()
        credentials.update(consents=saved_consents)

        serialized_credentials = json.dumps(credentials)
        return AESCipher(settings.AES_KEY.encode()).encrypt(serialized_credentials).decode('utf-8')

    def update_or_create_primary_credentials(self, credentials):
        """
        Creates or updates scheme account credential answer objects for manual or scan questions. If only one is
        given and the scheme has a regex conversion for the property, both will be saved.
        :param credentials: dict of credentials
        :return: credentials
        """
        manual_question = self.scheme.manual_question
        scan_question = self.scheme.scan_question

        # No need to save if one is missing since there will not be any regex conversion required
        if not all([manual_question, scan_question]):
            return credentials

        questions = (manual_question.type, scan_question.type)

        for index, question in enumerate(questions):
            if question in credentials:
                SchemeAccountCredentialAnswer.objects.update_or_create(
                    question=self.question(question),
                    scheme_account=self,
                    defaults={'answer': credentials[question]})

                # Update credentials with the missing identifier value if there is a regex conversion available.
                missing_question = questions[abs(index - 1)]
                value = getattr(self, missing_question)

                if missing_question not in credentials and value is not None:
                    credentials.update({missing_question: value})

        return credentials

    def collect_pending_consents(self):
        user_consents = self.userconsent_set.filter(status=ConsentStatus.PENDING).values()
        formatted_user_consents = []
        for user_consent in user_consents:
            formatted_user_consents.append(
                {
                    "id": user_consent['id'],
                    "slug": user_consent['slug'],
                    "value": user_consent['value'],
                    "created_on": arrow.get(user_consent['created_on']).for_json(),
                    "journey_type": user_consent['metadata']['journey']
                }
            )

        return formatted_user_consents

    def get_midas_balance(self):
        points = None
        try:
            credentials = self.credentials()
            if not credentials:
                return points
            response = self._get_balance(credentials)
            self.status = response.status_code
            if self.status not in [status[0] for status in self.EXTENDED_STATUSES]:
                self.status = SchemeAccount.UNKNOWN_ERROR
            if response.status_code == 200:
                points = response.json()
                self.status = SchemeAccount.PENDING if points.get('pending') else SchemeAccount.ACTIVE
                points['balance'] = points.get('balance')  # serializers.DecimalField does not allow blank fields
                points['is_stale'] = False
        except ConnectionError:
            self.status = SchemeAccount.MIDAS_UNREACHABLE

        if self.status == SchemeAccount.PRE_REGISTERED_CARD:
            self.status = SchemeAccount.JOIN
            for answer in self.schemeaccountcredentialanswer_set.all():
                answer.delete()
        if self.status != SchemeAccount.PENDING:
            self.save()
        return points

    def _get_balance(self, credentials):
        user_set = ','.join([str(u.id) for u in self.user_set.all()])
        parameters = {
            'scheme_account_id': self.id,
            'credentials': credentials,
            'user_set': user_set,
            'status': self.status,
            'journey_type': JourneyTypes.LINK.value,
        }
        headers = {"transaction": str(uuid.uuid1()), "User-agent": 'Hermes on {0}'.format(socket.gethostname())}
        response = requests.get('{}/{}/balance'.format(settings.MIDAS_URL, self.scheme.slug),
                                params=parameters, headers=headers)
        return response

    def get_cached_balance(self, user_consents=None):
        cache_key = 'scheme_{}'.format(self.pk)
        balance = cache.get(cache_key)

        if not balance:
            balance = self.get_midas_balance(user_consents=user_consents)
            if balance:
                balance.update({'updated_at': arrow.utcnow().timestamp, 'scheme_id': self.scheme.id})
                cache.set(cache_key, balance, settings.BALANCE_RENEW_PERIOD)

        if balance != self.balances and balance:
            self.balances = [{k: float(v) if isinstance(v, Decimal) else v for k, v in balance.items()}]
            self.save()

        return balance

    def question(self, question_type):
        """
        Return the scheme question instance for the given question type
        :param question_type:
        :return:
        """
        return SchemeCredentialQuestion.objects.filter(type=question_type, scheme=self.scheme).first()

    @property
    def card_label(self):
        manual_answer = self.manual_answer
        if self.manual_answer:
            return manual_answer.answer

        barcode_answer = self.barcode_answer
        if not barcode_answer:
            return None

        if self.scheme.card_number_regex:
            try:
                regex_match = re.search(self.scheme.card_number_regex, barcode_answer.answer)
            except sre_constants.error:
                return None
            if regex_match:
                try:
                    return self.scheme.card_number_prefix + regex_match.group(1)
                except IndexError:
                    return None
        return barcode_answer.answer

    @property
    def card_number(self):
        card_number_answer = self.card_number_answer
        if card_number_answer:
            return card_number_answer.answer

        barcode = self.barcode_answer
        if barcode and self.scheme.card_number_regex:
            try:
                regex_match = re.search(self.scheme.card_number_regex, barcode.answer)
            except sre_constants.error:
                return None
            if regex_match:
                try:
                    return self.scheme.card_number_prefix + regex_match.group(1)
                except IndexError:
                    return None
        return None

    @property
    def barcode(self):
        barcode_answer = self.barcode_answer
        if barcode_answer:
            return barcode_answer.answer

        card_number = self.card_number_answer
        if card_number and self.scheme.barcode_regex:
            try:
                regex_match = re.search(self.scheme.barcode_regex, card_number.answer)
            except sre_constants.error:
                return None
            if regex_match:
                try:
                    return self.scheme.barcode_prefix + regex_match.group(1)
                except IndexError:
                    return None
        return None

    @property
    def barcode_answer(self):
        return self.schemeaccountcredentialanswer_set.filter(question=self.question(BARCODE)).first()

    @property
    def card_number_answer(self):
        return self.schemeaccountcredentialanswer_set.filter(question=self.question(CARD_NUMBER)).first()

    @property
    def manual_answer(self):
        return self.schemeaccountcredentialanswer_set.filter(question=self.scheme.manual_question).first()

    @property
    def one_question_link_answer(self):
        return self.schemeaccountcredentialanswer_set.filter(question=self.scheme.one_question_link).first()

    @property
    def action_status(self):
        if self.status in self.USER_ACTION_REQUIRED:
            return 'USER_ACTION_REQUIRED'
        elif self.status in self.SYSTEM_ACTION_REQUIRED:
            return 'SYSTEM_ACTION_REQUIRED'
        elif self.status == self.ACTIVE:
            return 'ACTIVE'
        elif self.status == self.WALLET_ONLY:
            return 'WALLET_ONLY'
        elif self.status == self.PENDING:
            return 'PENDING'

    @property
    def third_party_identifier(self):
        question = SchemeCredentialQuestion.objects.filter(third_party_identifier=True, scheme=self.scheme).first()
        if question:
            return self._find_answer(question.type)

        return None

    def _find_answer(self, question_type):
        # attempt to get the answer from the database.
        answer = None
        answer_instance = self.schemeaccountcredentialanswer_set.filter(question__type=question_type).first()
        if answer_instance:
            answer = answer_instance.answer
        else:
            # see if we have a property that will give us the answer.
            try:
                answer = getattr(self, question_type)
            except AttributeError:
                # we can't get an answer to this question, so skip it.
                pass
        return answer

    def __str__(self):
        return "{} - id: {}".format(self.scheme.name, self.id)

    class Meta:
        ordering = ['order', '-created']


class SchemeCredentialQuestion(models.Model):
    NONE = 0
    LINK = 1 << 0
    JOIN = 1 << 1
    OPTIONAL_JOIN = (1 << 2 | JOIN)
    LINK_AND_JOIN = (LINK | JOIN)
    MERCHANT_IDENTIFIER = (1 << 3)

    ADD_FIELD = 0
    AUTH_FIELD = 1
    ENROL_FIELD = 2

    OPTIONS = (
        (NONE, 'None'),
        (LINK, 'Link'),
        (JOIN, 'Join'),
        (OPTIONAL_JOIN, 'Join (optional)'),
        (LINK_AND_JOIN, 'Link & Join'),
        (MERCHANT_IDENTIFIER, 'Merchant Identifier')
    )

    # ubiquity choices
    ANSWER_TYPE_CHOICES = (
        (0, 'text'),
        (1, 'sensitive'),
        (2, 'choice'),
        (3, 'boolean'),
    )

    FIELD_TYPE_CHOICES = (
        (ADD_FIELD, 'add'),
        (AUTH_FIELD, 'auth'),
        (ENROL_FIELD, 'enrol'),
    )

    scheme = models.ForeignKey('Scheme', related_name='questions', on_delete=models.PROTECT)
    order = models.IntegerField(default=0)
    type = models.CharField(max_length=250, choices=CREDENTIAL_TYPES)
    label = models.CharField(max_length=250)
    third_party_identifier = models.BooleanField(default=False)
    manual_question = models.BooleanField(default=False)
    scan_question = models.BooleanField(default=False)
    one_question_link = models.BooleanField(default=False)
    options = models.IntegerField(choices=OPTIONS, default=NONE)

    # ubiquity fields
    validation = models.TextField(default='', blank=True, max_length=250)
    description = models.CharField(default='', blank=True, max_length=250)
    # common_name = models.CharField(default='', blank=True, max_length=50)
    answer_type = models.IntegerField(default=0, choices=ANSWER_TYPE_CHOICES)
    choice = ArrayField(models.CharField(max_length=50), null=True, blank=True)
    field_type = models.IntegerField(choices=FIELD_TYPE_CHOICES, null=True, blank=True)

    @property
    def required(self):
        return self.options is not self.OPTIONAL_JOIN

    @property
    def question_choices(self):
        try:
            choices = SchemeCredentialQuestionChoice.objects.get(scheme=self.scheme, scheme_question=self.type)
            return choices.values
        except SchemeCredentialQuestionChoice.DoesNotExist:
            return []

    class Meta:
        ordering = ['order']
        unique_together = ("scheme", "type")

    def __str__(self):
        return self.type


class SchemeCredentialQuestionChoice(models.Model):
    scheme = models.ForeignKey('Scheme', on_delete=models.CASCADE)
    scheme_question = models.CharField(max_length=250, choices=CREDENTIAL_TYPES)

    @property
    def values(self):
        choice_values = self.choice_values.all()
        return [str(value) for value in choice_values]

    class Meta:
        unique_together = ("scheme", "scheme_question")


class SchemeCredentialQuestionChoiceValue(models.Model):
    choice = models.ForeignKey('SchemeCredentialQuestionChoice', related_name='choice_values', on_delete=models.CASCADE)
    value = models.CharField(max_length=250)

    def __str__(self):
        return self.value

    class Meta:
        ordering = ['value']


class SchemeDetail(models.Model):
    TYPE_CHOICES = (
        (0, 'Tier'),
    )

    scheme_id = models.ForeignKey('Scheme')
    type = models.IntegerField(choices=TYPE_CHOICES, default=0)
    name = models.CharField(max_length=255)
    description = models.TextField()


class SchemeBalanceDetails(models.Model):
    scheme_id = models.ForeignKey('Scheme')
    currency = models.CharField(default='', blank=True, max_length=50)
    prefix = models.CharField(default='', blank=True, max_length=50)
    suffix = models.CharField(default='', blank=True, max_length=50)
    description = models.TextField(default='', blank=True, max_length=250)

    class Meta:
        verbose_name_plural = 'balance details'


class SchemeAccountCredentialAnswer(models.Model):
    scheme_account = models.ForeignKey(SchemeAccount)
    question = models.ForeignKey(SchemeCredentialQuestion, null=True, on_delete=models.PROTECT)
    answer = models.CharField(max_length=250)

    def clean_answer(self):
        if self.question.type in ENCRYPTED_CREDENTIALS:
            return "****"
        return self.answer

    def __str__(self):
        return self.clean_answer()

    class Meta:
        unique_together = ("scheme_account", "question")


@receiver(pre_save, sender=SchemeAccountCredentialAnswer)
def encryption_handler(sender, instance, **kwargs):
    if instance.question.type in ENCRYPTED_CREDENTIALS:
        encrypted_answer = AESCipher(settings.LOCAL_AES_KEY.encode()).encrypt(instance.answer).decode("utf-8")
        instance.answer = encrypted_answer


class ConsentStatus(IntEnum):
    PENDING = 0
    SUCCESS = 1
    FAILED = 2


class UserConsent(models.Model):
    created_on = models.DateTimeField(default=timezone.now)
    user = models.ForeignKey('user.CustomUser', null=True, on_delete=models.SET_NULL)
    scheme = models.ForeignKey(Scheme, null=True, on_delete=models.SET_NULL)
    scheme_account = models.ForeignKey(SchemeAccount, null=True, on_delete=models.SET_NULL)
    metadata = JSONField()
    slug = models.SlugField(max_length=50)
    value = models.BooleanField()
    status = models.IntegerField(choices=[(status.value, status.name) for status in ConsentStatus],
                                 default=ConsentStatus.PENDING)

    @property
    def short_text(self):
        metadata = dict(self.metadata)
        return truncatewords(metadata.get('text'), 5)

    def __str__(self):
        return '{} - {}: {}'.format(self.user, self.slug, self.value)<|MERGE_RESOLUTION|>--- conflicted
+++ resolved
@@ -3,10 +3,7 @@
 import socket
 import sre_constants
 import uuid
-<<<<<<< HEAD
 from decimal import Decimal
-=======
->>>>>>> 3e7ac29c
 from enum import Enum, IntEnum
 
 import arrow
@@ -15,10 +12,8 @@
 from colorful.fields import RGBColorField
 from django.conf import settings
 from django.contrib.postgres.fields import ArrayField, JSONField
-<<<<<<< HEAD
 from django.core.cache import cache
-=======
->>>>>>> 3e7ac29c
+
 from django.db import models
 from django.db.models import F, Q
 from django.db.models.signals import pre_save
@@ -26,12 +21,9 @@
 from django.template.defaultfilters import truncatewords
 from django.utils import timezone
 
+
 from common.models import Image
-<<<<<<< HEAD
 from scheme.credentials import BARCODE, CARD_NUMBER, CREDENTIAL_TYPES, ENCRYPTED_CREDENTIALS
-=======
-from scheme.credentials import CREDENTIAL_TYPES, ENCRYPTED_CREDENTIALS, BARCODE, CARD_NUMBER
->>>>>>> 3e7ac29c
 from scheme.encyption import AESCipher
 
 
@@ -353,11 +345,7 @@
     updated = models.DateTimeField(auto_now=True)
     is_deleted = models.BooleanField(default=False)
     link_date = models.DateTimeField(null=True, blank=True)
-<<<<<<< HEAD
-=======
     join_date = models.DateTimeField(null=True, blank=True)
-
->>>>>>> 3e7ac29c
     all_objects = models.Manager()
     objects = ActiveSchemeIgnoreQuestionManager()
 
@@ -525,7 +513,7 @@
         balance = cache.get(cache_key)
 
         if not balance:
-            balance = self.get_midas_balance(user_consents=user_consents)
+            balance = self.get_midas_balance()
             if balance:
                 balance.update({'updated_at': arrow.utcnow().timestamp, 'scheme_id': self.scheme.id})
                 cache.set(cache_key, balance, settings.BALANCE_RENEW_PERIOD)
