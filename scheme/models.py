import json
import re
import socket
import sre_constants
import uuid
from decimal import Decimal
from enum import IntEnum

import arrow
from bulk_update.manager import BulkUpdateManager
from colorful.fields import RGBColorField
from django.conf import settings
from django.contrib.postgres.fields import ArrayField, JSONField
from django.core.cache import cache
from django.db import models
from django.db.models import F, Q
from django.db.models.signals import pre_save
from django.dispatch import receiver
from django.template.defaultfilters import truncatewords
from django.utils import timezone

<<<<<<< HEAD
=======
from analytics.api import update_scheme_account_attribute_new_status, update_scheme_account_attribute
>>>>>>> 94cb5e9a
from common.models import Image
from hermes.traced_requests import requests
from scheme.credentials import BARCODE, CARD_NUMBER, CREDENTIAL_TYPES, ENCRYPTED_CREDENTIALS
from scheme.encyption import AESCipher


class Category(models.Model):
    name = models.CharField(max_length=200)

    def __str__(self):
        return self.name


class ActiveSchemeManager(models.Manager):

    def get_queryset(self):
        return super().get_queryset().exclude(status=Scheme.INACTIVE)


def _default_transaction_headers():
    return ["Date", "Reference", "Points"]


class Scheme(models.Model):
    PLL = 1
    BASIC = 2
    PARTNER = 3
    TIERS = (
        (1, 'PLL'),
        (2, 'Basic'),
        (3, 'Partner'),
    )
    TRANSACTION_MATCHING_TIERS = [PLL, PARTNER]
    BARCODE_TYPES = (
        (0, 'CODE128 (B or C)'),
        (1, 'QrCode'),
        (2, 'AztecCode'),
        (3, 'Pdf417'),
        (4, 'EAN (13)'),
        (5, 'DataMatrix'),
        (6, "ITF (Interleaved 2 of 5)"),
        (7, 'Code 39'),
    )
    MAX_POINTS_VALUE_LENGTHS = (
        (0, '0 (no numeric points value)'),
        (1, '1 (0-9)'),
        (2, '2 (0-99)'),
        (3, '3 (0-999)'),
        (4, '4 (0+)'),
    )
    MAX_POINTS_VALUE_LENGTH = 11

    ACTIVE = 0
    SUSPENDED = 1
    INACTIVE = 2
    STATUSES = (
        (ACTIVE, 'Active'),
        (SUSPENDED, 'Suspended'),
        (INACTIVE, 'Inactive'),
    )

    # this is the same slugs found in the active.py file in the midas repo
    name = models.CharField(max_length=200)
    slug = models.SlugField(unique=True)
    url = models.URLField()
    company = models.CharField(max_length=200)
    company_url = models.URLField(blank=True)
    forgotten_password_url = models.URLField(max_length=500, blank=True)
    join_url = models.URLField(blank=True)
    join_t_and_c = models.TextField(blank=True, verbose_name="Join terms & conditions")
    link_account_text = models.TextField(blank=True)

    tier = models.IntegerField(choices=TIERS)
    transaction_headers = ArrayField(models.CharField(max_length=40), default=_default_transaction_headers)

    ios_scheme = models.CharField(max_length=255, blank=True, verbose_name='iOS scheme')
    itunes_url = models.URLField(blank=True, verbose_name='iTunes URL')
    android_app_id = models.CharField(max_length=255, blank=True, verbose_name='Android app ID')
    play_store_url = models.URLField(blank=True, verbose_name='Play store URL')

    barcode_type = models.IntegerField(choices=BARCODE_TYPES, blank=True, null=True)
    scan_message = models.CharField(max_length=100)
    has_transactions = models.BooleanField(default=False)
    has_points = models.BooleanField(default=False)

    max_points_value_length = models.IntegerField(choices=MAX_POINTS_VALUE_LENGTHS, default=4,
                                                  help_text='The maximum number of digits the points value will reach. '
                                                            'This cannot be higher than four, because any arbitrarily '
                                                            'large number can be compressed down to four digits.')
    point_name = models.CharField(max_length=MAX_POINTS_VALUE_LENGTH - 1, default='points', blank=True,
                                  help_text='This field must have a length that, when added to the value of the above '
                                            'field, is less than or equal to {}.'.format(MAX_POINTS_VALUE_LENGTH - 1))

    identifier = models.CharField(max_length=30, blank=True, help_text="Regex identifier for barcode")
    colour = RGBColorField(blank=True)
    status = models.IntegerField(choices=STATUSES, default=ACTIVE)
    category = models.ForeignKey(Category)

    card_number_regex = models.CharField(max_length=100, blank=True,
                                         help_text="Regex to map barcode to card number")
    barcode_regex = models.CharField(max_length=100, blank=True,
                                     help_text="Regex to map card number to barcode")
    card_number_prefix = models.CharField(max_length=100, blank=True,
                                          help_text="Prefix to from barcode -> card number mapping")
    barcode_prefix = models.CharField(max_length=100, blank=True,
                                      help_text="Prefix to from card number -> barcode mapping")
    all_objects = models.Manager()
    objects = ActiveSchemeManager()

    # ubiquity fields
    authorisation_required = models.BooleanField(default=False)
    digital_only = models.BooleanField(default=False)
    plan_name = models.CharField(max_length=50, null=True, blank=True)
    plan_name_card = models.CharField(max_length=50, null=True, blank=True)
    plan_summary = models.TextField(default='', blank=True, max_length=250)
    plan_description = models.TextField(default='', blank=True, max_length=500)
    enrol_incentive = models.CharField(max_length=50, null=True, blank=True)

    @property
    def is_active(self):
        return self.status != self.INACTIVE

    @property
    def manual_question(self):
        return self.questions.filter(manual_question=True).first()

    @property
    def scan_question(self):
        return self.questions.filter(scan_question=True).first()

    @property
    def one_question_link(self):
        return self.questions.filter(one_question_link=True).first()

    @property
    def join_questions(self):
        return self.questions.filter(options=F('options').bitor(SchemeCredentialQuestion.JOIN))

    @property
    def link_questions(self):
        return self.questions.filter(options=F('options').bitor(SchemeCredentialQuestion.LINK))

    def get_question_type_dict(self):
        return {
            question.label: question.type
            for question in self.questions.all()
        }

    def __str__(self):
        return '{} ({})'.format(self.name, self.company)


class ConsentsManager(models.Manager):

    def get_queryset(self):
        return super(ConsentsManager, self).get_queryset().exclude(is_enabled=False).order_by('journey', 'order')


class JourneyTypes(IntEnum):
    JOIN = 0
    LINK = 1
    ADD = 2
    UPDATE = 3


class Control(models.Model):
    JOIN_KEY = 'join_button'
    ADD_KEY = 'add_button'

    KEY_CHOICES = (
        (JOIN_KEY, 'Join Button - Add Card screen'),
        (ADD_KEY, 'Add Button - Add Card screen')
    )

    key = models.CharField(max_length=50, choices=KEY_CHOICES)
    label = models.CharField(max_length=50, blank=True)
    hint_text = models.CharField(max_length=250, blank=True)

    scheme = models.ForeignKey(Scheme, related_name="controls")


class Consent(models.Model):
    journeys = (
        (JourneyTypes.JOIN.value, 'join'),
        (JourneyTypes.LINK.value, 'link'),
        (JourneyTypes.ADD.value, 'add'),
    )

    check_box = models.BooleanField()
    text = models.TextField()
    scheme = models.ForeignKey(Scheme, related_name="consents")
    is_enabled = models.BooleanField(default=True)
    required = models.BooleanField()
    order = models.IntegerField()
    journey = models.IntegerField(choices=journeys)
    slug = models.SlugField(max_length=50, help_text="Slug must match the opt-in field name in the request"
                                                     " sent to the merchant e.g marketing_opt_in")
    created_on = models.DateTimeField(auto_now_add=True)
    modified_on = models.DateTimeField(auto_now=True)

    objects = ConsentsManager()
    all_objects = models.Manager()

    @property
    def short_text(self):
        return truncatewords(self.text, 5)

    def __str__(self):
        return '({}) {}: {}'.format(self.scheme.slug, self.id, self.short_text)

    class Meta:
        unique_together = ('slug', 'scheme', 'journey')


class Exchange(models.Model):
    donor_scheme = models.ForeignKey('scheme.Scheme', related_name='donor_in')
    host_scheme = models.ForeignKey('scheme.Scheme', related_name='host_in')

    exchange_rate_donor = models.IntegerField(default=1)
    exchange_rate_host = models.IntegerField(default=1)

    transfer_min = models.DecimalField(default=0.0, decimal_places=2, max_digits=12, null=True, blank=True)
    transfer_max = models.DecimalField(decimal_places=2, max_digits=12, null=True, blank=True)
    transfer_multiple = models.DecimalField(decimal_places=2, max_digits=12, null=True, blank=True)

    tip_in_url = models.URLField()
    info_url = models.URLField()

    flag_auto_tip_in = models.IntegerField(choices=((0, 'No'), (1, 'Yes')))

    transaction_reference = models.CharField(max_length=24, default='Convert', editable=False)

    start_date = models.DateField(null=True, blank=True, editable=False)
    end_date = models.DateField(null=True, blank=True, editable=False)

    def __str__(self):
        return '{} -> {}'.format(self.donor_scheme.name, self.host_scheme.name)


class ActiveSchemeImageManager(models.Manager):

    def get_queryset(self):
        return super().get_queryset().filter(
            start_date__lt=timezone.now()).filter(
            Q(end_date__isnull=True) | Q(end_date__gte=timezone.now())).exclude(status=Image.DRAFT)


class SchemeImage(Image):
    objects = ActiveSchemeImageManager()
    scheme = models.ForeignKey('scheme.Scheme', related_name='images')


class SchemeAccountImage(Image):
    objects = ActiveSchemeImageManager()
    scheme = models.ForeignKey('scheme.Scheme', null=True, blank=True)
    scheme_accounts = models.ManyToManyField('scheme.SchemeAccount', related_name='scheme_accounts_set')

    def __str__(self):
        return self.description


class ActiveSchemeIgnoreQuestionManager(BulkUpdateManager):
    use_in_migrations = True

    def get_queryset(self):
        return super(ActiveSchemeIgnoreQuestionManager, self).get_queryset().exclude(is_deleted=True). \
            exclude(scheme__status=Scheme.INACTIVE)


class SchemeAccount(models.Model):
    PENDING = 0
    ACTIVE = 1
    INVALID_CREDENTIALS = 403
    INVALID_MFA = 432
    END_SITE_DOWN = 530
    IP_BLOCKED = 531
    TRIPPED_CAPTCHA = 532
    INCOMPLETE = 5
    LOCKED_BY_ENDSITE = 434
    RETRY_LIMIT_REACHED = 429
    RESOURCE_LIMIT_REACHED = 503
    UNKNOWN_ERROR = 520
    MIDAS_UNREACHABLE = 9
    AGENT_NOT_FOUND = 404
    WALLET_ONLY = 10
    PASSWORD_EXPIRED = 533
    JOIN = 900
    NO_SUCH_RECORD = 444
    CONFIGURATION_ERROR = 536
    NOT_SENT = 535
    ACCOUNT_ALREADY_EXISTS = 445
    SERVICE_CONNECTION_ERROR = 537
    VALIDATION_ERROR = 401
    PRE_REGISTERED_CARD = 406
    FAILED_UPDATE = 446
    PENDING_MANUAL_CHECK = 204
    CARD_NUMBER_ERROR = 436
    LINK_LIMIT_EXCEEDED = 437
    CARD_NOT_REGISTERED = 438
    GENERAL_ERROR = 439
    JOIN_IN_PROGRESS = 441
    JOIN_ERROR = 538

    EXTENDED_STATUSES = (
        (PENDING, 'Pending', 'PENDING'),
        (ACTIVE, 'Active', 'ACTIVE'),
        (INVALID_CREDENTIALS, 'Invalid credentials', 'INVALID_CREDENTIALS'),
        (INVALID_MFA, 'Invalid mfa', 'INVALID_MFA'),
        (END_SITE_DOWN, 'End site down', 'END_SITE_DOWN'),
        (IP_BLOCKED, 'IP blocked', 'IP_BLOCKED'),
        (TRIPPED_CAPTCHA, 'Tripped captcha', 'TRIPPED_CAPTCHA'),
        (INCOMPLETE, 'Please check your scheme account login details.', 'INCOMPLETE'),
        (LOCKED_BY_ENDSITE, 'Account locked on end site', 'LOCKED_BY_ENDSITE'),
        (RETRY_LIMIT_REACHED, 'Cannot connect, too many retries', 'RETRY_LIMIT_REACHED'),
        (RESOURCE_LIMIT_REACHED, 'Too many balance requests running', 'RESOURCE_LIMIT_REACHED'),
        (UNKNOWN_ERROR, 'An unknown error has occurred', 'UNKNOWN_ERROR'),
        (MIDAS_UNREACHABLE, 'Midas unavailable', 'MIDAS_UNREACHABLE'),
        (WALLET_ONLY, 'Wallet only card', 'WALLET_ONLY'),
        (AGENT_NOT_FOUND, 'Agent does not exist on midas', 'AGENT_NOT_FOUND'),
        (PASSWORD_EXPIRED, 'Password expired', 'PASSWORD_EXPIRED'),
        (JOIN, 'Join', 'JOIN'),
        (NO_SUCH_RECORD, 'No user currently found', 'NO_SUCH_RECORD'),
        (CONFIGURATION_ERROR, 'Error with the configuration or it was not possible to retrieve', 'CONFIGURATION_ERROR'),
        (NOT_SENT, 'Request was not sent', 'NOT_SENT'),
        (ACCOUNT_ALREADY_EXISTS, 'Account already exists', 'ACCOUNT_ALREADY_EXISTS'),
        (SERVICE_CONNECTION_ERROR, 'Service connection error', 'SERVICE_CONNECTION_ERROR'),
        (VALIDATION_ERROR, 'Failed validation', 'VALIDATION_ERROR'),
        (PRE_REGISTERED_CARD, 'Pre-registered card', 'PRE_REGISTERED_CARD'),
        (FAILED_UPDATE, 'Update failed. Delete and re-add card.', 'FAILED_UPDATE'),
        (PENDING_MANUAL_CHECK, 'Pending manual check.', 'PENDING_MANUAL_CHECK'),
        (CARD_NUMBER_ERROR, 'Invalid card_number', 'CARD_NUMBER_ERROR'),
        (LINK_LIMIT_EXCEEDED, 'You can only Link one card per day.', 'LINK_LIMIT_EXCEEDED'),
        (CARD_NOT_REGISTERED, 'Unknown Card number', 'CARD_NOT_REGISTERED'),
        (GENERAL_ERROR, 'General Error such as incorrect user details', 'GENERAL_ERROR'),
        (JOIN_IN_PROGRESS, 'Join in progress', 'JOIN_IN_PROGRESS'),
        (JOIN_ERROR, 'A system error occurred during join', 'JOIN_ERROR')
    )
    STATUSES = tuple(extended_status[:2] for extended_status in EXTENDED_STATUSES)
    JOIN_ACTION_REQUIRED = [JOIN, CARD_NOT_REGISTERED, PRE_REGISTERED_CARD]
    USER_ACTION_REQUIRED = [INVALID_CREDENTIALS, INVALID_MFA, INCOMPLETE, LOCKED_BY_ENDSITE, VALIDATION_ERROR,
                            ACCOUNT_ALREADY_EXISTS, PRE_REGISTERED_CARD, CARD_NUMBER_ERROR, LINK_LIMIT_EXCEEDED,
                            GENERAL_ERROR, JOIN_IN_PROGRESS]
    SYSTEM_ACTION_REQUIRED = [END_SITE_DOWN, RETRY_LIMIT_REACHED, UNKNOWN_ERROR, MIDAS_UNREACHABLE,
                              IP_BLOCKED, TRIPPED_CAPTCHA, NO_SUCH_RECORD, RESOURCE_LIMIT_REACHED,
                              CONFIGURATION_ERROR, NOT_SENT, SERVICE_CONNECTION_ERROR, JOIN_ERROR]

    user_set = models.ManyToManyField('user.CustomUser', through='ubiquity.SchemeAccountEntry',
                                      related_name='scheme_account_set')
    scheme = models.ForeignKey('scheme.Scheme')
    status = models.IntegerField(default=PENDING, choices=STATUSES)
    order = models.IntegerField()
    created = models.DateTimeField(auto_now_add=True)
    updated = models.DateTimeField(auto_now=True)
    is_deleted = models.BooleanField(default=False)
    link_date = models.DateTimeField(null=True, blank=True)
    join_date = models.DateTimeField(null=True, blank=True)
    all_objects = models.Manager()
    objects = ActiveSchemeIgnoreQuestionManager()

    # ubiquity fields
    balances = JSONField(default=dict(), null=True, blank=True)

    @property
    def status_name(self):
        return dict(self.STATUSES).get(self.status)

    @property
    def status_key(self):
        status_keys = dict(
            (extended_status[0], extended_status[2])
            for extended_status
            in self.EXTENDED_STATUSES
        )
        return status_keys.get(self.status)

    def _collect_credentials(self):
        credentials = {}
        for question in self.scheme.questions.all():
            # attempt to get the answer from the database.
            answer = self._find_answer(question.type)
            if not answer:
                continue

            if question.type in ENCRYPTED_CREDENTIALS:
                credentials[question.type] = AESCipher(settings.LOCAL_AES_KEY.encode()).decrypt(answer)
            else:
                credentials[question.type] = answer
        return credentials

    def missing_credentials(self, credential_types):
        """
        Given a list of credential_types return credentials if they are required by the scheme

        A scan or manual question is an optional if one of the other exists
        """
        questions = self.scheme.questions.filter(
            options__in=[F('options').bitor(SchemeCredentialQuestion.LINK), SchemeCredentialQuestion.NONE])

        required_credentials = {question.type for question in questions}
        manual_question = self.scheme.manual_question
        scan_question = self.scheme.scan_question

        if manual_question:
            required_credentials.add(manual_question.type)
        if scan_question:
            required_credentials.add(scan_question.type)

        if scan_question and manual_question and scan_question != manual_question:
            if scan_question.type in credential_types:
                required_credentials.discard(manual_question.type)
            if required_credentials and manual_question.type in credential_types:
                required_credentials.discard(scan_question.type)

        return required_credentials.difference(set(credential_types))

    def get_auth_fields(self):
        credentials = self._collect_credentials()
        link_fields = [field.type for field in self.scheme.link_questions]
        return {
            k: v
            for k, v in credentials.items()
            if k in link_fields
        }

    def credentials(self):
        credentials = self._collect_credentials()
        if self.missing_credentials(credentials.keys()) and self.status != SchemeAccount.PENDING:
            # temporary fix for iceland
            if self.scheme.slug != 'iceland-bonus-card':
                bink_users = [user for user in self.user_set.all() if user.client_id == settings.BINK_CLIENT_ID]
                for user in bink_users:
                    update_scheme_account_attribute_new_status(
                        self,
                        user,
                        dict(self.STATUSES).get(SchemeAccount.INCOMPLETE)
                    )
                self.status = SchemeAccount.INCOMPLETE
                self.save()
                return None

        saved_consents = self.collect_pending_consents()
        credentials.update(consents=saved_consents)

        serialized_credentials = json.dumps(credentials)
        return AESCipher(settings.AES_KEY.encode()).encrypt(serialized_credentials).decode('utf-8')

    def update_or_create_primary_credentials(self, credentials):
        """
        Creates or updates scheme account credential answer objects for manual or scan questions. If only one is
        given and the scheme has a regex conversion for the property, both will be saved.
        :param credentials: dict of credentials
        :return: credentials
        """
        manual_question = self.scheme.manual_question
        manual_answer = None
        if manual_question:
            manual_answer = credentials.get(manual_question.type)

        scan_question = self.scheme.scan_question
        scan_answer = None
        if scan_question:
            scan_answer = credentials.get(scan_question.type)

        if manual_question and manual_answer:
            SchemeAccountCredentialAnswer.objects.update_or_create(
                question=self.question(manual_question.type),
                scheme_account=self,
                defaults={'answer': credentials[manual_question.type]})

        if scan_question and scan_answer:
            SchemeAccountCredentialAnswer.objects.update_or_create(
                question=self.question(scan_question.type),
                scheme_account=self,
                defaults={'answer': credentials[scan_question.type]})

        regex_credentials = [
            'card_number',
            'barcode'
        ]
        for question in regex_credentials:
            value = getattr(self, question)
            if not credentials.get(question) and value:
                credentials.update({question: value})

        return credentials

    def collect_pending_consents(self):
        user_consents = self.userconsent_set.filter(status=ConsentStatus.PENDING).values()
        formatted_user_consents = []
        for user_consent in user_consents:
            formatted_user_consents.append(
                {
                    "id": user_consent['id'],
                    "slug": user_consent['slug'],
                    "value": user_consent['value'],
                    "created_on": arrow.get(user_consent['created_on']).for_json(),
                    "journey_type": user_consent['metadata']['journey']
                }
            )

        return formatted_user_consents

    def get_midas_balance(self, journey):
        points = None
        old_status = self.status

        if self.status == SchemeAccount.PENDING_MANUAL_CHECK:
            return points

        try:
            credentials = self.credentials()
            if not credentials:
                return points
            response = self._get_balance(credentials, journey)
            self.status = response.status_code
            if self.status not in [status[0] for status in self.EXTENDED_STATUSES]:
                self.status = SchemeAccount.UNKNOWN_ERROR
            if response.status_code == 200:
                points = response.json()
                self.status = SchemeAccount.PENDING if points.get('pending') else SchemeAccount.ACTIVE
                points['balance'] = points.get('balance')  # serializers.DecimalField does not allow blank fields
                points['is_stale'] = False
        except ConnectionError:
            self.status = SchemeAccount.MIDAS_UNREACHABLE

        self._received_balance_checks()
        return points

    def _received_balance_checks(self):
        if self.status in SchemeAccount.JOIN_ACTION_REQUIRED:
            queryset = self.schemeaccountcredentialanswer_set
            card_number = self.card_number
            if card_number:
                queryset = queryset.exclude(answer=card_number)

            queryset.all().delete()

        if self.status != SchemeAccount.PENDING:
            self.save()
<<<<<<< HEAD
=======
            self.call_analytics(self.user_set.all(), old_status)
        return points
>>>>>>> 94cb5e9a

    def call_analytics(self, user_set, old_status):
        bink_users = [user for user in user_set if user.client_id == settings.BINK_CLIENT_ID]
        for user in bink_users:  # Update intercom
            update_scheme_account_attribute(self, user, dict(self.STATUSES).get(old_status))

    def _get_balance(self, credentials, journey):
        user_set = ','.join([str(u.id) for u in self.user_set.all()])
        parameters = {
            'scheme_account_id': self.id,
            'credentials': credentials,
            'user_set': user_set,
            'status': self.status,
            'journey_type': journey.value,
        }
        headers = {"transaction": str(uuid.uuid1()), "User-agent": 'Hermes on {0}'.format(socket.gethostname())}
        response = requests.get('{}/{}/balance'.format(settings.MIDAS_URL, self.scheme.slug),
                                params=parameters, headers=headers)
        return response

    def get_cached_balance(self, user_consents=None):
        cache_key = 'scheme_{}'.format(self.pk)
        balance = cache.get(cache_key)

        if not balance:
            balance = self.get_midas_balance(journey=JourneyTypes.UPDATE)
            if balance:
                balance.update({'updated_at': arrow.utcnow().timestamp, 'scheme_id': self.scheme.id})
                cache.set(cache_key, balance, settings.BALANCE_RENEW_PERIOD)

        if balance != self.balances and balance:
            self.balances = [{k: float(v) if isinstance(v, Decimal) else v for k, v in balance.items()}]
            self.save()

        return balance

    def set_pending(self, manual_pending=False):
        self.status = SchemeAccount.PENDING_MANUAL_CHECK if manual_pending else SchemeAccount.PENDING
        self.save()

    def delete_cached_balance(self):
        cache_key = 'scheme_{}'.format(self.pk)
        cache.delete(cache_key)

    def question(self, question_type):
        """
        Return the scheme question instance for the given question type
        :param question_type:
        :return:
        """
        return SchemeCredentialQuestion.objects.filter(type=question_type, scheme=self.scheme).first()

    @property
    def card_label(self):
        manual_answer = self.manual_answer
        if self.manual_answer:
            return manual_answer.answer

        barcode_answer = self.barcode_answer
        if not barcode_answer:
            return None

        if self.scheme.card_number_regex:
            try:
                regex_match = re.search(self.scheme.card_number_regex, barcode_answer.answer)
            except sre_constants.error:
                return None
            if regex_match:
                try:
                    return self.scheme.card_number_prefix + regex_match.group(1)
                except IndexError:
                    return None
        return barcode_answer.answer

    @property
    def card_number(self):
        card_number_answer = self.card_number_answer
        if card_number_answer:
            return card_number_answer.answer

        barcode = self.barcode_answer
        if barcode and self.scheme.card_number_regex:
            try:
                regex_match = re.search(self.scheme.card_number_regex, barcode.answer)
            except sre_constants.error:
                return None
            if regex_match:
                try:
                    return self.scheme.card_number_prefix + regex_match.group(1)
                except IndexError:
                    return None
        return None

    def get_transaction_matching_user_id(self):
        bink_user = self.user_set.filter(client_id=settings.BINK_CLIENT_ID).values('id').order_by('date_joined')
        if bink_user.exists():
            user_id = bink_user.first().get('id')
        else:
            user_id = self.user_set.order_by('date_joined').values('id').first().get('id')

        return user_id

    @property
    def barcode(self):
        barcode_answer = self.barcode_answer
        if barcode_answer:
            return barcode_answer.answer

        card_number = self.card_number_answer
        if card_number and self.scheme.barcode_regex:
            try:
                regex_match = re.search(self.scheme.barcode_regex, card_number.answer)
            except sre_constants.error:
                return None
            if regex_match:
                try:
                    return self.scheme.barcode_prefix + regex_match.group(1)
                except IndexError:
                    return None
        return None

    @property
    def barcode_answer(self):
        return self.schemeaccountcredentialanswer_set.filter(question=self.question(BARCODE)).first()

    @property
    def card_number_answer(self):
        return self.schemeaccountcredentialanswer_set.filter(question=self.question(CARD_NUMBER)).first()

    @property
    def manual_answer(self):
        return self.schemeaccountcredentialanswer_set.filter(question=self.scheme.manual_question).first()

    @property
    def one_question_link_answer(self):
        return self.schemeaccountcredentialanswer_set.filter(question=self.scheme.one_question_link).first()

    @property
    def display_status(self):
        # linked accounts in "system account required" should be displayed as "active".
        # accounts in "active", "pending", and "join" statuses should be displayed as such.
        # all other statuses should be displayed as "wallet only"
        if (self.link_date or self.join_date) and self.status in self.SYSTEM_ACTION_REQUIRED:
            return self.ACTIVE
        elif self.status in [self.ACTIVE, self.PENDING, self.JOIN]:
            return self.status
        elif self.status in self.JOIN_ACTION_REQUIRED:
            return self.JOIN
        else:
            return self.WALLET_ONLY

    @property
    def third_party_identifier(self):
        question = SchemeCredentialQuestion.objects.filter(third_party_identifier=True, scheme=self.scheme).first()
        if question:
            return self._find_answer(question.type)

        return None

    def _find_answer(self, question_type):
        # attempt to get the answer from the database.
        answer = None
        answer_instance = self.schemeaccountcredentialanswer_set.filter(question__type=question_type).first()
        if answer_instance:
            answer = answer_instance.answer
        else:
            # see if we have a property that will give us the answer.
            try:
                answer = getattr(self, question_type)
            except AttributeError:
                # we can't get an answer to this question, so skip it.
                pass
        return answer

    def __str__(self):
        return "{} - id: {}".format(self.scheme.name, self.id)

    class Meta:
        ordering = ['order', '-created']


class SchemeCredentialQuestion(models.Model):
    NONE = 0
    LINK = 1 << 0
    JOIN = 1 << 1
    OPTIONAL_JOIN = (1 << 2 | JOIN)
    LINK_AND_JOIN = (LINK | JOIN)
    MERCHANT_IDENTIFIER = (1 << 3)

    OPTIONS = (
        (NONE, 'None'),
        (LINK, 'Link'),
        (JOIN, 'Join'),
        (OPTIONAL_JOIN, 'Join (optional)'),
        (LINK_AND_JOIN, 'Link & Join'),
        (MERCHANT_IDENTIFIER, 'Merchant Identifier')
    )

    # ubiquity choices
    ANSWER_TYPE_CHOICES = (
        (0, 'text'),
        (1, 'sensitive'),
        (2, 'choice'),
        (3, 'boolean'),
    )

    scheme = models.ForeignKey('Scheme', related_name='questions', on_delete=models.PROTECT)
    order = models.IntegerField(default=0)
    type = models.CharField(max_length=250, choices=CREDENTIAL_TYPES)
    label = models.CharField(max_length=250)
    third_party_identifier = models.BooleanField(default=False)
    manual_question = models.BooleanField(default=False)
    scan_question = models.BooleanField(default=False)
    one_question_link = models.BooleanField(default=False)
    options = models.IntegerField(choices=OPTIONS, default=NONE)

    # ubiquity fields
    validation = models.TextField(default='', blank=True, max_length=250)
    description = models.CharField(default='', blank=True, max_length=250)
    # common_name = models.CharField(default='', blank=True, max_length=50)
    answer_type = models.IntegerField(default=0, choices=ANSWER_TYPE_CHOICES)
    choice = ArrayField(models.CharField(max_length=50), null=True, blank=True)
    add_field = models.BooleanField(default=False)
    auth_field = models.BooleanField(default=False)
    register_field = models.BooleanField(default=False)
    enrol_field = models.BooleanField(default=False)

    @property
    def required(self):
        return self.options is not self.OPTIONAL_JOIN

    @property
    def question_choices(self):
        try:
            choices = SchemeCredentialQuestionChoice.objects.get(scheme=self.scheme, scheme_question=self.type)
            return choices.values
        except SchemeCredentialQuestionChoice.DoesNotExist:
            return []

    class Meta:
        ordering = ['order']
        unique_together = ("scheme", "type")

    def __str__(self):
        return self.type


class SchemeCredentialQuestionChoice(models.Model):
    scheme = models.ForeignKey('Scheme', on_delete=models.CASCADE)
    scheme_question = models.CharField(max_length=250, choices=CREDENTIAL_TYPES)

    @property
    def values(self):
        choice_values = self.choice_values.all()
        return [str(value) for value in choice_values]

    class Meta:
        unique_together = ("scheme", "scheme_question")


class SchemeCredentialQuestionChoiceValue(models.Model):
    choice = models.ForeignKey('SchemeCredentialQuestionChoice', related_name='choice_values', on_delete=models.CASCADE)
    value = models.CharField(max_length=250)
    order = models.IntegerField(default=0)

    def __str__(self):
        return self.value

    class Meta:
        ordering = ['order', 'value']


class SchemeDetail(models.Model):
    TYPE_CHOICES = (
        (0, 'Tier'),
    )

    scheme_id = models.ForeignKey('Scheme')
    type = models.IntegerField(choices=TYPE_CHOICES, default=0)
    name = models.CharField(max_length=255)
    description = models.TextField()


class SchemeBalanceDetails(models.Model):
    scheme_id = models.ForeignKey('Scheme')
    currency = models.CharField(default='', blank=True, max_length=50)
    prefix = models.CharField(default='', blank=True, max_length=50)
    suffix = models.CharField(default='', blank=True, max_length=50)
    description = models.TextField(default='', blank=True, max_length=250)

    class Meta:
        verbose_name_plural = 'balance details'


class SchemeAccountCredentialAnswer(models.Model):
    scheme_account = models.ForeignKey(SchemeAccount)
    question = models.ForeignKey(SchemeCredentialQuestion, null=True, on_delete=models.PROTECT)
    answer = models.CharField(max_length=250)

    def clean_answer(self):
        if self.question.type in ENCRYPTED_CREDENTIALS:
            return "****"
        return self.answer

    def __str__(self):
        return self.clean_answer()

    class Meta:
        unique_together = ("scheme_account", "question")


@receiver(pre_save, sender=SchemeAccountCredentialAnswer)
def encryption_handler(sender, instance, **kwargs):
    if instance.question.type in ENCRYPTED_CREDENTIALS:
        try:
            encrypted_answer = AESCipher(settings.LOCAL_AES_KEY.encode()).encrypt(instance.answer).decode("utf-8")
        except AttributeError:
            answer = str(instance.answer)
            encrypted_answer = AESCipher(settings.LOCAL_AES_KEY.encode()).encrypt(answer).decode("utf-8")

        instance.answer = encrypted_answer


class ConsentStatus(IntEnum):
    PENDING = 0
    SUCCESS = 1
    FAILED = 2


class UserConsent(models.Model):
    created_on = models.DateTimeField(default=timezone.now)
    user = models.ForeignKey('user.CustomUser', null=True, on_delete=models.SET_NULL)
    scheme = models.ForeignKey(Scheme, null=True, on_delete=models.SET_NULL)
    scheme_account = models.ForeignKey(SchemeAccount, null=True, on_delete=models.SET_NULL)
    metadata = JSONField()
    slug = models.SlugField(max_length=50)
    value = models.BooleanField()
    status = models.IntegerField(choices=[(status.value, status.name) for status in ConsentStatus],
                                 default=ConsentStatus.PENDING)

    @property
    def short_text(self):
        metadata = dict(self.metadata)
        return truncatewords(metadata.get('text'), 5)

    def __str__(self):
        return '{} - {}: {}'.format(self.user, self.slug, self.value)<|MERGE_RESOLUTION|>--- conflicted
+++ resolved
@@ -19,10 +19,7 @@
 from django.template.defaultfilters import truncatewords
 from django.utils import timezone
 
-<<<<<<< HEAD
-=======
 from analytics.api import update_scheme_account_attribute_new_status, update_scheme_account_attribute
->>>>>>> 94cb5e9a
 from common.models import Image
 from hermes.traced_requests import requests
 from scheme.credentials import BARCODE, CARD_NUMBER, CREDENTIAL_TYPES, ENCRYPTED_CREDENTIALS
@@ -562,11 +559,8 @@
 
         if self.status != SchemeAccount.PENDING:
             self.save()
-<<<<<<< HEAD
-=======
             self.call_analytics(self.user_set.all(), old_status)
         return points
->>>>>>> 94cb5e9a
 
     def call_analytics(self, user_set, old_status):
         bink_users = [user for user in user_set if user.client_id == settings.BINK_CLIENT_ID]
