--- conflicted
+++ resolved
@@ -3,25 +3,19 @@
 import socket
 import sre_constants
 import uuid
-<<<<<<< HEAD
 from decimal import Decimal
-=======
+
+import arrow
 import requests
 from enum import Enum, IntEnum
->>>>>>> 0abf4d83
-
-import arrow
-import requests
+
 from bulk_update.manager import BulkUpdateManager
 from colorful.fields import RGBColorField
 from django.conf import settings
 from django.contrib.postgres.fields import ArrayField, JSONField
 from django.core.cache import cache
 from django.db import models
-<<<<<<< HEAD
-=======
 from django.contrib.postgres.fields import ArrayField, JSONField
->>>>>>> 0abf4d83
 from django.db.models import F, Q
 from django.db.models.signals import pre_save
 from django.dispatch import receiver
@@ -571,11 +565,7 @@
         return answer
 
     def __str__(self):
-<<<<<<< HEAD
-        return str(self.scheme.name)
-=======
-        return "{0} - {1} - id: {2}".format(self.user.email, self.scheme.name, self.id)
->>>>>>> 0abf4d83
+        return "{} - id: {}".format(self.scheme.name, self.id)
 
     class Meta:
         ordering = ['order', '-created']
