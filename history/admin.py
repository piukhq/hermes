from django.contrib import admin
from rangefilter.filter import DateTimeRangeFilter

from common.admin import InputFilter
from history.models import (
    HistoricalPaymentCardAccount,
    HistoricalSchemeAccount,
    HistoricalPaymentCardAccountEntry,
    HistoricalSchemeAccountEntry,
    HistoricalCustomUser, HistoricalVopActivation, HistoricalPaymentCardSchemeEntry
)


class PaymentCardAccountFilter(InputFilter):
    parameter_name = "payment_card_account_id"
    title = "Payment Card Account ID:"

    def queryset(self, request, queryset):
        term = self.value()
        if term is None:
            return

        if "Entry" in queryset.model.__name__:
            query = {"payment_card_account_id": term}
        else:
            query = {"instance_id": term}

        return queryset.filter(**query)


class SchemeAccountFilter(InputFilter):
    parameter_name = "scheme_account_id"
    title = "Scheme Account ID:"

    def queryset(self, request, queryset):
        term = self.value()
        if term is None:
            return

        if "Entry" in queryset.model.__name__:
            query = {"scheme_account_id": term}
        else:
            query = {"instance_id": term}

        return queryset.filter(**query)


class UserFilter(InputFilter):
    parameter_name = "user_id"
    title = "User ID:"

    def queryset(self, request, queryset):
        term = self.value()
        if term is None:
            return

        if "User" in queryset.model.__name__:
            query = {"id": term}
        else:
            query = {"user_id": term}

        return queryset.filter(**query)


@admin.register(HistoricalCustomUser)
class HistoricalCustomUserAdmin(admin.ModelAdmin):
    list_display = (
        "id",
        "instance_id",
        "email",
        "external_id",
        "channel",
        "created",
        "change_type",
    )
    search_fields = ("created", "email", "external_id")
    list_filter = (
        UserFilter,
        "channel",
        "change_type",
        ("created", DateTimeRangeFilter),
    )


@admin.register(HistoricalPaymentCardAccount)
class HistoricalPaymentCardAccountAdmin(admin.ModelAdmin):
    list_display = (
        "id",
        "instance_id",
        "user_id",
        "channel",
        "created",
        "change_type",
        "change_details",
    )
    search_fields = ("created",)
    list_filter = (
        PaymentCardAccountFilter,
        UserFilter,
        "channel",
        "change_type",
        ("created", DateTimeRangeFilter),
    )
    readonly_fields = ('created',)


@admin.register(HistoricalPaymentCardAccountEntry)
class HistoricalPaymentCardAccountEntryAdmin(admin.ModelAdmin):
    list_display = (
        "id",
        "instance_id",
        "user_id",
        "payment_card_account_id",
        "channel",
        "change_type",
        "created",
    )
    search_fields = ("instance_id", "created")
    list_filter = (
        PaymentCardAccountFilter,
        UserFilter,
        "channel",
        "change_type",
        ("created", DateTimeRangeFilter),
    )
    readonly_fields = ('created',)


@admin.register(HistoricalSchemeAccount)
class HistoricalSchemeAccountAdmin(admin.ModelAdmin):
    list_display = (
        "id",
        "instance_id",
        "user_id",
        "channel",
        "journey",
        "change_type",
        "created",
        "change_details",
    )
    search_fields = ("created",)
    list_filter = (
        SchemeAccountFilter,
        UserFilter,
        "journey",
        "channel",
        "change_type",
        ("created", DateTimeRangeFilter),
    )
    readonly_fields = ('created',)


@admin.register(HistoricalSchemeAccountEntry)
class HistoricalSchemeAccountEntryAdmin(admin.ModelAdmin):
    list_display = (
        "id",
        "instance_id",
        "user_id",
        "scheme_account_id",
        "channel",
        "change_type",
        "created",
    )
    search_fields = ("instance_id", "created")
    list_filter = (
        SchemeAccountFilter,
        UserFilter,
        "channel",
        "change_type",
        ("created", DateTimeRangeFilter),
    )
<<<<<<< HEAD


@admin.register(HistoricalVopActivation)
class HistoricalVopActivationAdmin(admin.ModelAdmin):
    list_display = (
        "id",
        "instance_id",
        "user_id",
        "channel",
        "payment_card_account_id",
        "scheme_id",
        "change_type",
        "created",
        "change_details",
    )
    search_fields = ("instance_id", "scheme_id", "created")
    list_filter = (
        PaymentCardAccountFilter,
        UserFilter,
        "channel",
        "change_type",
        ("created", DateTimeRangeFilter),
    )


@admin.register(HistoricalPaymentCardSchemeEntry)
class HistoricalPaymentCardSchemeEntryAdmin(admin.ModelAdmin):
    list_display = (
        "id",
        "instance_id",
        "user_id",
        "channel",
        "payment_card_account_id",
        "scheme_account_id",
        "change_type",
        "created",
        "change_details",
    )
    search_fields = ("instance_id", "created")
    list_filter = (
        UserFilter,
        PaymentCardAccountFilter,
        SchemeAccountFilter,
        "channel",
        "change_type",
        ("created", DateTimeRangeFilter),
    )
=======
    readonly_fields = ('created',)
>>>>>>> b103a193
<|MERGE_RESOLUTION|>--- conflicted
+++ resolved
@@ -169,7 +169,7 @@
         "change_type",
         ("created", DateTimeRangeFilter),
     )
-<<<<<<< HEAD
+    readonly_fields = ('created',)
 
 
 @admin.register(HistoricalVopActivation)
@@ -216,7 +216,4 @@
         "channel",
         "change_type",
         ("created", DateTimeRangeFilter),
-    )
-=======
-    readonly_fields = ('created',)
->>>>>>> b103a193
+    )