[[source]]
name = "pypi"
url = "https://pypi.org/simple"
verify_ssl = true

[dev-packages]

[packages]
arrow = "==0.7.0"
django-anymail = "==0.10"
django-bulk-update = "==2.1.0"
django-colorful = "==1.1.0"
django-cors-headers = "==2.4.0"
django-mail-templated = "==2.6.2"
djangorestframework = "==3.7.7"
fake-factory = "==0.5.9"
hashids = "==1.1.0"
httpretty = "==0.8.14"
psycopg2 = "==2.7.4"
pycrypto = "==2.6.1"
requests = "==2.19.1"
requests-oauthlib = "==0.5.0"
django-admin-env-notice = "==0.1.4"
storages = {git = "https://github.com/BackwardSpy/django-storages.git",ref = "1.7"}
azure-storage-blob = "==1.1.0"
django-redis = "==4.9.0"
redis = "==2.10.6"
dictfilter = "==1.1.2"
influxdb = "==5.2.0"
celery = "==4.2.1"
ddtrace = "==0.15.0"
Django = "==1.11.7"
factory_boy = "==2.5.2"
Pillow = "*"
PyJWT = "==1.6.4"
PyYAML = "==3.11"
sentry-sdk = "*"
<<<<<<< HEAD
tenacity = "*"

[requires]
python_version = "3.6"
=======
>>>>>>> eca80ad2
<|MERGE_RESOLUTION|>--- conflicted
+++ resolved
@@ -35,10 +35,4 @@
 PyJWT = "==1.6.4"
 PyYAML = "==3.11"
 sentry-sdk = "*"
-<<<<<<< HEAD
 tenacity = "*"
-
-[requires]
-python_version = "3.6"
-=======
->>>>>>> eca80ad2
