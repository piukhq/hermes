--- conflicted
+++ resolved
@@ -45,10 +45,6 @@
 rusty-jeff = "*"
 mozilla-django-oidc = "*"
 django-prometheus = "*"
-<<<<<<< HEAD
-django-admin-rangefilter = "*"
-=======
 django-admin-rangefilter = "*"
 django-storages = {extras = ["azure"], version = "*"}
-cryptography = "*"
->>>>>>> ea35d3ea
+cryptography = "*"