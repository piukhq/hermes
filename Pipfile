--- conflicted
+++ resolved
@@ -45,9 +45,5 @@
 rusty-jeff = "*"
 mozilla-django-oidc = "*"
 django-prometheus = "*"
-<<<<<<< HEAD
 django-admin-rangefilter = "*"
-=======
-django-admin-rangefilter = "*"
-django-storages = {extras = ["azure"], version = "*"}
->>>>>>> a397a96d
+django-storages = {extras = ["azure"], version = "*"}