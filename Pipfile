[[source]]
name = "bypi"
url = "https://269fdc63-af3d-4eca-8101-8bddc22d6f14:b694b5b1-f97e-49e4-959e-f3c202e3ab91@pypi.tools.bink.sh/simple"
verify_ssl = true

[[source]]
name = "pypi"
url = "https://pypi.org/simple"
verify_ssl = true

[dev-packages]
flake8 = "*"
black = "==19.10b0"

[packages]
arrow = "*"
django-anymail = "*"
django-bulk-update = "*"
django-colorful = "*"
django-cors-headers = "*"
django-mail-templated = "*"
djangorestframework = "*"
fake-factory = "*"
hashids = "*"
httpretty = "*"
pycryptodome = "*"
requests = "*"
requests-oauthlib = "*"
django-admin-env-notice = "*"
storages = {git = "https://github.com/BackwardSpy/django-storages.git",ref = "1.7"}
azure-storage-blob = "==2.1.0"
django-redis = "*"
redis = "*"
dictfilter = "*"
influxdb = "*"
celery = "*"
Django = "==2.2.11"
factory_boy = "*"
Pillow = "*"
PyJWT = "*"
PyYAML = "*"
sentry-sdk = "*"
tenacity = "*"
<<<<<<< HEAD
shared-config-storage = {git = "ssh://git@git.bink.com/libs/shared-config-storage.git",ref = "1.4.5"}
fakeredis = "*"
=======
shared-config-storage = "*"
>>>>>>> 4b88d691
psycopg2-binary = "*"<|MERGE_RESOLUTION|>--- conflicted
+++ resolved
@@ -41,10 +41,6 @@
 PyYAML = "*"
 sentry-sdk = "*"
 tenacity = "*"
-<<<<<<< HEAD
-shared-config-storage = {git = "ssh://git@git.bink.com/libs/shared-config-storage.git",ref = "1.4.5"}
 fakeredis = "*"
-=======
 shared-config-storage = "*"
->>>>>>> 4b88d691
 psycopg2-binary = "*"