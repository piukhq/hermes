--- conflicted
+++ resolved
@@ -205,14 +205,8 @@
         scheme_account_entry = SchemeAccountEntry.objects.get(pk=ac.entry_id)
 
         if journey == "ADD_AND_AUTH":
-<<<<<<< HEAD
-            scheme_account_entry = SchemeAccountEntry.objects.get(pk=ac.entry_id)
             create_key_credential_from_add_fields(scheme_account_entry=scheme_account_entry, add_fields=ac.add_fields)
-=======
-            create_key_credential_from_add_fields(scheme_account_entry=scheme_account_entry,
-                                                  add_fields=ac.add_fields)
             scheme_account_entry.set_link_status(AccountLinkStatus.ADD_AUTH_PENDING)
->>>>>>> 16a09424
             account.set_add_auth_pending()
         elif journey == "AUTH":
             scheme_account_entry.set_link_status(AccountLinkStatus.AUTH_PENDING)
