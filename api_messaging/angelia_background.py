import logging
from datetime import datetime
from enum import Enum

import arrow
from rest_framework.generics import get_object_or_404

from hermes.channels import Permit
from history.data_warehouse import (
    add_and_auth_lc_event,
    auth_request_lc_event,
    join_request_lc_event,
    register_lc_event,
)
from history.enums import SchemeAccountJourney
from history.models import get_required_extra_fields
from history.serializers import get_body_serializer
from history.tasks import record_history
from history.utils import clean_history_kwargs, set_history_kwargs, user_info
from payment_card import metis
from payment_card.models import PaymentCardAccount
from scheme.mixins import SchemeAccountJoinMixin
from scheme.models import Scheme, SchemeAccount
from ubiquity.models import PaymentCardAccountEntry, SchemeAccountEntry, ServiceConsent
from ubiquity.tasks import (
    async_all_balance,
    async_join,
    async_link,
    auto_link_membership_to_payments,
    deleted_membership_card_cleanup,
    deleted_payment_card_cleanup,
    deleted_service_cleanup,
)
from ubiquity.views import AutoLinkOnCreationMixin, MembershipCardView
from user.models import CustomUser
from user.serializers import HistoryUserSerializer

logger = logging.getLogger("messaging")


class LoyaltyCardPath(Enum):
    AUTHORISE = 1
    ADD_AND_AUTHORISE = 2
    REGISTER = 3
    ADD_AND_REGISTER = 4


class AngeliaContext:
    """
    This context manager ensures that Angelia background tasks are wrapped in a similar context to Hermes requests
    and that the context is cleared down and not accidentally persisted between requests.

    The user_id and channel_slug are key permission objects that must be set in all messages.  They are also required
    for the history context to be set correctly

    Note: That hermes history context is saved in threading.local which per thread has global scope across requests.

    """

    def __init__(self, message: dict, journey: str = None):
        self.user_id = message.get("user_id")
        self.channel_slug = message.get("channel_slug")
        if not self.user_id:
            err = "An Angelia Background message exception user_id was not sent"
            logger.error(err)
            raise ValueError(err)
        if not self.channel_slug:
            err = "An Angelia Background message exception channel_slug was not sent"
            logger.error(err)
            raise ValueError(err)
        self.history_kwargs = {
            "user_info": user_info(user_id=self.user_id, channel=self.channel_slug),
        }
        if journey:
            self.history_kwargs["journey"] = journey
        set_history_kwargs(self.history_kwargs)

    def __enter__(self):
        return self

    def __exit__(self, exc_type, exc_value, exc_tb):
        clean_history_kwargs(self.history_kwargs)
        if exc_value:
            # Handle Error...
            logger.exception(
                f"An Angelia Background exception occurred in block: {exc_type}," f" Exception message: {exc_value}"
            )
            return True


def credentials_to_key_pairs(cred_list: list) -> dict:
    ret = {}
    for item in cred_list:
        ret[item["credential_slug"]] = item["value"]
    return ret


def set_auth_provided(scheme_account: SchemeAccount, user_id: int, new_value: bool) -> None:
    link = SchemeAccountEntry.objects.get(scheme_account_id=scheme_account.id, user_id=user_id)
    link.auth_provided = new_value
    link.save(update_fields=["auth_provided"])


def post_payment_account(message: dict) -> None:
    # Calls Metis to enrol payment card if account was just created.
    logger.info("Handling onward POST/payment_account journey from Angelia. ")
    with AngeliaContext(message) as ac:
        payment_card_account = PaymentCardAccount.objects.get(pk=message.get("payment_account_id"))
        user = CustomUser.objects.get(pk=ac.user_id)
        if message.get("auto_link"):
            AutoLinkOnCreationMixin.auto_link_to_membership_cards(
                user, payment_card_account, ac.channel_slug, just_created=True
            )
        if message.get("created"):
            metis.enrol_new_payment_card(payment_card_account, run_async=False)


def delete_payment_account(message: dict) -> None:
    logger.info("Handling DELETE/payment_account journey from Angelia.")
    with AngeliaContext(message) as ac:
        query = {"user_id": ac.user_id, "payment_card_account_id": message["payment_account_id"]}
        get_object_or_404(PaymentCardAccountEntry.objects, **query).delete()
        deleted_payment_card_cleanup(payment_card_id=message["payment_account_id"], payment_card_hash=None)


def loyalty_card_register(message: dict) -> None:
    logger.info("Handling loyalty_card REGISTER journey")
    _loyalty_card_register(message, path=LoyaltyCardPath.REGISTER)


def loyalty_card_add_and_register(message: dict) -> None:
    logger.info("Handling loyalty_card ADD and REGISTER journey")
    _loyalty_card_register(message, path=LoyaltyCardPath.ADD_AND_REGISTER)


def _loyalty_card_register(message: dict, path: str) -> None:
    with AngeliaContext(message, SchemeAccountJourney.REGISTER.value) as ac:
        all_credentials_and_consents = {}
        all_credentials_and_consents.update(credentials_to_key_pairs(message.get("register_fields")))

        if message.get("consents"):
            all_credentials_and_consents.update({"consents": message["consents"]})

        user = CustomUser.objects.get(pk=ac.user_id)
        permit = Permit(bundle_id=ac.channel_slug, user=user)
        account = SchemeAccount.objects.get(pk=message.get("loyalty_card_id"))
        sch_acc_entry = account.schemeaccountentry_set.get(user=user)
        scheme = account.scheme
        questions = scheme.questions.all()

        if path == LoyaltyCardPath.REGISTER:
            register_lc_event(user, account, ac.channel_slug)

        if message.get("auto_link"):
            payment_cards_to_link = PaymentCardAccountEntry.objects.filter(user_id=user.id).values_list(
                "payment_card_account_id", flat=True
            )
            if payment_cards_to_link:
                auto_link_membership_to_payments(payment_cards_to_link=payment_cards_to_link, membership_card=account)
        MembershipCardView._handle_registration_route(
            user=user,
            permit=permit,
            scheme_acc_entry=sch_acc_entry,
            scheme_questions=questions,
            registration_fields=all_credentials_and_consents,
            scheme=scheme,
            account=account,
        )


def loyalty_card_authorise(message: dict) -> None:
    logger.info("Handling loyalty_card authorisation")
    _loyalty_card_authorise(message, path=LoyaltyCardPath.AUTHORISE)


def loyalty_card_add_and_authorise(message: dict) -> None:
    logger.info("Handling loyalty_card add and authorisation")
    _loyalty_card_authorise(message, path=LoyaltyCardPath.ADD_AND_AUTHORISE)


def _loyalty_card_authorise(message: dict, path: str) -> None:
    with AngeliaContext(message) as ac:
        if message.get("auto_link"):
            payment_cards_to_link = PaymentCardAccountEntry.objects.filter(user_id=ac.user_id).values_list(
                "payment_card_account_id", flat=True
            )
        else:
            payment_cards_to_link = []

        all_credentials_and_consents = {}
        all_credentials_and_consents.update(credentials_to_key_pairs(message.get("authorise_fields")))

        if message.get("consents"):
            all_credentials_and_consents.update({"consents": message["consents"]})

        account = SchemeAccount.objects.get(pk=message.get("loyalty_card_id"))

        set_auth_provided(account, ac.user_id, True)

        user = CustomUser.objects.get(pk=ac.user_id)

        if message.get("primary_auth"):
<<<<<<< HEAD
            # primary_auth is used to indicate that this user has demonstrated the authority to authorise and
            # set the status of this card (i.e. they are not secondary to an authorised user of this card.)
            if path == "loyalty_card_add_and_authorise":
=======
            # Since we're primary auth we can update status
            if path == LoyaltyCardPath.ADD_AND_AUTHORISE:
>>>>>>> 15981dee
                account.set_add_auth_pending()
                add_and_auth_lc_event(user, account, ac.channel_slug)
            elif path == LoyaltyCardPath.AUTHORISE:
                account.set_auth_pending()
                auth_request_lc_event(user, account, ac.channel_slug)
            else:
                account.set_pending()
            async_link(
                auth_fields=all_credentials_and_consents,
                scheme_account_id=account.id,
                user_id=ac.user_id,
                payment_cards_to_link=payment_cards_to_link,
            )
        else:
            # not primary_auth so no status update but request event still sent
            if path == LoyaltyCardPath.ADD_AND_AUTHORISE:
                add_and_auth_lc_event(user, account, ac.channel_slug)
            elif path == LoyaltyCardPath.AUTHORISE:
                auth_request_lc_event(user, account, ac.channel_slug)

            if payment_cards_to_link:
                # if the request does not come from a primary_auth, then we will just auto-link this user's
                # cards without affecting the state of the loyalty card.
                auto_link_membership_to_payments(payment_cards_to_link=payment_cards_to_link, membership_card=account)


def loyalty_card_join(message: dict) -> None:
    logger.info("Handling loyalty_card join")
    with AngeliaContext(message, SchemeAccountJourney.ENROL.value) as ac:
        if message.get("auto_link"):
            payment_cards_to_link = PaymentCardAccountEntry.objects.filter(user_id=ac.user_id).values_list(
                "payment_card_account_id", flat=True
            )
        else:
            payment_cards_to_link = []

        all_credentials_and_consents = credentials_to_key_pairs(message.get("join_fields"))

        if message.get("consents"):
            all_credentials_and_consents.update({"consents": message["consents"]})

        user = CustomUser.objects.get(pk=ac.user_id)
        account = SchemeAccount.objects.get(pk=message.get("loyalty_card_id"))
        scheme = Scheme.objects.get(pk=message.get("loyalty_plan_id"))
        permit = Permit(bundle_id=ac.channel_slug, user=user)

        validated_data, serializer, _ = SchemeAccountJoinMixin.validate(
            data=all_credentials_and_consents,
            scheme_account=account,
            user=user,
            permit=permit,
            join_scheme=scheme,
        )

        # send event to data warehouse
        join_request_lc_event(user, account, ac.channel_slug)

        async_join(
            scheme_account_id=account.id,
            user_id=user.id,
            serializer=serializer,
            scheme_id=scheme.id,
            validated_data=validated_data,
            channel=ac.channel_slug,
            payment_cards_to_link=payment_cards_to_link,
        )


def delete_loyalty_card(message: dict) -> None:
    with AngeliaContext(message) as ac:
        user = CustomUser.objects.get(pk=ac.user_id)
        account = SchemeAccount.objects.get(pk=message.get("loyalty_card_id"))
        SchemeAccountEntry.objects.filter(scheme_account=account, user=user).delete()
        deleted_membership_card_cleanup(account.id, arrow.utcnow().format(), user.id)


def delete_user(message: dict) -> None:
    consent_data = None
    with AngeliaContext(message) as ac:
        try:
            user = CustomUser.objects.get(pk=ac.user_id)
        except CustomUser.DoesNotExist:
            logger.exception(f"Could not delete user {ac.user_id} - account not found.")
        else:
            try:
                consent = ServiceConsent.objects.get(pk=ac.user_id)
                consent_data = {"email": user.email, "timestamp": consent.timestamp}
            except ServiceConsent.DoesNotExist:
                logger.exception(f"Service Consent data could not be found whilst deleting user {ac.user_id} .")
            user.soft_delete()
            deleted_service_cleanup(user_id=ac.user_id, consent=consent_data)
            logger.info(f"User {ac.user_id} successfully deleted. ")


def refresh_balances(message: dict) -> None:
    with AngeliaContext(message) as ac:
        user = CustomUser.objects.get(pk=ac.user_id)
        permit = Permit(bundle_id=ac.channel_slug, user=user)
        async_all_balance(ac.user_id, permit)
        logger.info(f"User {ac.user_id} refresh balances called. ")


table_to_model = {
    "user": "CustomUser",
    "scheme_schemeaccount": "SchemeAccount",
    "ubiquity_schemeaccountentry": "SchemeAccountEntry",
    "ubiquity_paymentcardschemeentry": "PaymentCardSchemeEntry",
    "payment_card_paymentcardaccount": "PaymentCardAccount",
    "ubiquity_paymentcardaccountentry": "PaymentCardAccountEntry",
    "ubiquity_vopactivation": "VopActivation",
}

journey_map = (
    SchemeAccountJourney.ENROL.value,
    SchemeAccountJourney.NONE.value,
    SchemeAccountJourney.ADD.value,
    SchemeAccountJourney.NONE.value,
    SchemeAccountJourney.REGISTER.value,
    SchemeAccountJourney.NONE.value,
)


class FakeRelatedModel:
    """We can't pass a model from Angelia in mapper_history message.
    However, Rest Serializer in Hermes uses a class PKOnlyObject: which they say
    is a mock object, used for when we only need the pk of the object.
    This FakeRelatedModel reconstructs an object from the id so that it can
    be serialised.  This was originally required for PaymentCard field when
    updating PaymentCard on Angelia
    """

    def __init__(self, object_id):
        self.pk = object_id


def record_mapper_history(model_name: str, ac: AngeliaContext, message: dict):
    payload = message.get("payload", {})
    related = message.get("related", {})
    change_details = message.get("change", "")
    for rk, ri in related.items():
        if ri:
            payload[rk] = FakeRelatedModel(ri)
        else:
            payload[rk] = None

    extra = {"user_id": ac.user_id, "channel": ac.channel_slug}
    event_time = datetime.strptime(message["event_date"], "%Y-%m-%dT%H:%M:%S.%fZ")
    required_extra_fields = get_required_extra_fields(model_name)

    if "body" in required_extra_fields:
        extra["body"] = get_body_serializer(model_name)(payload).data

    if "journey" in required_extra_fields:
        if message["event"] == "create" and payload.get("originating_journey", -1) <= 5:
            extra["journey"] = journey_map[payload["originating_journey"]]

    for field in required_extra_fields:
        if field not in extra and payload.get(field):
            extra[field] = payload[field]

    record_history(
        model_name,
        event_time=event_time,
        change_type=message["event"],
        change_details=change_details,
        instance_id=payload.get("id", None),
        **extra,
    )


def mapper_history(message: dict) -> None:
    """This message assumes Angelia logged history via mapper database event ie an ORM based where the
    data was know to Angelia and can be passed to Hermes to update History
    """
    model_name = table_to_model.get(message.get("table", ""), False)
    if message.get("payload") and model_name:
        with AngeliaContext(message) as ac:
            record_mapper_history(model_name, ac, message)
    else:
        logger.error(f"Failed to process history entry for {model_name}")


def sql_history(message: dict) -> None:
    """This message assumes Angelia logged history via sql and no event was raised ie the model data
    was not know to Angelia because a SqlAlchemy mapped the Model to the table name and then sent a SQL to
    postgres which did not
    """
    with AngeliaContext(message) as ac:
        event_time = datetime.strptime(message["event_date"], "%Y-%m-%dT%H:%M:%S.%fZ")
        model_name = table_to_model.get(message.get("table", ""), False)

        if model_name == "CustomUser":
            # This relates to user update add paths is via mapper
            user = CustomUser.objects.get(id=ac.user_id)
            serializer = HistoryUserSerializer(user)
            record_history(
                model_name,
                event_time=event_time,
                change_type=message["event"],
                change_details=message["change"],
                channel=ac.channel_slug,
                instance_id=message["id"],
                email=user.email,
                external_id=user.external_id,
                body=serializer.data,
            )<|MERGE_RESOLUTION|>--- conflicted
+++ resolved
@@ -200,14 +200,9 @@
         user = CustomUser.objects.get(pk=ac.user_id)
 
         if message.get("primary_auth"):
-<<<<<<< HEAD
             # primary_auth is used to indicate that this user has demonstrated the authority to authorise and
             # set the status of this card (i.e. they are not secondary to an authorised user of this card.)
-            if path == "loyalty_card_add_and_authorise":
-=======
-            # Since we're primary auth we can update status
             if path == LoyaltyCardPath.ADD_AND_AUTHORISE:
->>>>>>> 15981dee
                 account.set_add_auth_pending()
                 add_and_auth_lc_event(user, account, ac.channel_slug)
             elif path == LoyaltyCardPath.AUTHORISE:
