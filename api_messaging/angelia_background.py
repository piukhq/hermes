--- conflicted
+++ resolved
@@ -4,13 +4,8 @@
 from rest_framework.generics import get_object_or_404
 from ubiquity.views import AutoLinkOnCreationMixin
 from ubiquity.models import PaymentCardAccountEntry
-<<<<<<< HEAD
 from scheme.models import SchemeAccount
 from ubiquity.tasks import deleted_payment_card_cleanup, auto_link_membership_to_payments, async_link
-=======
-from ubiquity.tasks import deleted_payment_card_cleanup, auto_link_membership_to_payments
-from scheme.models import SchemeAccount
->>>>>>> 2134a96e
 from user.models import CustomUser
 from hermes.channels import Permit
 from ubiquity.views import MembershipCardView
@@ -78,10 +73,15 @@
 
     questions = scheme.questions.all()
 
-<<<<<<< HEAD
-    # Todo: refactor credentials and consents
-    # Todo: create Permit
-    # Todo: Hook into SchemeAccountJoinMixin.handle_join_request
+    MembershipCardView._handle_registration_route(
+        user=user,
+        permit=permit,
+        scheme_acc_entry=sch_acc_entry,
+        scheme_questions=questions,
+        registration_fields=all_credentials_and_consents,
+        scheme=scheme,
+        account=account
+    )
 
 
 def loyalty_card_add_and_auth(message: dict):
@@ -106,15 +106,4 @@
             history_kwargs={
                 "user_info": user_info(user_id=message.get("user_id"), channel=message.get("channel"))
             }
-        )
-=======
-    MembershipCardView._handle_registration_route(
-        user=user,
-        permit=permit,
-        scheme_acc_entry=sch_acc_entry,
-        scheme_questions=questions,
-        registration_fields=all_credentials_and_consents,
-        scheme=scheme,
-        account=account
-    )
->>>>>>> 2134a96e
+        )