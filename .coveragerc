[run]
omit = *migrations*
       *test*
       *templates*
       payment_card/admin.py
       ubiquity/admin.py
       user/admin.py
       scheme/admin.py
       common/admin.py
       hermes/tasks.py
       payment_card/tasks.py
       ubiquity/tasks.py
       user/exceptions.py
       hermes/wsgi.py
       hermes/runners.py
       hermes/middleware.py
       ubiquity/influx_audit.py
<<<<<<< HEAD
       scheme/admin.py
       common/admin.py
       daedalus_messaging/broker.py
       daedalus_messaging/message_config.py
       daedalus_messaging/signals.py
=======
       manage.py
       setup.py
>>>>>>> a14a1710
branch = True

[report]
fail_under = 85<|MERGE_RESOLUTION|>--- conflicted
+++ resolved
@@ -15,16 +15,11 @@
        hermes/runners.py
        hermes/middleware.py
        ubiquity/influx_audit.py
-<<<<<<< HEAD
-       scheme/admin.py
-       common/admin.py
+       manage.py
+       setup.py
        daedalus_messaging/broker.py
        daedalus_messaging/message_config.py
        daedalus_messaging/signals.py
-=======
-       manage.py
-       setup.py
->>>>>>> a14a1710
 branch = True
 
 [report]
