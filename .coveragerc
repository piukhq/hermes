[run]
omit = *migrations*
       *test*
       *templates*
       payment_card/admin.py
       ubiquity/admin.py
       user/admin.py
       user/exceptions.py
       manage.py
       hermes/wsgi.py
       hermes/runners.py
<<<<<<< HEAD
       scheme/admin.py
       common/admin.py
=======
       hermes/middleware.py
       ubiquity/influx_audit.py
>>>>>>> 7791d6a3
branch = True

[report]
fail_under = 85<|MERGE_RESOLUTION|>--- conflicted
+++ resolved
@@ -9,13 +9,10 @@
        manage.py
        hermes/wsgi.py
        hermes/runners.py
-<<<<<<< HEAD
+       hermes/middleware.py
+       ubiquity/influx_audit.py
        scheme/admin.py
        common/admin.py
-=======
-       hermes/middleware.py
-       ubiquity/influx_audit.py
->>>>>>> 7791d6a3
 branch = True
 
 [report]
