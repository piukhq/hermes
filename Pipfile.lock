{
    "_meta": {
        "hash": {
            "sha256": "1516fa756c1aa2213ba4cfaf7f7bb910a671361829a3a0eb5b5576c67ddac835"
        },
        "pipfile-spec": 6,
        "requires": {},
        "sources": [
            {
                "name": "pypi",
                "url": "https://pypi.org/simple",
                "verify_ssl": true
            }
        ]
    },
    "default": {
        "amqp": {
            "hashes": [
                "sha256:19a917e260178b8d410122712bac69cb3e6db010d68f6101e7307508aded5e68",
                "sha256:19d851b879a471fcfdcf01df9936cff924f422baa77653289f7095dedd5fb26a"
            ],
            "version": "==2.5.1"
        },
        "arrow": {
            "hashes": [
                "sha256:2a5333007af117a05a488b69c9ae15c26c23eefa25f084992b025d387e03a17b"
            ],
            "index": "pypi",
            "version": "==0.7.0"
        },
        "asn1crypto": {
            "hashes": [
                "sha256:2f1adbb7546ed199e3c90ef23ec95c5cf3585bac7d11fb7eb562a3fe89c64e87",
                "sha256:9d5c20441baf0cb60a4ac34cc447c6c189024b6b4c6cd7877034f4965c464e49"
            ],
            "version": "==0.24.0"
        },
        "azure-common": {
            "hashes": [
                "sha256:53b1195b8f20943ccc0e71a17849258f7781bc6db1c72edc7d6c055f79bd54e3",
                "sha256:99ef36e74b6395329aada288764ce80504da16ecc8206cb9a72f55fb02e8b484"
            ],
            "version": "==1.1.23"
        },
        "azure-nspkg": {
            "hashes": [
                "sha256:1d0bbb2157cf57b1bef6c8c8e5b41133957364456c43b0a43599890023cca0a8",
                "sha256:31a060caca00ed1ebd369fc7fe01a56768c927e404ebc92268f4d9d636435e28",
                "sha256:e7d3cea6af63e667d87ba1ca4f8cd7cb4dfca678e4c55fc1cedb320760e39dd0"
            ],
            "version": "==3.0.2"
        },
        "azure-storage-blob": {
            "hashes": [
                "sha256:4fdcdc20e36d0f97a58bdffe1b26fc2b8b983c59ff8625e961c188c925891c66",
                "sha256:71d08a195a8cc732cbc0a45a552c7c8d495a2ef3721cbc993d0e586d0493d529"
            ],
            "index": "pypi",
            "version": "==1.1.0"
        },
        "azure-storage-common": {
            "hashes": [
                "sha256:2aad9fdaa6052867f19515a5d0acaa650103532cc50a8a8974b0d76e485525a0",
                "sha256:8c67a4b0ad9ef16c4da3ca050ac7ad2117818797365d7e3bb4f371bdb78040cf"
            ],
            "version": "==1.1.0"
        },
        "azure-storage-nspkg": {
            "hashes": [
                "sha256:6f3bbe8652d5f542767d8433e7f96b8df7f518774055ac7c92ed7ca85f653811",
                "sha256:7da3bd6c73b8c464a57f53ae9af8328490d2267c66430d8a7621997e52a9703e"
            ],
            "version": "==3.1.0"
        },
        "billiard": {
            "hashes": [
                "sha256:42d9a227401ac4fba892918bba0a0c409def5435c4b483267ebfe821afaaba0e"
            ],
            "version": "==3.5.0.5"
        },
        "celery": {
            "hashes": [
                "sha256:77dab4677e24dc654d42dfbdfed65fa760455b6bb563a0877ecc35f4cfcfc678",
                "sha256:ad7a7411772b80a4d6c64f2f7f723200e39fb66cf614a7fdfab76d345acc7b13"
            ],
            "index": "pypi",
            "version": "==4.2.1"
        },
        "certifi": {
            "hashes": [
                "sha256:e4f3620cfea4f83eedc95b24abd9cd56f3c4b146dd0177e83a21b4eb49e21e50",
                "sha256:fd7c7c74727ddcf00e9acd26bba8da604ffec95bf1c2144e67aff7a8b50e6cef"
            ],
            "version": "==2019.9.11"
        },
        "cffi": {
            "hashes": [
                "sha256:041c81822e9f84b1d9c401182e174996f0bae9991f33725d059b771744290774",
                "sha256:046ef9a22f5d3eed06334d01b1e836977eeef500d9b78e9ef693f9380ad0b83d",
                "sha256:066bc4c7895c91812eff46f4b1c285220947d4aa46fa0a2651ff85f2afae9c90",
                "sha256:066c7ff148ae33040c01058662d6752fd73fbc8e64787229ea8498c7d7f4041b",
                "sha256:2444d0c61f03dcd26dbf7600cf64354376ee579acad77aef459e34efcb438c63",
                "sha256:300832850b8f7967e278870c5d51e3819b9aad8f0a2c8dbe39ab11f119237f45",
                "sha256:34c77afe85b6b9e967bd8154e3855e847b70ca42043db6ad17f26899a3df1b25",
                "sha256:46de5fa00f7ac09f020729148ff632819649b3e05a007d286242c4882f7b1dc3",
                "sha256:4aa8ee7ba27c472d429b980c51e714a24f47ca296d53f4d7868075b175866f4b",
                "sha256:4d0004eb4351e35ed950c14c11e734182591465a33e960a4ab5e8d4f04d72647",
                "sha256:4e3d3f31a1e202b0f5a35ba3bc4eb41e2fc2b11c1eff38b362de710bcffb5016",
                "sha256:50bec6d35e6b1aaeb17f7c4e2b9374ebf95a8975d57863546fa83e8d31bdb8c4",
                "sha256:55cad9a6df1e2a1d62063f79d0881a414a906a6962bc160ac968cc03ed3efcfb",
                "sha256:5662ad4e4e84f1eaa8efce5da695c5d2e229c563f9d5ce5b0113f71321bcf753",
                "sha256:59b4dc008f98fc6ee2bb4fd7fc786a8d70000d058c2bbe2698275bc53a8d3fa7",
                "sha256:73e1ffefe05e4ccd7bcea61af76f36077b914f92b76f95ccf00b0c1b9186f3f9",
                "sha256:a1f0fd46eba2d71ce1589f7e50a9e2ffaeb739fb2c11e8192aa2b45d5f6cc41f",
                "sha256:a2e85dc204556657661051ff4bab75a84e968669765c8a2cd425918699c3d0e8",
                "sha256:a5457d47dfff24882a21492e5815f891c0ca35fefae8aa742c6c263dac16ef1f",
                "sha256:a8dccd61d52a8dae4a825cdbb7735da530179fea472903eb871a5513b5abbfdc",
                "sha256:ae61af521ed676cf16ae94f30fe202781a38d7178b6b4ab622e4eec8cefaff42",
                "sha256:b012a5edb48288f77a63dba0840c92d0504aa215612da4541b7b42d849bc83a3",
                "sha256:d2c5cfa536227f57f97c92ac30c8109688ace8fa4ac086d19d0af47d134e2909",
                "sha256:d42b5796e20aacc9d15e66befb7a345454eef794fdb0737d1af593447c6c8f45",
                "sha256:dee54f5d30d775f525894d67b1495625dd9322945e7fee00731952e0368ff42d",
                "sha256:e070535507bd6aa07124258171be2ee8dfc19119c28ca94c9dfb7efd23564512",
                "sha256:e1ff2748c84d97b065cc95429814cdba39bcbd77c9c85c89344b317dc0d9cbff",
                "sha256:ed851c75d1e0e043cbf5ca9a8e1b13c4c90f3fbd863dacb01c0808e2b5204201"
            ],
            "version": "==1.12.3"
        },
        "chardet": {
            "hashes": [
                "sha256:84ab92ed1c4d4f16916e05906b6b75a6c0fb5db821cc65e70cbd64a3e2a5eaae",
                "sha256:fc323ffcaeaed0e0a02bf4d117757b98aed530d9ed4531e3e15460124c106691"
            ],
            "version": "==3.0.4"
        },
        "cryptography": {
            "hashes": [
                "sha256:24b61e5fcb506424d3ec4e18bca995833839bf13c59fc43e530e488f28d46b8c",
                "sha256:25dd1581a183e9e7a806fe0543f485103232f940fcfc301db65e630512cce643",
                "sha256:3452bba7c21c69f2df772762be0066c7ed5dc65df494a1d53a58b683a83e1216",
                "sha256:41a0be220dd1ed9e998f5891948306eb8c812b512dc398e5a01846d855050799",
                "sha256:5751d8a11b956fbfa314f6553d186b94aa70fdb03d8a4d4f1c82dcacf0cbe28a",
                "sha256:5f61c7d749048fa6e3322258b4263463bfccefecb0dd731b6561cb617a1d9bb9",
                "sha256:72e24c521fa2106f19623a3851e9f89ddfdeb9ac63871c7643790f872a305dfc",
                "sha256:7b97ae6ef5cba2e3bb14256625423413d5ce8d1abb91d4f29b6d1a081da765f8",
                "sha256:961e886d8a3590fd2c723cf07be14e2a91cf53c25f02435c04d39e90780e3b53",
                "sha256:96d8473848e984184b6728e2c9d391482008646276c3ff084a1bd89e15ff53a1",
                "sha256:ae536da50c7ad1e002c3eee101871d93abdc90d9c5f651818450a0d3af718609",
                "sha256:b0db0cecf396033abb4a93c95d1602f268b3a68bb0a9cc06a7cff587bb9a7292",
                "sha256:cfee9164954c186b191b91d4193989ca994703b2fff406f71cf454a2d3c7327e",
                "sha256:e6347742ac8f35ded4a46ff835c60e68c22a536a8ae5c4422966d06946b6d4c6",
                "sha256:f27d93f0139a3c056172ebb5d4f9056e770fdf0206c2f422ff2ebbad142e09ed",
                "sha256:f57b76e46a58b63d1c6375017f4564a28f19a5ca912691fd2e4261b3414b618d"
            ],
            "version": "==2.7"
        },
        "dictfilter": {
            "hashes": [
                "sha256:ae9be59f6649b234cd73704a2c0e65a61ea4d9a1316e34535f2c4a89f937a66b",
                "sha256:eacaa8c69a0a423f000cbc11d10e71df1c814f5afa03cf6c6cd31d8824c0abcc"
            ],
            "index": "pypi",
            "version": "==1.1.2"
        },
        "django": {
            "hashes": [
                "sha256:75ce405d60f092f6adf904058d023eeea0e6d380f8d9c36134bac73da736023d",
                "sha256:8918e392530d8fc6965a56af6504229e7924c27265893f3949aa0529cd1d4b99"
            ],
            "index": "pypi",
            "version": "==1.11.7"
        },
        "django-admin-env-notice": {
            "hashes": [
                "sha256:97dc376d3ef612eacd6c81fc4006959ad242472bd29f443489eb99cb60349934",
                "sha256:c3b31dc0c753e277ffaf55004a799011017813219c43efe723984f60b83bb569"
            ],
            "index": "pypi",
            "version": "==0.1.4"
        },
        "django-anymail": {
            "hashes": [
                "sha256:bda10bbe4f6290cbf01ff36f9c1eb05a9cce4d38ecc3c083ec06e6417970a24b"
            ],
            "index": "pypi",
            "version": "==0.10"
        },
        "django-bulk-update": {
            "hashes": [
                "sha256:8d86ee66cd9743f7a8c83d8aa09f7bea78d0ad0d53382613d541dc0aaad7b70a",
                "sha256:9742fe22cc70731552be2eb0dc97b0ed15c8404c3780125aa63387fcfc1bdae0"
            ],
            "index": "pypi",
            "version": "==2.1.0"
        },
        "django-colorful": {
            "hashes": [
                "sha256:507f4124b85985069f5bcc6a65428bc4f25f2a8386cf557b04db3b6853cb16e9",
                "sha256:5c8f3e296dd2c43dd7c5fbaed94629ace7953e54a9c3a55a6fac18bedfac2d4f"
            ],
            "index": "pypi",
            "version": "==1.1.0"
        },
        "django-cors-headers": {
            "hashes": [
                "sha256:5545009c9b233ea7e70da7dbab7cb1c12afa01279895086f98ec243d7eab46fa",
                "sha256:c4c2ee97139d18541a1be7d96fe337d1694623816d83f53cb7c00da9b94acae1"
            ],
            "index": "pypi",
            "version": "==2.4.0"
        },
        "django-mail-templated": {
            "hashes": [
                "sha256:fda95699e6f06a9fdf375983071dda42425786a2dee61b09403351cf84e9583c"
            ],
            "index": "pypi",
            "version": "==2.6.2"
        },
        "django-redis": {
            "hashes": [
                "sha256:15b47faef6aefaa3f47135a2aeb67372da300e4a4cf06809c66ab392686a2155",
                "sha256:a90343c33a816073b735f0bed878eaeec4f83b75fcc0dce2432189b8ea130424"
            ],
            "index": "pypi",
            "version": "==4.9.0"
        },
        "djangorestframework": {
            "hashes": [
                "sha256:1f6baf40ed456ed2af6bd1a4ff8bbc3503cebea16509993aea2b7085bc097766",
                "sha256:9f9e94e8d22b100ed3a43cee8c47a7ff7b185e778a1f2da9ec5c73fc4e081b87"
            ],
            "index": "pypi",
            "version": "==3.7.7"
        },
        "factory-boy": {
            "hashes": [
                "sha256:102c8141511443df01d354610d3b268924100654316709b43ac04648b50bf703",
                "sha256:cd8306e64c3a115deca136685e945db88ffe171382012ec938ed241a20dd7eba"
            ],
            "index": "pypi",
            "version": "==2.5.2"
        },
        "fake-factory": {
            "hashes": [
                "sha256:6e492bc56d591a79ac1a412e935d83a2c047d182143fc4a3209c195e07a9eb5f",
                "sha256:edbbae33cb0d0dc024d9874dc043771e8ecca66f67543098f9405a84f5c47748"
            ],
            "index": "pypi",
            "version": "==0.5.9"
        },
        "hashids": {
            "hashes": [
                "sha256:bf20ab4cb7ef3b171e348e6847ac55a6bab903e8675749ea9f3de26e43705e35"
            ],
            "index": "pypi",
            "version": "==1.1.0"
        },
        "httpretty": {
            "hashes": [
                "sha256:83c176bbac9d68a45a5cca54f2d5be7e6b16a063adf6f334e7fd0eee272e976e",
                "sha256:cf51d23dae21b4da2c083a6efa381f5ab967d61095e45de1123f358812024237"
            ],
            "index": "pypi",
            "version": "==0.8.14"
        },
        "idna": {
            "hashes": [
                "sha256:156a6814fb5ac1fc6850fb002e0852d56c0c8d2531923a51032d1b70760e186e",
                "sha256:684a38a6f903c1d71d6d5fac066b58d7768af4de2b832e426ec79c30daa94a16"
            ],
            "version": "==2.7"
        },
        "importlib-metadata": {
            "hashes": [
                "sha256:aa18d7378b00b40847790e7c27e11673d7fed219354109d0e7b9e5b25dc3ad26",
                "sha256:d5f18a79777f3aa179c145737780282e27b508fc8fd688cb17c7a813e8bd39af"
            ],
            "version": "==0.23"
        },
        "influxdb": {
            "hashes": [
                "sha256:3ba558432d4c64293ada0deccf76527777e76750e99176d3b9dbc5a72bd4163b",
                "sha256:9ae603939b6c3bd0eeb72fdd1d4fbc0a9c7c66a91260486f0bb0effa7d197727"
            ],
            "index": "pypi",
            "version": "==5.2.0"
        },
        "kombu": {
            "hashes": [
                "sha256:31edb84947996fdda065b6560c128d5673bb913ff34aa19e7b84755217a24deb",
                "sha256:c9078124ce2616b29cf6607f0ac3db894c59154252dee6392cdbbe15e5c4b566"
            ],
            "version": "==4.6.5"
        },
        "more-itertools": {
            "hashes": [
                "sha256:409cd48d4db7052af495b09dec721011634af3753ae1ef92d2b32f73a745f832",
                "sha256:92b8c4b06dac4f0611c0729b2f2ede52b2e1bac1ab48f089c7ddc12e26bb60c4"
            ],
            "version": "==7.2.0"
        },
        "oauthlib": {
            "hashes": [
<<<<<<< HEAD
                "sha256:40a63637707e9163eda62d0f5345120c65e001a790480b8256448543c1f78f66",
                "sha256:b4d99ae8ccfb7d33ba9591b59355c64eef5241534aa3da2e4c0435346b84bc8e"
            ],
            "version": "==3.0.2"
=======
                "sha256:bee41cc35fcca6e988463cacc3bcb8a96224f470ca547e697b604cc697b2f889",
                "sha256:df884cd6cbe20e32633f1db1072e9356f53638e4361bef4e8b03c9127c9328ea"
            ],
            "version": "==3.1.0"
>>>>>>> 375a2c7d
        },
        "pillow": {
            "hashes": [
                "sha256:0804f77cb1e9b6dbd37601cee11283bba39a8d44b9ddb053400c58e0c0d7d9de",
                "sha256:0ab7c5b5d04691bcbd570658667dd1e21ca311c62dcfd315ad2255b1cd37f64f",
                "sha256:0b3e6cf3ea1f8cecd625f1420b931c83ce74f00c29a0ff1ce4385f99900ac7c4",
                "sha256:365c06a45712cd723ec16fa4ceb32ce46ad201eb7bbf6d3c16b063c72b61a3ed",
                "sha256:38301fbc0af865baa4752ddae1bb3cbb24b3d8f221bf2850aad96b243306fa03",
                "sha256:3aef1af1a91798536bbab35d70d35750bd2884f0832c88aeb2499aa2d1ed4992",
                "sha256:3fe0ab49537d9330c9bba7f16a5f8b02da615b5c809cdf7124f356a0f182eccd",
                "sha256:45a619d5c1915957449264c81c008934452e3fd3604e36809212300b2a4dab68",
                "sha256:49f90f147883a0c3778fd29d3eb169d56416f25758d0f66775db9184debc8010",
                "sha256:571b5a758baf1cb6a04233fb23d6cf1ca60b31f9f641b1700bfaab1194020555",
                "sha256:5ac381e8b1259925287ccc5a87d9cf6322a2dc88ae28a97fe3e196385288413f",
                "sha256:6153db744a743c0c8c91b8e3b9d40e0b13a5d31dbf8a12748c6d9bfd3ddc01ad",
                "sha256:6fd63afd14a16f5d6b408f623cc2142917a1f92855f0df997e09a49f0341be8a",
                "sha256:70acbcaba2a638923c2d337e0edea210505708d7859b87c2bd81e8f9902ae826",
                "sha256:70b1594d56ed32d56ed21a7fbb2a5c6fd7446cdb7b21e749c9791eac3a64d9e4",
                "sha256:76638865c83b1bb33bcac2a61ce4d13c17dba2204969dedb9ab60ef62bede686",
                "sha256:7b2ec162c87fc496aa568258ac88631a2ce0acfe681a9af40842fc55deaedc99",
                "sha256:7cee2cef07c8d76894ebefc54e4bb707dfc7f258ad155bd61d87f6cd487a70ff",
                "sha256:7d16d4498f8b374fc625c4037742fbdd7f9ac383fd50b06f4df00c81ef60e829",
                "sha256:b50bc1780681b127e28f0075dfb81d6135c3a293e0c1d0211133c75e2179b6c0",
                "sha256:bd0582f831ad5bcad6ca001deba4568573a4675437db17c4031939156ff339fa",
                "sha256:cfd40d8a4b59f7567620410f966bb1f32dc555b2b19f82a91b147fac296f645c",
                "sha256:e3ae410089de680e8f84c68b755b42bc42c0ceb8c03dbea88a5099747091d38e",
                "sha256:e9046e559c299b395b39ac7dbf16005308821c2f24a63cae2ab173bd6aa11616",
                "sha256:ef6be704ae2bc8ad0ebc5cb850ee9139493b0fc4e81abcc240fb392a63ebc808",
                "sha256:f8dc19d92896558f9c4317ee365729ead9d7bbcf2052a9a19a3ef17abbb8ac5b"
            ],
            "index": "pypi",
            "version": "==6.1.0"
        },
        "psycopg2": {
            "hashes": [
                "sha256:027ae518d0e3b8fff41990e598bc7774c3d08a3a20e9ecc0b59fb2aaaf152f7f",
                "sha256:092a80da1b052a181b6e6c765849c9b32d46c5dac3b81bf8c9b83e697f3cdbe8",
                "sha256:0b9851e798bae024ed1a2a6377a8dab4b8a128a56ed406f572f9f06194e4b275",
                "sha256:179c52eb870110a8c1b460c86d4f696d58510ea025602cd3f81453746fccb94f",
                "sha256:19983b77ec1fc2a210092aa0333ee48811fd9fb5f194c6cd5b927ed409aea5f8",
                "sha256:1d90379d01d0dc50ae9b40c863933d87ff82d51dd7d52cea5d1cb7019afd72cd",
                "sha256:27467fd5af1dcc0a82d72927113b8f92da8f44b2efbdb8906bd76face95b596d",
                "sha256:32702e3bd8bfe12b36226ba9846ed9e22336fc4bd710039d594b36bd432ae255",
                "sha256:33f9e1032095e1436fa9ec424abcbd4c170da934fb70e391c5d78275d0307c75",
                "sha256:36030ca7f4b4519ee4f52a74edc4ec73c75abfb6ea1d80ac7480953d1c0aa3c3",
                "sha256:363fbbf4189722fc46779be1fad2597e2c40b3f577dc618f353a46391cf5d235",
                "sha256:6f302c486132f8dd11f143e919e236ea4467d53bf18c451cac577e6988ecbd05",
                "sha256:733166464598c239323142c071fa4c9b91c14359176e5ae7e202db6bcc1d2eb5",
                "sha256:7cbc3b21ce2f681ca9ad2d8c0901090b23a30c955e980ebf1006d41f37068a95",
                "sha256:888bba7841116e529f407f15c6d28fe3ef0760df8c45257442ec2f14f161c871",
                "sha256:8966829cb0d21a08a3c5ac971a2eb67c3927ae27c247300a8476554cc0ce2ae8",
                "sha256:8bf51191d60f6987482ef0cfe8511bbf4877a5aa7f313d7b488b53189cf26209",
                "sha256:8eb94c0625c529215b53c08fb4e461546e2f3fc96a49c13d5474b5ad7aeab6cf",
                "sha256:8ebba5314c609a05c6955e5773c7e0e57b8dd817e4f751f30de729be58fa5e78",
                "sha256:932a4c101af007cb3132b1f8a9ffef23386acc53dad46536dc5ba43a3235ae02",
                "sha256:ad75fe10bea19ad2188c5cb5fc4cdf53ee808d9b44578c94a3cd1e9fc2beb656",
                "sha256:aeaba399254ca79c299d9fe6aa811d3c3eac61458dee10270de7f4e71c624998",
                "sha256:b178e0923c93393e16646155794521e063ec17b7cc9f943f15b7d4b39776ea2c",
                "sha256:b68e89bb086a9476fa85298caab43f92d0a6af135a5f433d1f6b6d82cafa7b55",
                "sha256:d74cf9234ba76426add5e123449be08993a9b13ff434c6efa3a07caa305a619f",
                "sha256:f3d3a88128f0c219bdc5b2d9ccd496517199660cea021c560a3252116df91cbd",
                "sha256:fe6a7f87356116f5ea840c65b032af17deef0e1a5c34013a2962dd6f99b860dd"
            ],
            "index": "pypi",
            "version": "==2.7.4"
        },
        "pycparser": {
            "hashes": [
                "sha256:a988718abfad80b6b157acce7bf130a30876d27603738ac39f140993246b25b3",
                "sha256:da9b70eb5e92576a10464df5041174b29823408f64dce05327104cd7693af3d3"
            ],
            "version": "==2.19"
        },
        "pycryptodome": {
            "hashes": [
                "sha256:023c294367d7189ae224fb61bc8d49a2347704087c1c78dbd5ab114dd5b97761",
                "sha256:0f29e1238ad3b6b6e2acd7ea1d8e8b382978a56503f2c48b67d5dc144d143cb0",
                "sha256:18f376698e3ddcb1d3b312512ca78c9eed132e68ac6d0bf2e72452dfe213e96f",
                "sha256:1de815b847982f909dc2e5e2ca641b85cde80d95cc7e6a359c03d4b42cd21568",
                "sha256:1ff619b8e4050799ca5ca0ffdf8eb0dbccba6997997866755f37e6aa7dde23fe",
                "sha256:233a04bb7bdd4b07e14d61d5166150942d872802daa4f049d49a453fe0659e94",
                "sha256:33c07e1e36ec84524b49f99f11804d5e4d2188c643e84d914cb1e0a277ed3c79",
                "sha256:3701822a085dbebf678bfbdfbd6ebd92ffa80d5a544c9979984bf16a67c9790b",
                "sha256:3f8e6851c0a45429f9b86c1597d3b831b0cff140b3e170a891fce55ef8dac2bb",
                "sha256:4f6cdddf1fe72e7f173e9734aa19b94cbd046b61a8559d650ff222e36021d5c1",
                "sha256:52d20b22c5b1fc952b4c686b99a6c55c3b0b0a673bec30570f156a72198f66ff",
                "sha256:5452b534fecf8bf57cf9106d00877f5f4ab7264e7a5e1f5ea8d15b04517d1255",
                "sha256:5a7a9a4a7f8f0990fa97fee71c7f7e0c412925c515cfc6d4996961e92c9be8e5",
                "sha256:600bf9dd5fbed0feee83950e2a8baacaa1f38b56c237fff270d31e47f8da9e52",
                "sha256:6840c9881e528224ebf72b3f73b3d11baf399e265106c9f4d9bae4f09615a93a",
                "sha256:71b041d43fe13004abc36ca720ac64ea489ee8a3407a25116481d0faf9d62494",
                "sha256:7252498b427c421e306473ed344e58235eedd95c15fec2e1b33d333aefa1ea10",
                "sha256:8d2135c941d38f241e0e62dbdfc1ca5d9240527e61316126797f50b6f3e49825",
                "sha256:a0962aea03933b99cf391c3e10dfef32f77915d5553464264cfbc6711f31d254",
                "sha256:a117047a220b3911d425affcd1cbc97a1af7ea7eb5d985d9964d42b4f0558489",
                "sha256:a35a5c588248ba00eb976a8554211e584a55de286783bc69b12bdd7954052b4a",
                "sha256:c1a4f3f651471b9bf60b0d98fa8a994b8a73ff8ab4edc691e23243c853aaff9f",
                "sha256:c419943306756ddd1a1997120bb073733bc223365909c68185106d5521cbc0ef",
                "sha256:c453ad968b67d66448543420ec39770c30bd16d986058255f058ab87c4f6cc1f",
                "sha256:d2d78644655629c7d1b9bf28e479d29facc0949d9ff095103ca9c2314b329ee0",
                "sha256:d7be60dc2126ee350ac7191549f5ab05c2dd76a5d5a3022249f395a401c6ea37",
                "sha256:dbeb08ad850056747aa7d5f33273b7ce0b9a77910604a1be7b7a6f2ef076213f",
                "sha256:f02382dc1bf91fb7123f2a3851fb1b526c871fa9359f387f2bcc847efc74ae52"
            ],
            "index": "pypi",
            "version": "==3.9.0"
        },
        "pyjwt": {
            "hashes": [
                "sha256:30b1380ff43b55441283cc2b2676b755cca45693ae3097325dea01f3d110628c",
                "sha256:4ee413b357d53fd3fb44704577afac88e72e878716116270d722723d65b42176"
            ],
            "index": "pypi",
            "version": "==1.6.4"
        },
        "python-dateutil": {
            "hashes": [
                "sha256:7e6584c74aeed623791615e26efd690f29817a27c73085b78e4bad02493df2fb",
                "sha256:c89805f6f4d64db21ed966fda138f8a5ed7a4fdbc1a8ee329ce1b74e3c74da9e"
            ],
            "version": "==2.8.0"
        },
        "pytz": {
            "hashes": [
                "sha256:26c0b32e437e54a18161324a2fca3c4b9846b74a8dccddd843113109e1116b32",
                "sha256:c894d57500a4cd2d5c71114aaab77dbab5eabd9022308ce5ac9bb93a60a6f0c7"
            ],
            "version": "==2019.2"
        },
        "pyyaml": {
            "hashes": [
                "sha256:19bb3ac350ef878dda84a62d37c7d5c17a137386dde9c2ce7249c7a21d7f6ac9",
                "sha256:c36c938a872e5ff494938b33b14aaa156cb439ec67548fcab3535bb78b0846e8"
            ],
            "index": "pypi",
            "version": "==3.11"
        },
        "redis": {
            "hashes": [
                "sha256:8a1900a9f2a0a44ecf6e8b5eb3e967a9909dfed219ad66df094f27f7d6f330fb",
                "sha256:a22ca993cea2962dbb588f9f30d0015ac4afcc45bee27d3978c0dbe9e97c6c0f"
            ],
            "index": "pypi",
            "version": "==2.10.6"
        },
        "requests": {
            "hashes": [
                "sha256:63b52e3c866428a224f97cab011de738c36aec0185aa91cfacd418b5d58911d1",
                "sha256:ec22d826a36ed72a7358ff3fe56cbd4ba69dd7a6718ffd450ff0e9df7a47ce6a"
            ],
            "index": "pypi",
            "version": "==2.19.1"
        },
        "requests-oauthlib": {
            "hashes": [
                "sha256:658d9aba85338be8c1d1532c9fb5807b381dc7166e469ff0f62fcaa4240d9eb8",
                "sha256:c7d2ee6c2e8c58a0fd60c2d7d21ce93c8d2b22e7a9f232d4bf915326afb479af"
            ],
            "index": "pypi",
            "version": "==0.5.0"
        },
        "sentry-sdk": {
            "hashes": [
<<<<<<< HEAD
                "sha256:14cfbc61e44f7acb18c91b27a0912249c7bf941ecd7e248646e81492464faee0",
                "sha256:ff50be281cebb77525f0a7ad43aabaf04ee61131ba09885be2544acf959e0451"
            ],
            "index": "pypi",
            "version": "==0.10.0"
=======
                "sha256:2529ab6f93914d01bcd80b1b16c15a025902350ab19af2033aa5ff797c1600ad",
                "sha256:ab16b539c40cc18e3dcfec99d0d3fff16337a050eaf79d4503ef2b73af9a7d9e"
            ],
            "index": "pypi",
            "version": "==0.12.2"
>>>>>>> 375a2c7d
        },
        "six": {
            "hashes": [
                "sha256:3350809f0555b11f552448330d0b52d5f24c91a322ea4a15ef22629740f3761c",
                "sha256:d16a0141ec1a18405cd4ce8b4613101da75da0e9a7aec5bdd4fa804d0e0eba73"
            ],
            "version": "==1.12.0"
        },
        "storages": {
            "git": "https://github.com/BackwardSpy/django-storages.git",
            "ref": "ebff9987ce041d79128919d2a172e3da93f44f79"
        },
        "tenacity": {
            "hashes": [
                "sha256:a0c3c5f7ae0c33f5556c775ca059c12d6fd8ab7121613a713e8b7d649908571b",
                "sha256:b87c1934daa0b2ccc7db153c37b8bf91d12f165936ade8628e7b962b92dc7705"
            ],
            "index": "pypi",
            "version": "==5.0.4"
        },
        "urllib3": {
            "hashes": [
                "sha256:a68ac5e15e76e7e5dd2b8f94007233e01effe3e50e8daddf69acfd81cb686baf",
                "sha256:b5725a0bd4ba422ab0e66e89e030c806576753ea3ee08554382c14e685d117b5"
            ],
            "version": "==1.23"
        },
        "vine": {
            "hashes": [
                "sha256:133ee6d7a9016f177ddeaf191c1f58421a1dcc6ee9a42c58b34bed40e1d2cd87",
                "sha256:ea4947cc56d1fd6f2095c8d543ee25dad966f78692528e68b4fada11ba3f98af"
            ],
            "version": "==1.3.0"
        },
        "zipp": {
            "hashes": [
                "sha256:3718b1cbcd963c7d4c5511a8240812904164b7f381b647143a89d3b98f9bcd8e",
                "sha256:f06903e9f1f43b12d371004b4ac7b06ab39a44adc747266928ae6debfa7b3335"
            ],
            "version": "==0.6.0"
        }
    },
    "develop": {}
}<|MERGE_RESOLUTION|>--- conflicted
+++ resolved
@@ -301,17 +301,10 @@
         },
         "oauthlib": {
             "hashes": [
-<<<<<<< HEAD
-                "sha256:40a63637707e9163eda62d0f5345120c65e001a790480b8256448543c1f78f66",
-                "sha256:b4d99ae8ccfb7d33ba9591b59355c64eef5241534aa3da2e4c0435346b84bc8e"
-            ],
-            "version": "==3.0.2"
-=======
                 "sha256:bee41cc35fcca6e988463cacc3bcb8a96224f470ca547e697b604cc697b2f889",
                 "sha256:df884cd6cbe20e32633f1db1072e9356f53638e4361bef4e8b03c9127c9328ea"
             ],
             "version": "==3.1.0"
->>>>>>> 375a2c7d
         },
         "pillow": {
             "hashes": [
@@ -475,19 +468,11 @@
         },
         "sentry-sdk": {
             "hashes": [
-<<<<<<< HEAD
-                "sha256:14cfbc61e44f7acb18c91b27a0912249c7bf941ecd7e248646e81492464faee0",
-                "sha256:ff50be281cebb77525f0a7ad43aabaf04ee61131ba09885be2544acf959e0451"
-            ],
-            "index": "pypi",
-            "version": "==0.10.0"
-=======
                 "sha256:2529ab6f93914d01bcd80b1b16c15a025902350ab19af2033aa5ff797c1600ad",
                 "sha256:ab16b539c40cc18e3dcfec99d0d3fff16337a050eaf79d4503ef2b73af9a7d9e"
             ],
             "index": "pypi",
             "version": "==0.12.2"
->>>>>>> 375a2c7d
         },
         "six": {
             "hashes": [
