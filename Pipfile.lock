--- conflicted
+++ resolved
@@ -1,11 +1,7 @@
 {
     "_meta": {
         "hash": {
-<<<<<<< HEAD
             "sha256": "6560647e72f6c8ef2d9ee968b078afd3839986ddbc4dd7e7ca00169da787856b"
-=======
-            "sha256": "90b5b9e534e5f422fc6720b07cc42398a1654d8147ef776da755810aa6e87466"
->>>>>>> 744fffa0
         },
         "pipfile-spec": 6,
         "requires": {
@@ -138,19 +134,11 @@
                 "gunicorn"
             ],
             "hashes": [
-<<<<<<< HEAD
                 "sha256:9498dd3fbcdeb6afc47328548edf82cbf4d475e85b5d5faf6fbd9de87ad12064",
                 "sha256:e4e219aa0a3e0873e1b6c375c5b45c073ee6ea0e01032470aab90e2e6f27d357"
             ],
             "index": "bink-pypi",
             "version": "==1.4.0"
-=======
-                "sha256:22c16317843fcac5337fed16fff51f1cba6652f5dbe55969098d4bd3ddfb913a",
-                "sha256:ef2a73a41e0db1174a4a11f75c6870a8730a067a7d1e448a38c93fb2d29b9112"
-            ],
-            "index": "bink-pypi",
-            "version": "==1.3.0"
->>>>>>> 744fffa0
         },
         "cached-property": {
             "hashes": [
