{
    "_meta": {
        "hash": {
            "sha256": "39a8fabe81664c43d40614201966baf9f23c11e5169e3c4a1a264cc4961d0577"
        },
        "pipfile-spec": 6,
        "requires": {
            "python_version": "3.9"
        },
        "sources": [
            {
                "name": "bink-pypi",
                "url": "https://269fdc63-af3d-4eca-8101-8bddc22d6f14:b694b5b1-f97e-49e4-959e-f3c202e3ab91@pypi.uksouth.bink.sh/simple",
                "verify_ssl": true
            },
            {
                "name": "pypi",
                "url": "https://pypi.org/simple",
                "verify_ssl": true
            }
        ]
    },
    "default": {
        "aioredis": {
            "hashes": [
                "sha256:9ac0d0b3b485d293b8ca1987e6de8658d7dafcca1cddfcd1d506cae8cdebfdd6",
                "sha256:eaa51aaf993f2d71f54b70527c440437ba65340588afeb786cd87c55c89cd98e"
            ],
            "markers": "python_version >= '3.6'",
            "version": "==2.0.1"
        },
        "amqp": {
            "hashes": [
                "sha256:2c1b13fecc0893e946c65cbd5f36427861cffa4ea2201d8f6fca22e2a373b5e2",
                "sha256:6f0956d2c23d8fa6e7691934d8c3930eadb44972cbbd1a7ae3a520f735d43359"
            ],
            "markers": "python_version >= '3.6'",
            "version": "==5.1.1"
        },
        "arrow": {
            "hashes": [
                "sha256:05caf1fd3d9a11a1135b2b6f09887421153b94558e5ef4d090b567b47173ac2b",
                "sha256:d622c46ca681b5b3e3574fcb60a04e5cc81b9625112d5fb2b44220c36c892177"
            ],
            "index": "bink-pypi",
            "version": "==1.2.2"
        },
        "asgiref": {
            "hashes": [
                "sha256:2f8abc20f7248433085eda803936d98992f1343ddb022065779f37c5da0181d0",
                "sha256:88d59c13d634dcffe0510be048210188edd79aeccb6a6c9028cdad6f31d730a9"
            ],
            "markers": "python_version >= '3.7'",
            "version": "==3.5.0"
        },
        "async-timeout": {
            "hashes": [
                "sha256:2163e1640ddb52b7a8c80d0a67a08587e5d245cc9c553a74a847056bc2976b15",
                "sha256:8ca1e4fcf50d07413d66d1a5e416e42cfdf5851c981d679a09851a6853383b3c"
            ],
            "markers": "python_version >= '3.6'",
            "version": "==4.0.2"
        },
        "azure-common": {
            "hashes": [
                "sha256:4ac0cd3214e36b6a1b6a442686722a5d8cc449603aa833f3f0f40bda836704a3",
                "sha256:5c12d3dcf4ec20599ca6b0d3e09e86e146353d443e7fcc050c9a19c1f9df20ad"
            ],
            "version": "==1.1.28"
        },
        "azure-core": {
            "hashes": [
                "sha256:28a01dfbaf0a6812c4e2a82d1642ea30956a9739f25bc77c9b23b91f4ea68f0f",
                "sha256:c3e8a9a3ec9d89f59b5d5b2f19d19a30d76a5b5c0cee3788ecad3cb72b9bd028"
            ],
            "markers": "python_version >= '3.6'",
            "version": "==1.23.1"
        },
        "azure-identity": {
            "hashes": [
                "sha256:0854d19da4c5644641814dc4f951c42e01400b5792f09dfb6bffa726d8b9160d",
                "sha256:2e75bbf0a72309b8f95f6769214b90bf271f3662d28d962bcddf4d2406157b51"
            ],
            "index": "bink-pypi",
            "version": "==1.9.0"
        },
        "azure-keyvault-secrets": {
            "hashes": [
                "sha256:7143c6e83398a7aba048e44413f7f26b6ce43505afb3e3c89ba62b25f06dd729",
                "sha256:c0b732db9de855d9c39766067cf43e2f66cdbb28b859f03c787e33924cca82d7"
            ],
            "index": "bink-pypi",
            "version": "==4.4.0"
        },
        "azure-storage-blob": {
            "hashes": [
                "sha256:49535b3190bb69d0d9ff7a383246b14da4d2b1bdff60cae5f9173920c67ca7ee",
                "sha256:f3dfa605aefb453e7489328b76811a937a411761d7a1613a58c3975c556ec778"
            ],
            "version": "==12.11.0"
        },
        "bcrypt": {
            "hashes": [
                "sha256:56e5da069a76470679f312a7d3d23deb3ac4519991a0361abc11da837087b61d",
                "sha256:5b93c1726e50a93a033c36e5ca7fdcd29a5c7395af50a6892f5d9e7c6cfbfb29",
                "sha256:63d4e3ff96188e5898779b6057878fecf3f11cfe6ec3b313ea09955d587ec7a7",
                "sha256:81fec756feff5b6818ea7ab031205e1d323d8943d237303baca2c5f9c7846f34",
                "sha256:a0584a92329210fcd75eb8a3250c5a941633f8bfaf2a18f81009b097732839b7",
                "sha256:a67fb841b35c28a59cebed05fbd3e80eea26e6d75851f0574a9273c80f3e9b55",
                "sha256:b589229207630484aefe5899122fb938a5b017b0f4349f769b8c13e78d99a8fd",
                "sha256:c95d4cbebffafcdd28bd28bb4e25b31c50f6da605c81ffd9ad8a3d1b2ab7b1b6",
                "sha256:cd1ea2ff3038509ea95f687256c46b79f5fc382ad0aa3664d200047546d511d1",
                "sha256:cdcdcb3972027f83fe24a48b1e90ea4b584d35f1cc279d76de6fc4b13376239d"
            ],
            "markers": "python_version >= '3.6'",
            "version": "==3.2.0"
        },
        "billiard": {
            "hashes": [
                "sha256:299de5a8da28a783d51b197d496bef4f1595dd023a93a4f59dde1886ae905547",
                "sha256:87103ea78fa6ab4d5c751c4909bcff74617d985de7fa8b672cf8618afd5a875b"
            ],
            "version": "==3.6.4.0"
        },
        "cached-property": {
            "hashes": [
                "sha256:9fa5755838eecbb2d234c3aa390bd80fbd3ac6b6869109bfc1b499f7bd89a130",
                "sha256:df4f613cf7ad9a588cc381aaf4a512d26265ecebd5eb9e1ba12f1319eb85a6a0"
            ],
            "index": "bink-pypi",
            "version": "==1.5.2"
        },
        "celery": {
            "hashes": [
                "sha256:d1398cadf30f576266b34370e28e880306ec55f7a4b6307549b0ae9c15663481",
                "sha256:da31f8eae7607b1582e5ee2d3f2d6f58450585afd23379491e3d9229d08102d0"
            ],
            "index": "bink-pypi",
            "version": "==5.2.6"
        },
        "certifi": {
            "hashes": [
                "sha256:78884e7c1d4b00ce3cea67b44566851c4343c120abd683433ce934a68ea58872",
                "sha256:d62a0163eb4c2344ac042ab2bdf75399a71a2d8c7d47eac2e2ee91b9d6339569"
            ],
            "version": "==2021.10.8"
        },
        "cffi": {
            "hashes": [
                "sha256:00c878c90cb53ccfaae6b8bc18ad05d2036553e6d9d1d9dbcf323bbe83854ca3",
                "sha256:0104fb5ae2391d46a4cb082abdd5c69ea4eab79d8d44eaaf79f1b1fd806ee4c2",
                "sha256:06c48159c1abed75c2e721b1715c379fa3200c7784271b3c46df01383b593636",
                "sha256:0808014eb713677ec1292301ea4c81ad277b6cdf2fdd90fd540af98c0b101d20",
                "sha256:10dffb601ccfb65262a27233ac273d552ddc4d8ae1bf93b21c94b8511bffe728",
                "sha256:14cd121ea63ecdae71efa69c15c5543a4b5fbcd0bbe2aad864baca0063cecf27",
                "sha256:17771976e82e9f94976180f76468546834d22a7cc404b17c22df2a2c81db0c66",
                "sha256:181dee03b1170ff1969489acf1c26533710231c58f95534e3edac87fff06c443",
                "sha256:23cfe892bd5dd8941608f93348c0737e369e51c100d03718f108bf1add7bd6d0",
                "sha256:263cc3d821c4ab2213cbe8cd8b355a7f72a8324577dc865ef98487c1aeee2bc7",
                "sha256:2756c88cbb94231c7a147402476be2c4df2f6078099a6f4a480d239a8817ae39",
                "sha256:27c219baf94952ae9d50ec19651a687b826792055353d07648a5695413e0c605",
                "sha256:2a23af14f408d53d5e6cd4e3d9a24ff9e05906ad574822a10563efcef137979a",
                "sha256:31fb708d9d7c3f49a60f04cf5b119aeefe5644daba1cd2a0fe389b674fd1de37",
                "sha256:3415c89f9204ee60cd09b235810be700e993e343a408693e80ce7f6a40108029",
                "sha256:3773c4d81e6e818df2efbc7dd77325ca0dcb688116050fb2b3011218eda36139",
                "sha256:3b96a311ac60a3f6be21d2572e46ce67f09abcf4d09344c49274eb9e0bf345fc",
                "sha256:3f7d084648d77af029acb79a0ff49a0ad7e9d09057a9bf46596dac9514dc07df",
                "sha256:41d45de54cd277a7878919867c0f08b0cf817605e4eb94093e7516505d3c8d14",
                "sha256:4238e6dab5d6a8ba812de994bbb0a79bddbdf80994e4ce802b6f6f3142fcc880",
                "sha256:45db3a33139e9c8f7c09234b5784a5e33d31fd6907800b316decad50af323ff2",
                "sha256:45e8636704eacc432a206ac7345a5d3d2c62d95a507ec70d62f23cd91770482a",
                "sha256:4958391dbd6249d7ad855b9ca88fae690783a6be9e86df65865058ed81fc860e",
                "sha256:4a306fa632e8f0928956a41fa8e1d6243c71e7eb59ffbd165fc0b41e316b2474",
                "sha256:57e9ac9ccc3101fac9d6014fba037473e4358ef4e89f8e181f8951a2c0162024",
                "sha256:59888172256cac5629e60e72e86598027aca6bf01fa2465bdb676d37636573e8",
                "sha256:5e069f72d497312b24fcc02073d70cb989045d1c91cbd53979366077959933e0",
                "sha256:64d4ec9f448dfe041705426000cc13e34e6e5bb13736e9fd62e34a0b0c41566e",
                "sha256:6dc2737a3674b3e344847c8686cf29e500584ccad76204efea14f451d4cc669a",
                "sha256:74fdfdbfdc48d3f47148976f49fab3251e550a8720bebc99bf1483f5bfb5db3e",
                "sha256:75e4024375654472cc27e91cbe9eaa08567f7fbdf822638be2814ce059f58032",
                "sha256:786902fb9ba7433aae840e0ed609f45c7bcd4e225ebb9c753aa39725bb3e6ad6",
                "sha256:8b6c2ea03845c9f501ed1313e78de148cd3f6cad741a75d43a29b43da27f2e1e",
                "sha256:91d77d2a782be4274da750752bb1650a97bfd8f291022b379bb8e01c66b4e96b",
                "sha256:91ec59c33514b7c7559a6acda53bbfe1b283949c34fe7440bcf917f96ac0723e",
                "sha256:920f0d66a896c2d99f0adbb391f990a84091179542c205fa53ce5787aff87954",
                "sha256:a5263e363c27b653a90078143adb3d076c1a748ec9ecc78ea2fb916f9b861962",
                "sha256:abb9a20a72ac4e0fdb50dae135ba5e77880518e742077ced47eb1499e29a443c",
                "sha256:c2051981a968d7de9dd2d7b87bcb9c939c74a34626a6e2f8181455dd49ed69e4",
                "sha256:c21c9e3896c23007803a875460fb786118f0cdd4434359577ea25eb556e34c55",
                "sha256:c2502a1a03b6312837279c8c1bd3ebedf6c12c4228ddbad40912d671ccc8a962",
                "sha256:d4d692a89c5cf08a8557fdeb329b82e7bf609aadfaed6c0d79f5a449a3c7c023",
                "sha256:da5db4e883f1ce37f55c667e5c0de439df76ac4cb55964655906306918e7363c",
                "sha256:e7022a66d9b55e93e1a845d8c9eba2a1bebd4966cd8bfc25d9cd07d515b33fa6",
                "sha256:ef1f279350da2c586a69d32fc8733092fd32cc8ac95139a00377841f59a3f8d8",
                "sha256:f54a64f8b0c8ff0b64d18aa76675262e1700f3995182267998c31ae974fbc382",
                "sha256:f5c7150ad32ba43a07c4479f40241756145a1f03b43480e058cfd862bf5041c7",
                "sha256:f6f824dc3bce0edab5f427efcfb1d63ee75b6fcb7282900ccaf925be84efb0fc",
                "sha256:fd8a250edc26254fe5b33be00402e6d287f562b6a5b2152dec302fa15bb3e997",
                "sha256:ffaa5c925128e29efbde7301d8ecaf35c8c60ffbcd6a1ffd3a552177c8e5e796"
            ],
            "version": "==1.15.0"
        },
        "charset-normalizer": {
            "hashes": [
                "sha256:2857e29ff0d34db842cd7ca3230549d1a697f96ee6d3fb071cfa6c7393832597",
                "sha256:6881edbebdb17b39b4eaaa821b438bf6eddffb4468cf344f09f89def34a8b1df"
            ],
            "markers": "python_version >= '3'",
            "version": "==2.0.12"
        },
        "click": {
            "hashes": [
                "sha256:24e1a4a9ec5bf6299411369b208c1df2188d9eb8d916302fe6bf03faed227f1e",
                "sha256:479707fe14d9ec9a0757618b7a100a0ae4c4e236fac5b7f80ca68028141a1a72"
            ],
            "markers": "python_version >= '3.7'",
            "version": "==8.1.2"
        },
        "click-didyoumean": {
            "hashes": [
                "sha256:a0713dc7a1de3f06bc0df5a9567ad19ead2d3d5689b434768a6145bff77c0667",
                "sha256:f184f0d851d96b6d29297354ed981b7dd71df7ff500d82fa6d11f0856bee8035"
            ],
            "markers": "python_version < '4' and python_full_version >= '3.6.2'",
            "version": "==0.3.0"
        },
        "click-plugins": {
            "hashes": [
                "sha256:46ab999744a9d831159c3411bb0c79346d94a444df9a3a3742e9ed63645f264b",
                "sha256:5d262006d3222f5057fd81e1623d4443e41dcda5dc815c06b442aa3c02889fc8"
            ],
            "version": "==1.1.1"
        },
        "click-repl": {
            "hashes": [
                "sha256:94b3fbbc9406a236f176e0506524b2937e4b23b6f4c0c0b2a0a83f8a64e9194b",
                "sha256:cd12f68d745bf6151210790540b4cb064c7b13e571bc64b6957d98d120dacfd8"
            ],
            "version": "==0.2.0"
        },
        "cryptography": {
            "hashes": [
                "sha256:06bfafa6e53ccbfb7a94be4687b211a025ce0625e3f3c60bb15cd048a18f3ed8",
                "sha256:0db5cf21bd7d092baacb576482b0245102cea2d3cf09f09271ce9f69624ecb6f",
                "sha256:125702572be12bcd318e3a14e9e70acd4be69a43664a75f0397e8650fe3c6cc3",
                "sha256:1858eff6246bb8bbc080eee78f3dd1528739e3f416cba5f9914e8631b8df9871",
                "sha256:315af6268de72bcfa0bb3401350ce7d921f216e6b60de12a363dad128d9d459f",
                "sha256:451aaff8b8adf2dd0597cbb1fdcfc8a7d580f33f843b7cce75307a7f20112dd8",
                "sha256:58021d6e9b1d88b1105269d0da5e60e778b37dfc0e824efc71343dd003726831",
                "sha256:618391152147a1221c87b1b0b7f792cafcfd4b5a685c5c72eeea2ddd29aeceff",
                "sha256:6d4daf890e674d191757d8d7d60dc3a29c58c72c7a76a05f1c0a326013f47e8b",
                "sha256:74b55f67f4cf026cb84da7a1b04fc2a1d260193d4ad0ea5e9897c8b74c1e76ac",
                "sha256:7ceae26f876aabe193b13a0c36d1bb8e3e7e608d17351861b437bd882f617e9f",
                "sha256:930b829e8a2abaf43a19f38277ae3c5e1ffcf547b936a927d2587769ae52c296",
                "sha256:a18ff4bfa9d64914a84d7b06c46eb86e0cc03113470b3c111255aceb6dcaf81d",
                "sha256:ae1cd29fbe6b716855454e44f4bf743465152e15d2d317303fe3b58ee9e5af7a",
                "sha256:b1ee5c82cf03b30f6ae4e32d2bcb1e167ef74d6071cbb77c2af30f101d0b360b",
                "sha256:bf585476fcbcd37bed08072e8e2db3954ce1bfc68087a2dc9c19cfe0b90979ca",
                "sha256:c4a58eeafbd7409054be41a377e726a7904a17c26f45abf18125d21b1215b08b",
                "sha256:cce90609e01e1b192fae9e13665058ab46b2ea53a3c05a3ea74a3eb8c3af8857",
                "sha256:d610d0ee14dd9109006215c7c0de15eee91230b70a9bce2263461cf7c3720b83",
                "sha256:e69a0e36e62279120e648e787b76d79b41e0f9e86c1c636a4f38d415595c722e",
                "sha256:f095988548ec5095e3750cdb30e6962273d239b1998ba1aac66c0d5bee7111c1",
                "sha256:faf0f5456c059c7b1c29441bdd5e988f0ba75bdc3eea776520d8dcb1e30e1b5c"
            ],
            "index": "bink-pypi",
            "version": "==37.0.1"
        },
        "deprecated": {
            "hashes": [
                "sha256:43ac5335da90c31c24ba028af536a91d41d53f9e6901ddb021bcc572ce44e38d",
                "sha256:64756e3e14c8c5eea9795d93c524551432a0be75629f8f29e67ab8caf076c76d"
            ],
            "markers": "python_version >= '2.7' and python_version not in '3.0, 3.1, 3.2, 3.3'",
            "version": "==1.2.13"
        },
        "dictfilter": {
            "hashes": [
                "sha256:9a35275dfe82755f489902947e0d202c1411009c44680d21fd4370a5bd87a837",
                "sha256:c2da06083dfae2f2dad1528ff5bc45d025b486088cd3714f748d3dc8fd502a7c"
            ],
            "index": "bink-pypi",
            "version": "==2.1"
        },
        "dj-database-url": {
            "hashes": [
                "sha256:4aeaeb1f573c74835b0686a2b46b85990571159ffc21aa57ecd4d1e1cb334163",
                "sha256:851785365761ebe4994a921b433062309eb882fedd318e1b0fcecc607ed02da9"
            ],
            "index": "bink-pypi",
            "version": "==0.5.0"
        },
        "django": {
            "hashes": [
                "sha256:07c8638e7a7f548dc0acaaa7825d84b7bd42b10e8d22268b3d572946f1e9b687",
                "sha256:4e8177858524417563cc0430f29ea249946d831eacb0068a1455686587df40b5"
            ],
            "index": "bink-pypi",
            "version": "==4.0.4"
        },
        "django-admin-env-notice": {
            "hashes": [
                "sha256:2ba723f9df160f693105224b069e084db269d382a80a736bf7cdf928899ffc00",
                "sha256:d1fd9b40b6a4cd8f390005f200988efda1f93063f88dbfa5c4fc468b3c328e06"
            ],
            "index": "bink-pypi",
            "version": "==0.4"
        },
        "django-admin-rangefilter": {
            "hashes": [
                "sha256:13c0db838db78f09d3ea717b9bc4a37c4601a9441cc70720f1a82f90e4b47b76",
                "sha256:d2d5d99a0bc9aed456cd449755ac79908ed0b6524d76020430f71cde0ef12348"
            ],
            "index": "bink-pypi",
            "version": "==0.8.4"
        },
        "django-anymail": {
            "hashes": [
                "sha256:2325932f56f914d96e0a54db850f2b246ed2277b753f75319620d051a51551e2",
                "sha256:677e937dc9e2671ca7631abb1d94ddc6b840beb3d53c0fbf699e866a6a9ba92f"
            ],
            "index": "bink-pypi",
            "version": "==8.5"
        },
        "django-bulk-update": {
            "hashes": [
                "sha256:49a403392ae05ea872494d74fb3dfa3515f8df5c07cc277c3dc94724c0ee6985",
                "sha256:5ab7ce8a65eac26d19143cc189c0f041d5c03b9d1b290ca240dc4f3d6aaeb337"
            ],
            "index": "bink-pypi",
            "version": "==2.2.0"
        },
        "django-colorful": {
            "hashes": [
                "sha256:49d3feefdabdf6a22931c12ce1ed0cbb4596e7754e66bd55c0f362c0a369e5cb",
                "sha256:fd246f2fb297ed074dc4349966d33a1c82d0308b7fb0d6ef6e2e76b90cefffb7"
            ],
            "index": "bink-pypi",
            "version": "==1.3"
        },
        "django-cors-headers": {
            "hashes": [
                "sha256:a22be2befd4069c4fc174f11cf067351df5c061a3a5f94a01650b4e928b0372b",
                "sha256:eb98389bf7a2afc5d374806af4a9149697e3a6955b5a2dc2bf049f7d33647456"
            ],
            "index": "bink-pypi",
            "version": "==3.11.0"
        },
        "django-mail-templated": {
            "hashes": [
                "sha256:2ce4b415d97f50587d9f9ff395b01e919539e1734b6b6f84385f4d2e6d3db7b5"
            ],
            "index": "bink-pypi",
            "version": "==2.6.5"
        },
        "django-prometheus": {
            "hashes": [
                "sha256:240378a1307c408bd5fc85614a3a57f1ce633d4a222c9e291e2bbf325173b801",
                "sha256:e6616770d8820b8834762764bf1b76ec08e1b98e72a6f359d488a2e15fe3537c"
            ],
            "index": "bink-pypi",
            "version": "==2.2.0"
        },
        "django-redis": {
            "hashes": [
                "sha256:1d037dc02b11ad7aa11f655d26dac3fb1af32630f61ef4428860a2e29ff92026",
                "sha256:8a99e5582c79f894168f5865c52bd921213253b7fd64d16733ae4591564465de"
            ],
            "index": "bink-pypi",
            "version": "==5.2.0"
        },
        "django-storages": {
            "extras": [
                "azure"
            ],
            "hashes": [
                "sha256:204a99f218b747c46edbfeeb1310d357f83f90fa6a6024d8d0a3f422570cee84",
                "sha256:a475edb2f0f04c4f7e548919a751ecd50117270833956ed5bd585c0575d2a5e7"
            ],
            "index": "bink-pypi",
            "version": "==1.12.3"
        },
        "djangorestframework": {
            "hashes": [
                "sha256:0c33407ce23acc68eca2a6e46424b008c9c02eceb8cf18581921d0092bc1f2ee",
                "sha256:24c4bf58ed7e85d1fe4ba250ab2da926d263cd57d64b03e8dcef0ac683f8b1aa"
            ],
            "index": "bink-pypi",
            "version": "==3.13.1"
        },
        "factory-boy": {
            "hashes": [
                "sha256:a98d277b0c047c75eb6e4ab8508a7f81fb03d2cb21986f627913546ef7a2a55e",
                "sha256:eb02a7dd1b577ef606b75a253b9818e6f9eaf996d94449c9d5ebb124f90dc795"
            ],
            "index": "bink-pypi",
            "version": "==3.2.1"
        },
        "faker": {
            "hashes": [
                "sha256:0d5425894e098410b64aaade38a81074fa30163076251118523adf5bb44f8346",
                "sha256:7ab2f741ef1c006ed7274a6ed75695ca8b610f78861566b599ce83c4953bf687"
            ],
            "markers": "python_version >= '3.6'",
            "version": "==13.6.0"
        },
        "gunicorn": {
            "hashes": [
                "sha256:9dcc4547dbb1cb284accfb15ab5667a0e5d1881cc443e0677b4882a4067a807e",
                "sha256:e0a968b5ba15f8a328fdfd7ab1fcb5af4470c28aaf7e55df02a99bc13138e6e8"
            ],
            "index": "bink-pypi",
            "version": "==20.1.0"
        },
        "hashids": {
            "hashes": [
                "sha256:6c3dc775e65efc2ce2c157a65acb776d634cb814598f406469abef00ae3f635c",
                "sha256:8bddd1acba501bfc9306e7e5a99a1667f4f2cacdc20cbd70bcc5ddfa5147c94c"
            ],
            "index": "bink-pypi",
            "version": "==1.3.1"
        },
        "hvac": {
            "hashes": [
                "sha256:3e8a34804b1e20954a2b4991cc13ed9c09b32e50dadd9d3438224481150f6568",
                "sha256:f905c59d32d88d3f67571fe5a8a78de4659e04798ad809de439f667247d13626"
            ],
            "markers": "python_version >= '2.7'",
            "version": "==0.11.2"
        },
        "idna": {
            "hashes": [
                "sha256:84d9dd047ffa80596e0f246e2eab0b391788b0503584e8945f2368256d2735ff",
                "sha256:9d643ff0a55b762d5cdb124b8eaa99c66322e2157b69160bc32796e824360e6d"
            ],
            "markers": "python_version >= '3'",
            "version": "==3.3"
        },
        "influxdb": {
            "hashes": [
                "sha256:46f85e7b04ee4b3dee894672be6a295c94709003a7ddea8820deec2ac4d8b27a",
                "sha256:65040a1f53d1a2a4f88a677e89e3a98189a7d30cf2ab61c318aaa89733280747"
            ],
            "index": "bink-pypi",
            "version": "==5.3.1"
        },
        "isodate": {
            "hashes": [
                "sha256:0751eece944162659049d35f4f549ed815792b38793f07cf73381c1c87cbed96",
                "sha256:48c5881de7e8b0a0d648cb024c8062dc84e7b840ed81e864c7614fd3c127bde9"
            ],
            "version": "==0.6.1"
        },
        "josepy": {
            "hashes": [
                "sha256:6f64eb35186aaa1776b7a1768651b1c616cab7f9685f9660bffc6491074a5390",
                "sha256:8931daf38f8a4c85274a0e8b7cb25addfd8d1f28f9fb8fbed053dd51aec75dc9"
            ],
            "markers": "python_version >= '3.6'",
            "version": "==1.13.0"
        },
        "kombu": {
            "hashes": [
                "sha256:37cee3ee725f94ea8bb173eaab7c1760203ea53bbebae226328600f9d2799610",
                "sha256:8b213b24293d3417bcf0d2f5537b7f756079e3ea232a8386dcc89a59fd2361a4"
            ],
            "markers": "python_version >= '3.7'",
            "version": "==5.2.4"
        },
        "mozilla-django-oidc": {
            "hashes": [
                "sha256:53c39755b667e8c5923b1dffc3c29673198d03aa107aa42ac86b8a38b4720c25",
                "sha256:a8b2f27c69c122d2f4d801c3759761d33debf06ae9dabbab8aed82887bba3bb8"
            ],
            "index": "bink-pypi",
            "version": "==2.0.0"
        },
        "msal": {
            "hashes": [
                "sha256:04e3cb7bb75c51f56d290381f23056207df1f3eb594ed03d38551f3b16d2a36e",
                "sha256:5a52d78e70d2c451e267c1e8c2342e4c06f495c75c859aeafd9260d3974f09fe"
            ],
            "version": "==1.17.0"
        },
        "msal-extensions": {
            "hashes": [
                "sha256:89df9c0237e1adf16938fa58575db59c2bb9de04a83ffb0452c8dfc79031f717",
                "sha256:d9029af70f2cbdc5ad7ecfed61cb432ebe900484843ccf72825445dbfe62d311"
            ],
            "version": "==0.3.1"
        },
        "msgpack": {
            "hashes": [
                "sha256:0d8c332f53ffff01953ad25131272506500b14750c1d0ce8614b17d098252fbc",
                "sha256:1c58cdec1cb5fcea8c2f1771d7b5fec79307d056874f746690bd2bdd609ab147",
                "sha256:2c3ca57c96c8e69c1a0d2926a6acf2d9a522b41dc4253a8945c4c6cd4981a4e3",
                "sha256:2f30dd0dc4dfe6231ad253b6f9f7128ac3202ae49edd3f10d311adc358772dba",
                "sha256:2f97c0f35b3b096a330bb4a1a9247d0bd7e1f3a2eba7ab69795501504b1c2c39",
                "sha256:36a64a10b16c2ab31dcd5f32d9787ed41fe68ab23dd66957ca2826c7f10d0b85",
                "sha256:3d875631ecab42f65f9dce6f55ce6d736696ced240f2634633188de2f5f21af9",
                "sha256:40fb89b4625d12d6027a19f4df18a4de5c64f6f3314325049f219683e07e678a",
                "sha256:47d733a15ade190540c703de209ffbc42a3367600421b62ac0c09fde594da6ec",
                "sha256:494471d65b25a8751d19c83f1a482fd411d7ca7a3b9e17d25980a74075ba0e88",
                "sha256:51fdc7fb93615286428ee7758cecc2f374d5ff363bdd884c7ea622a7a327a81e",
                "sha256:6eef0cf8db3857b2b556213d97dd82de76e28a6524853a9beb3264983391dc1a",
                "sha256:6f4c22717c74d44bcd7af353024ce71c6b55346dad5e2cc1ddc17ce8c4507c6b",
                "sha256:73a80bd6eb6bcb338c1ec0da273f87420829c266379c8c82fa14c23fb586cfa1",
                "sha256:89908aea5f46ee1474cc37fbc146677f8529ac99201bc2faf4ef8edc023c2bf3",
                "sha256:8a3a5c4b16e9d0edb823fe54b59b5660cc8d4782d7bf2c214cb4b91a1940a8ef",
                "sha256:96acc674bb9c9be63fa8b6dabc3248fdc575c4adc005c440ad02f87ca7edd079",
                "sha256:973ad69fd7e31159eae8f580f3f707b718b61141838321c6fa4d891c4a2cca52",
                "sha256:9b6f2d714c506e79cbead331de9aae6837c8dd36190d02da74cb409b36162e8a",
                "sha256:9c0903bd93cbd34653dd63bbfcb99d7539c372795201f39d16fdfde4418de43a",
                "sha256:9fce00156e79af37bb6db4e7587b30d11e7ac6a02cb5bac387f023808cd7d7f4",
                "sha256:a598d0685e4ae07a0672b59792d2cc767d09d7a7f39fd9bd37ff84e060b1a996",
                "sha256:b0a792c091bac433dfe0a70ac17fc2087d4595ab835b47b89defc8bbabcf5c73",
                "sha256:bb87f23ae7d14b7b3c21009c4b1705ec107cb21ee71975992f6aca571fb4a42a",
                "sha256:bf1e6bfed4860d72106f4e0a1ab519546982b45689937b40257cfd820650b920",
                "sha256:c1ba333b4024c17c7591f0f372e2daa3c31db495a9b2af3cf664aef3c14354f7",
                "sha256:c2140cf7a3ec475ef0938edb6eb363fa704159e0bf71dde15d953bacc1cf9d7d",
                "sha256:c7e03b06f2982aa98d4ddd082a210c3db200471da523f9ac197f2828e80e7770",
                "sha256:d02cea2252abc3756b2ac31f781f7a98e89ff9759b2e7450a1c7a0d13302ff50",
                "sha256:da24375ab4c50e5b7486c115a3198d207954fe10aaa5708f7b65105df09109b2",
                "sha256:e4c309a68cb5d6bbd0c50d5c71a25ae81f268c2dc675c6f4ea8ab2feec2ac4e2",
                "sha256:f01b26c2290cbd74316990ba84a14ac3d599af9cebefc543d241a66e785cf17d",
                "sha256:f201d34dc89342fabb2a10ed7c9a9aaaed9b7af0f16a5923f1ae562b31258dea",
                "sha256:f74da1e5fcf20ade12c6bf1baa17a2dc3604958922de8dc83cbe3eff22e8b611"
            ],
            "version": "==1.0.3"
        },
        "msrest": {
            "hashes": [
                "sha256:72661bc7bedc2dc2040e8f170b6e9ef226ee6d3892e01affd4d26b06474d68d8",
                "sha256:c840511c845330e96886011a236440fafc2c9aff7b2df9c0a92041ee2dee3782"
            ],
            "version": "==0.6.21"
        },
        "oauthlib": {
            "hashes": [
                "sha256:23a8208d75b902797ea29fd31fa80a15ed9dc2c6c16fe73f5d346f83f6fa27a2",
                "sha256:6db33440354787f9b7f3a6dbd4febf5d0f93758354060e802f6c06cb493022fe"
            ],
            "markers": "python_version >= '3.6'",
            "version": "==3.2.0"
        },
        "packaging": {
            "hashes": [
                "sha256:dd47c42927d89ab911e606518907cc2d3a1f38bbd026385970643f9c5b8ecfeb",
                "sha256:ef103e05f519cdc783ae24ea4e2e0f508a9c99b2d4969652eed6a2e1ea5bd522"
            ],
            "markers": "python_version >= '3.6'",
            "version": "==21.3"
        },
        "paramiko": {
            "hashes": [
                "sha256:3c9ed6084f4b671ab66dc3c729092d32d96c3258f1426071301cb33654b09027",
                "sha256:3d2e650b6812ce6d160abff701d6ef4434ec97934b13e95cf1ad3da70ffb5c58"
            ],
            "index": "bink-pypi",
            "version": "==2.10.4"
        },
        "pillow": {
            "hashes": [
                "sha256:01ce45deec9df310cbbee11104bae1a2a43308dd9c317f99235b6d3080ddd66e",
                "sha256:0c51cb9edac8a5abd069fd0758ac0a8bfe52c261ee0e330f363548aca6893595",
                "sha256:17869489de2fce6c36690a0c721bd3db176194af5f39249c1ac56d0bb0fcc512",
                "sha256:21dee8466b42912335151d24c1665fcf44dc2ee47e021d233a40c3ca5adae59c",
                "sha256:25023a6209a4d7c42154073144608c9a71d3512b648a2f5d4465182cb93d3477",
                "sha256:255c9d69754a4c90b0ee484967fc8818c7ff8311c6dddcc43a4340e10cd1636a",
                "sha256:35be4a9f65441d9982240e6966c1eaa1c654c4e5e931eaf580130409e31804d4",
                "sha256:3f42364485bfdab19c1373b5cd62f7c5ab7cc052e19644862ec8f15bb8af289e",
                "sha256:3fddcdb619ba04491e8f771636583a7cc5a5051cd193ff1aa1ee8616d2a692c5",
                "sha256:463acf531f5d0925ca55904fa668bb3461c3ef6bc779e1d6d8a488092bdee378",
                "sha256:4fe29a070de394e449fd88ebe1624d1e2d7ddeed4c12e0b31624561b58948d9a",
                "sha256:55dd1cf09a1fd7c7b78425967aacae9b0d70125f7d3ab973fadc7b5abc3de652",
                "sha256:5a3ecc026ea0e14d0ad7cd990ea7f48bfcb3eb4271034657dc9d06933c6629a7",
                "sha256:5cfca31ab4c13552a0f354c87fbd7f162a4fafd25e6b521bba93a57fe6a3700a",
                "sha256:66822d01e82506a19407d1afc104c3fcea3b81d5eb11485e593ad6b8492f995a",
                "sha256:69e5ddc609230d4408277af135c5b5c8fe7a54b2bdb8ad7c5100b86b3aab04c6",
                "sha256:6b6d4050b208c8ff886fd3db6690bf04f9a48749d78b41b7a5bf24c236ab0165",
                "sha256:7a053bd4d65a3294b153bdd7724dce864a1d548416a5ef61f6d03bf149205160",
                "sha256:82283af99c1c3a5ba1da44c67296d5aad19f11c535b551a5ae55328a317ce331",
                "sha256:8782189c796eff29dbb37dd87afa4ad4d40fc90b2742704f94812851b725964b",
                "sha256:8d79c6f468215d1a8415aa53d9868a6b40c4682165b8cb62a221b1baa47db458",
                "sha256:97bda660702a856c2c9e12ec26fc6d187631ddfd896ff685814ab21ef0597033",
                "sha256:a325ac71914c5c043fa50441b36606e64a10cd262de12f7a179620f579752ff8",
                "sha256:a336a4f74baf67e26f3acc4d61c913e378e931817cd1e2ef4dfb79d3e051b481",
                "sha256:a598d8830f6ef5501002ae85c7dbfcd9c27cc4efc02a1989369303ba85573e58",
                "sha256:a5eaf3b42df2bcda61c53a742ee2c6e63f777d0e085bbc6b2ab7ed57deb13db7",
                "sha256:aea7ce61328e15943d7b9eaca87e81f7c62ff90f669116f857262e9da4057ba3",
                "sha256:af79d3fde1fc2e33561166d62e3b63f0cc3e47b5a3a2e5fea40d4917754734ea",
                "sha256:c24f718f9dd73bb2b31a6201e6db5ea4a61fdd1d1c200f43ee585fc6dcd21b34",
                "sha256:c5b0ff59785d93b3437c3703e3c64c178aabada51dea2a7f2c5eccf1bcf565a3",
                "sha256:c7110ec1701b0bf8df569a7592a196c9d07c764a0a74f65471ea56816f10e2c8",
                "sha256:c870193cce4b76713a2b29be5d8327c8ccbe0d4a49bc22968aa1e680930f5581",
                "sha256:c9efef876c21788366ea1f50ecb39d5d6f65febe25ad1d4c0b8dff98843ac244",
                "sha256:de344bcf6e2463bb25179d74d6e7989e375f906bcec8cb86edb8b12acbc7dfef",
                "sha256:eb1b89b11256b5b6cad5e7593f9061ac4624f7651f7a8eb4dfa37caa1dfaa4d0",
                "sha256:ed742214068efa95e9844c2d9129e209ed63f61baa4d54dbf4cf8b5e2d30ccf2",
                "sha256:f401ed2bbb155e1ade150ccc63db1a4f6c1909d3d378f7d1235a44e90d75fb97",
                "sha256:fb89397013cf302f282f0fc998bb7abf11d49dcff72c8ecb320f76ea6e2c5717"
            ],
            "index": "bink-pypi",
            "version": "==9.1.0"
        },
        "portalocker": {
            "hashes": [
                "sha256:a648ad761b8ea27370cb5915350122cd807b820d2193ed5c9cc28f163df637f4",
                "sha256:b092f48e1e30a234ab3dd1cfd44f2f235e8a41f4e310e463fc8d6798d1c3c235"
            ],
            "markers": "python_version >= '3.5' and platform_system != 'Windows'",
            "version": "==2.4.0"
        },
        "prometheus-client": {
            "hashes": [
                "sha256:522fded625282822a89e2773452f42df14b5a8e84a86433e3f8a189c1d54dc01",
                "sha256:5459c427624961076277fdc6dc50540e2bacb98eebde99886e59ec55ed92093a"
            ],
            "markers": "python_version >= '3.6'",
            "version": "==0.14.1"
        },
        "prompt-toolkit": {
            "hashes": [
                "sha256:62291dad495e665fca0bda814e342c69952086afb0f4094d0893d357e5c78752",
                "sha256:bd640f60e8cecd74f0dc249713d433ace2ddc62b65ee07f96d358e0b152b6ea7"
            ],
            "markers": "python_full_version >= '3.6.2'",
            "version": "==3.0.29"
        },
        "psycopg2-binary": {
            "hashes": [
                "sha256:01310cf4cf26db9aea5158c217caa92d291f0500051a6469ac52166e1a16f5b7",
                "sha256:083a55275f09a62b8ca4902dd11f4b33075b743cf0d360419e2051a8a5d5ff76",
                "sha256:090f3348c0ab2cceb6dfbe6bf721ef61262ddf518cd6cc6ecc7d334996d64efa",
                "sha256:0a29729145aaaf1ad8bafe663131890e2111f13416b60e460dae0a96af5905c9",
                "sha256:0c9d5450c566c80c396b7402895c4369a410cab5a82707b11aee1e624da7d004",
                "sha256:10bb90fb4d523a2aa67773d4ff2b833ec00857f5912bafcfd5f5414e45280fb1",
                "sha256:12b11322ea00ad8db8c46f18b7dfc47ae215e4df55b46c67a94b4effbaec7094",
                "sha256:152f09f57417b831418304c7f30d727dc83a12761627bb826951692cc6491e57",
                "sha256:15803fa813ea05bef089fa78835118b5434204f3a17cb9f1e5dbfd0b9deea5af",
                "sha256:15c4e4cfa45f5a60599d9cec5f46cd7b1b29d86a6390ec23e8eebaae84e64554",
                "sha256:183a517a3a63503f70f808b58bfbf962f23d73b6dccddae5aa56152ef2bcb232",
                "sha256:1f14c8b0942714eb3c74e1e71700cbbcb415acbc311c730370e70c578a44a25c",
                "sha256:1f6b813106a3abdf7b03640d36e24669234120c72e91d5cbaeb87c5f7c36c65b",
                "sha256:280b0bb5cbfe8039205c7981cceb006156a675362a00fe29b16fbc264e242834",
                "sha256:2d872e3c9d5d075a2e104540965a1cf898b52274a5923936e5bfddb58c59c7c2",
                "sha256:2f9ffd643bc7349eeb664eba8864d9e01f057880f510e4681ba40a6532f93c71",
                "sha256:3303f8807f342641851578ee7ed1f3efc9802d00a6f83c101d21c608cb864460",
                "sha256:35168209c9d51b145e459e05c31a9eaeffa9a6b0fd61689b48e07464ffd1a83e",
                "sha256:3a79d622f5206d695d7824cbf609a4f5b88ea6d6dab5f7c147fc6d333a8787e4",
                "sha256:404224e5fef3b193f892abdbf8961ce20e0b6642886cfe1fe1923f41aaa75c9d",
                "sha256:46f0e0a6b5fa5851bbd9ab1bc805eef362d3a230fbdfbc209f4a236d0a7a990d",
                "sha256:47133f3f872faf28c1e87d4357220e809dfd3fa7c64295a4a148bcd1e6e34ec9",
                "sha256:526ea0378246d9b080148f2d6681229f4b5964543c170dd10bf4faaab6e0d27f",
                "sha256:53293533fcbb94c202b7c800a12c873cfe24599656b341f56e71dd2b557be063",
                "sha256:539b28661b71da7c0e428692438efbcd048ca21ea81af618d845e06ebfd29478",
                "sha256:57804fc02ca3ce0dbfbef35c4b3a4a774da66d66ea20f4bda601294ad2ea6092",
                "sha256:63638d875be8c2784cfc952c9ac34e2b50e43f9f0a0660b65e2a87d656b3116c",
                "sha256:6472a178e291b59e7f16ab49ec8b4f3bdada0a879c68d3817ff0963e722a82ce",
                "sha256:68641a34023d306be959101b345732360fc2ea4938982309b786f7be1b43a4a1",
                "sha256:6e82d38390a03da28c7985b394ec3f56873174e2c88130e6966cb1c946508e65",
                "sha256:761df5313dc15da1502b21453642d7599d26be88bff659382f8f9747c7ebea4e",
                "sha256:7af0dd86ddb2f8af5da57a976d27cd2cd15510518d582b478fbb2292428710b4",
                "sha256:7b1e9b80afca7b7a386ef087db614faebbf8839b7f4db5eb107d0f1a53225029",
                "sha256:874a52ecab70af13e899f7847b3e074eeb16ebac5615665db33bce8a1009cf33",
                "sha256:887dd9aac71765ac0d0bac1d0d4b4f2c99d5f5c1382d8b770404f0f3d0ce8a39",
                "sha256:8b344adbb9a862de0c635f4f0425b7958bf5a4b927c8594e6e8d261775796d53",
                "sha256:8fc53f9af09426a61db9ba357865c77f26076d48669f2e1bb24d85a22fb52307",
                "sha256:91920527dea30175cc02a1099f331aa8c1ba39bf8b7762b7b56cbf54bc5cce42",
                "sha256:93cd1967a18aa0edd4b95b1dfd554cf15af657cb606280996d393dadc88c3c35",
                "sha256:99485cab9ba0fa9b84f1f9e1fef106f44a46ef6afdeec8885e0b88d0772b49e8",
                "sha256:9d29409b625a143649d03d0fd7b57e4b92e0ecad9726ba682244b73be91d2fdb",
                "sha256:a29b3ca4ec9defec6d42bf5feb36bb5817ba3c0230dd83b4edf4bf02684cd0ae",
                "sha256:a9e1f75f96ea388fbcef36c70640c4efbe4650658f3d6a2967b4cc70e907352e",
                "sha256:accfe7e982411da3178ec690baaceaad3c278652998b2c45828aaac66cd8285f",
                "sha256:adf20d9a67e0b6393eac162eb81fb10bc9130a80540f4df7e7355c2dd4af9fba",
                "sha256:af9813db73395fb1fc211bac696faea4ca9ef53f32dc0cfa27e4e7cf766dcf24",
                "sha256:b1c8068513f5b158cf7e29c43a77eb34b407db29aca749d3eb9293ee0d3103ca",
                "sha256:bda845b664bb6c91446ca9609fc69f7db6c334ec5e4adc87571c34e4f47b7ddb",
                "sha256:c381bda330ddf2fccbafab789d83ebc6c53db126e4383e73794c74eedce855ef",
                "sha256:c3ae8e75eb7160851e59adc77b3a19a976e50622e44fd4fd47b8b18208189d42",
                "sha256:d1c1b569ecafe3a69380a94e6ae09a4789bbb23666f3d3a08d06bbd2451f5ef1",
                "sha256:def68d7c21984b0f8218e8a15d514f714d96904265164f75f8d3a70f9c295667",
                "sha256:dffc08ca91c9ac09008870c9eb77b00a46b3378719584059c034b8945e26b272",
                "sha256:e3699852e22aa68c10de06524a3721ade969abf382da95884e6a10ff798f9281",
                "sha256:e847774f8ffd5b398a75bc1c18fbb56564cda3d629fe68fd81971fece2d3c67e",
                "sha256:ffb7a888a047696e7f8240d649b43fb3644f14f0ee229077e7f6b9f9081635bd"
            ],
            "index": "bink-pypi",
            "version": "==2.9.3"
        },
        "pycparser": {
            "hashes": [
                "sha256:8ee45429555515e1f6b185e78100aea234072576aa43ab53aefcae078162fca9",
                "sha256:e644fdec12f7872f86c58ff790da456218b10f863970249516d60a5eaca77206"
            ],
            "markers": "python_version >= '2.7' and python_version not in '3.0, 3.1, 3.2, 3.3'",
            "version": "==2.21"
        },
        "pycryptodome": {
            "hashes": [
                "sha256:028dcbf62d128b4335b61c9fbb7dd8c376594db607ef36d5721ee659719935d5",
                "sha256:12ef157eb1e01a157ca43eda275fa68f8db0dd2792bc4fe00479ab8f0e6ae075",
                "sha256:2562de213960693b6d657098505fd4493c45f3429304da67efcbeb61f0edfe89",
                "sha256:27e92c1293afcb8d2639baf7eb43f4baada86e4de0f1fb22312bfc989b95dae2",
                "sha256:36e3242c4792e54ed906c53f5d840712793dc68b726ec6baefd8d978c5282d30",
                "sha256:50a5346af703330944bea503106cd50c9c2212174cfcb9939db4deb5305a8367",
                "sha256:53dedbd2a6a0b02924718b520a723e88bcf22e37076191eb9b91b79934fb2192",
                "sha256:69f05aaa90c99ac2f2af72d8d7f185f729721ad7c4be89e9e3d0ab101b0ee875",
                "sha256:75a3a364fee153e77ed889c957f6f94ec6d234b82e7195b117180dcc9fc16f96",
                "sha256:766a8e9832128c70012e0c2b263049506cbf334fb21ff7224e2704102b6ef59e",
                "sha256:7fb90a5000cc9c9ff34b4d99f7f039e9c3477700e309ff234eafca7b7471afc0",
                "sha256:893f32210de74b9f8ac869ed66c97d04e7d351182d6d39ebd3b36d3db8bda65d",
                "sha256:8b5c28058102e2974b9868d72ae5144128485d466ba8739abd674b77971454cc",
                "sha256:924b6aad5386fb54f2645f22658cb0398b1f25bc1e714a6d1522c75d527deaa5",
                "sha256:9924248d6920b59c260adcae3ee231cd5af404ac706ad30aa4cd87051bf09c50",
                "sha256:9ec761a35dbac4a99dcbc5cd557e6e57432ddf3e17af8c3c86b44af9da0189c0",
                "sha256:a36ab51674b014ba03da7f98b675fcb8eabd709a2d8e18219f784aba2db73b72",
                "sha256:aae395f79fa549fb1f6e3dc85cf277f0351e15a22e6547250056c7f0c990d6a5",
                "sha256:c880a98376939165b7dc504559f60abe234b99e294523a273847f9e7756f4132",
                "sha256:ce7a875694cd6ccd8682017a7c06c6483600f151d8916f2b25cf7a439e600263",
                "sha256:d1b7739b68a032ad14c5e51f7e4e1a5f92f3628bba024a2bda1f30c481fc85d8",
                "sha256:dcd65355acba9a1d0fc9b923875da35ed50506e339b35436277703d7ace3e222",
                "sha256:e04e40a7f8c1669195536a37979dd87da2c32dbdc73d6fe35f0077b0c17c803b",
                "sha256:e0c04c41e9ade19fbc0eff6aacea40b831bfcb2c91c266137bcdfd0d7b2f33ba",
                "sha256:e24d4ec4b029611359566c52f31af45c5aecde7ef90bf8f31620fd44c438efe7",
                "sha256:e64738207a02a83590df35f59d708bf1e7ea0d6adce712a777be2967e5f7043c",
                "sha256:ea56a35fd0d13121417d39a83f291017551fa2c62d6daa6b04af6ece7ed30d84",
                "sha256:f2772af1c3ef8025c85335f8b828d0193fa1e43256621f613280e2c81bfad423",
                "sha256:f403a3e297a59d94121cb3ee4b1cf41f844332940a62d71f9e4a009cc3533493",
                "sha256:f572a3ff7b6029dd9b904d6be4e0ce9e309dcb847b03e3ac8698d9d23bb36525"
            ],
            "index": "bink-pypi",
            "version": "==3.14.1"
        },
        "pyjwt": {
            "hashes": [
                "sha256:b888b4d56f06f6dcd777210c334e69c737be74755d3e5e9ee3fe67dc18a0ee41",
                "sha256:e0c4bb8d9f0af0c7f5b1ec4c5036309617d03d56932877f2f7a0beeb5318322f"
            ],
            "index": "bink-pypi",
            "version": "==2.3.0"
        },
        "pynacl": {
            "hashes": [
                "sha256:06b8f6fa7f5de8d5d2f7573fe8c863c051225a27b61e6860fd047b1775807858",
                "sha256:0c84947a22519e013607c9be43706dd42513f9e6ae5d39d3613ca1e142fba44d",
                "sha256:20f42270d27e1b6a29f54032090b972d97f0a1b0948cc52392041ef7831fee93",
                "sha256:401002a4aaa07c9414132aaed7f6836ff98f59277a234704ff66878c2ee4a0d1",
                "sha256:52cb72a79269189d4e0dc537556f4740f7f0a9ec41c1322598799b0bdad4ef92",
                "sha256:61f642bf2378713e2c2e1de73444a3778e5f0a38be6fee0fe532fe30060282ff",
                "sha256:8ac7448f09ab85811607bdd21ec2464495ac8b7c66d146bf545b0f08fb9220ba",
                "sha256:a36d4a9dda1f19ce6e03c9a784a2921a4b726b02e1c736600ca9c22029474394",
                "sha256:a422368fc821589c228f4c49438a368831cb5bbc0eab5ebe1d7fac9dded6567b",
                "sha256:e46dae94e34b085175f8abb3b0aaa7da40767865ac82c928eeb9e57e1ea8a543"
            ],
            "markers": "python_version >= '3.6'",
            "version": "==1.5.0"
        },
        "pyopenssl": {
            "hashes": [
                "sha256:660b1b1425aac4a1bea1d94168a85d99f0b3144c869dd4390d27629d0087f1bf",
                "sha256:ea252b38c87425b64116f808355e8da644ef9b07e429398bfece610f893ee2e0"
            ],
            "markers": "python_version >= '3.6'",
            "version": "==22.0.0"
        },
        "pyparsing": {
            "hashes": [
                "sha256:7bf433498c016c4314268d95df76c81b842a4cb2b276fa3312cfb1e1d85f6954",
                "sha256:ef7b523f6356f763771559412c0d7134753f037822dad1b16945b7b846f7ad06"
            ],
            "markers": "python_full_version >= '3.6.8'",
            "version": "==3.0.8"
        },
        "python-dateutil": {
            "hashes": [
                "sha256:0123cacc1627ae19ddf3c27a5de5bd67ee4586fbdd6440d9748f8abb483d3e86",
                "sha256:961d03dc3453ebbc59dbdea9e4e11c5651520a876d0f4db161e8674aae935da9"
            ],
            "markers": "python_version >= '2.7' and python_version not in '3.0, 3.1, 3.2, 3.3'",
            "version": "==2.8.2"
        },
        "pytz": {
            "hashes": [
                "sha256:1e760e2fe6a8163bc0b3d9a19c4f84342afa0a2affebfaa84b01b978a02ecaa7",
                "sha256:e68985985296d9a66a881eb3193b0906246245294a881e7c8afe623866ac6a5c"
            ],
            "version": "==2022.1"
        },
        "pyyaml": {
            "hashes": [
                "sha256:0283c35a6a9fbf047493e3a0ce8d79ef5030852c51e9d911a27badfde0605293",
                "sha256:055d937d65826939cb044fc8c9b08889e8c743fdc6a32b33e2390f66013e449b",
                "sha256:07751360502caac1c067a8132d150cf3d61339af5691fe9e87803040dbc5db57",
                "sha256:0b4624f379dab24d3725ffde76559cff63d9ec94e1736b556dacdfebe5ab6d4b",
                "sha256:0ce82d761c532fe4ec3f87fc45688bdd3a4c1dc5e0b4a19814b9009a29baefd4",
                "sha256:1e4747bc279b4f613a09eb64bba2ba602d8a6664c6ce6396a4d0cd413a50ce07",
                "sha256:213c60cd50106436cc818accf5baa1aba61c0189ff610f64f4a3e8c6726218ba",
                "sha256:231710d57adfd809ef5d34183b8ed1eeae3f76459c18fb4a0b373ad56bedcdd9",
                "sha256:277a0ef2981ca40581a47093e9e2d13b3f1fbbeffae064c1d21bfceba2030287",
                "sha256:2cd5df3de48857ed0544b34e2d40e9fac445930039f3cfe4bcc592a1f836d513",
                "sha256:40527857252b61eacd1d9af500c3337ba8deb8fc298940291486c465c8b46ec0",
                "sha256:473f9edb243cb1935ab5a084eb238d842fb8f404ed2193a915d1784b5a6b5fc0",
                "sha256:48c346915c114f5fdb3ead70312bd042a953a8ce5c7106d5bfb1a5254e47da92",
                "sha256:50602afada6d6cbfad699b0c7bb50d5ccffa7e46a3d738092afddc1f9758427f",
                "sha256:68fb519c14306fec9720a2a5b45bc9f0c8d1b9c72adf45c37baedfcd949c35a2",
                "sha256:77f396e6ef4c73fdc33a9157446466f1cff553d979bd00ecb64385760c6babdc",
                "sha256:819b3830a1543db06c4d4b865e70ded25be52a2e0631ccd2f6a47a2822f2fd7c",
                "sha256:897b80890765f037df3403d22bab41627ca8811ae55e9a722fd0392850ec4d86",
                "sha256:98c4d36e99714e55cfbaaee6dd5badbc9a1ec339ebfc3b1f52e293aee6bb71a4",
                "sha256:9df7ed3b3d2e0ecfe09e14741b857df43adb5a3ddadc919a2d94fbdf78fea53c",
                "sha256:9fa600030013c4de8165339db93d182b9431076eb98eb40ee068700c9c813e34",
                "sha256:a80a78046a72361de73f8f395f1f1e49f956c6be882eed58505a15f3e430962b",
                "sha256:b3d267842bf12586ba6c734f89d1f5b871df0273157918b0ccefa29deb05c21c",
                "sha256:b5b9eccad747aabaaffbc6064800670f0c297e52c12754eb1d976c57e4f74dcb",
                "sha256:c5687b8d43cf58545ade1fe3e055f70eac7a5a1a0bf42824308d868289a95737",
                "sha256:cba8c411ef271aa037d7357a2bc8f9ee8b58b9965831d9e51baf703280dc73d3",
                "sha256:d15a181d1ecd0d4270dc32edb46f7cb7733c7c508857278d3d378d14d606db2d",
                "sha256:d4db7c7aef085872ef65a8fd7d6d09a14ae91f691dec3e87ee5ee0539d516f53",
                "sha256:d4eccecf9adf6fbcc6861a38015c2a64f38b9d94838ac1810a9023a0609e1b78",
                "sha256:d67d839ede4ed1b28a4e8909735fc992a923cdb84e618544973d7dfc71540803",
                "sha256:daf496c58a8c52083df09b80c860005194014c3698698d1a57cbcfa182142a3a",
                "sha256:e61ceaab6f49fb8bdfaa0f92c4b57bcfbea54c09277b1b4f7ac376bfb7a7c174",
                "sha256:f84fbc98b019fef2ee9a1cb3ce93e3187a6df0b2538a651bfb890254ba9f90b5"
            ],
            "index": "bink-pypi",
            "version": "==6.0"
        },
        "redis": {
            "hashes": [
                "sha256:0107dc8e98a4f1d1d4aa00100e044287f77121a1e6d2085545c4b7fa94a7a27f",
                "sha256:4e95f4ec5f49e636efcf20061a5a9110c20852f607cfca6865c07aaa8a739ee2"
            ],
            "index": "bink-pypi",
            "version": "==4.2.2"
        },
        "requests": {
            "hashes": [
                "sha256:68d7c56fd5a8999887728ef304a6d12edc7be74f1cfa47714fc8b414525c9a61",
                "sha256:f22fa1e554c9ddfd16e6e41ac79759e17be9e492b3587efa038054674760e72d"
            ],
            "index": "bink-pypi",
            "version": "==2.27.1"
        },
        "requests-oauthlib": {
            "hashes": [
                "sha256:2577c501a2fb8d05a304c09d090d6e47c306fef15809d102b327cf8364bddab5",
                "sha256:75beac4a47881eeb94d5ea5d6ad31ef88856affe2332b9aafb52c6452ccf0d7a"
            ],
            "index": "bink-pypi",
            "version": "==1.3.1"
        },
        "rusty-jeff": {
            "hashes": [
<<<<<<< HEAD
                "sha256:4f68b0a04a82dc6bc9cdcc5c8443f85824daa26297dfe56519bc8801ae004e03"
=======
                "sha256:046ca7cedde3d4b050de56347d67fa28e870e7eb9372c3f69f3ec54f5932db96",
                "sha256:3e5486134de314b5ce663cbdebb03de05a337332da930b2aa64c1896b01f6208",
                "sha256:4f68b0a04a82dc6bc9cdcc5c8443f85824daa26297dfe56519bc8801ae004e03",
                "sha256:773312c0c01476ac94b8b69644d1bf4cc5fc516cbeb3c63e5f2207ad242c9201",
                "sha256:979724d1dd3c7457675ceedce9d4e1740a574c56b58831bd6dbb38cc27731865",
                "sha256:a045fe34ad19b4ac56d3f93657a3f98fe5d0336934dde30e265aefa933c7d814",
                "sha256:c07d9af59ffb3f452e8a391203f02ac2dd3fd257364a31d47814ed358d151224",
                "sha256:eb838f1f62a153e224a1fbdd654723fe3476e78c5705af0df61c8e33c187c914"
>>>>>>> 9607b5d6
            ],
            "index": "bink-pypi",
            "version": "==0.1.4"
        },
        "sentry-sdk": {
            "hashes": [
                "sha256:0a9eb20a84f4c17c08c57488d59fdad18669db71ebecb28fb0721423a33535f9",
                "sha256:972c8fe9318a415b5cf35f687f568321472ef94b36806407c370ce9c88a67f2e"
            ],
            "index": "bink-pypi",
            "version": "==1.5.10"
        },
        "setuptools": {
            "hashes": [
                "sha256:26ead7d1f93efc0f8c804d9fafafbe4a44b179580a7105754b245155f9af05a8",
                "sha256:47c7b0c0f8fc10eec4cf1e71c6fdadf8decaa74ffa087e68cd1c20db7ad6a592"
            ],
            "markers": "python_version >= '3.7'",
            "version": "==62.1.0"
        },
        "shared-config-storage": {
            "hashes": [
                "sha256:2aace59c928a7fe2f899871de2237fa6773f93652f414984a825567760b36907",
                "sha256:98829b386a827ef59cf1b42b39432fa715bbb201d3170c1f9cc6afc2cc308a25"
            ],
            "index": "bink-pypi",
            "version": "==1.6.1"
        },
        "single-beat": {
            "hashes": [
                "sha256:102329e918db44c3f330b0c62a06e383e9bbc09bc7f4f976e9811ea2822848f7",
                "sha256:3affc318e568ee29a93657d1b88ab1f7d18ce751cc080c7c0c3f629850d19ced"
            ],
            "index": "bink-pypi",
            "version": "==0.5.1"
        },
        "six": {
            "hashes": [
                "sha256:1e61c37477a1626458e36f7b1d82aa5c9b094fa4802892072e49de9c60c4c926",
                "sha256:8abb2f1d86890a2dfb989f9a77cfcfd3e47c2a354b01111771326f8aa26e0254"
            ],
            "markers": "python_version >= '2.7' and python_version not in '3.0, 3.1, 3.2, 3.3'",
            "version": "==1.16.0"
        },
        "sqlparse": {
            "hashes": [
                "sha256:0c00730c74263a94e5a9919ade150dfc3b19c574389985446148402998287dae",
                "sha256:48719e356bb8b42991bdbb1e8b83223757b93789c00910a616a071910ca4a64d"
            ],
            "markers": "python_version >= '3.5'",
            "version": "==0.4.2"
        },
        "tenacity": {
            "hashes": [
                "sha256:43242a20e3e73291a28bcbcacfd6e000b02d3857a9a9fff56b297a27afdc932f",
                "sha256:f78f4ea81b0fabc06728c11dc2a8c01277bfc5181b321a4770471902e3eb844a"
            ],
            "index": "bink-pypi",
            "version": "==8.0.1"
        },
        "tornado": {
            "hashes": [
                "sha256:0a00ff4561e2929a2c37ce706cb8233b7907e0cdc22eab98888aca5dd3775feb",
                "sha256:0d321a39c36e5f2c4ff12b4ed58d41390460f798422c4504e09eb5678e09998c",
                "sha256:1e8225a1070cd8eec59a996c43229fe8f95689cb16e552d130b9793cb570a288",
                "sha256:20241b3cb4f425e971cb0a8e4ffc9b0a861530ae3c52f2b0434e6c1b57e9fd95",
                "sha256:25ad220258349a12ae87ede08a7b04aca51237721f63b1808d39bdb4b2164558",
                "sha256:33892118b165401f291070100d6d09359ca74addda679b60390b09f8ef325ffe",
                "sha256:33c6e81d7bd55b468d2e793517c909b139960b6c790a60b7991b9b6b76fb9791",
                "sha256:3447475585bae2e77ecb832fc0300c3695516a47d46cefa0528181a34c5b9d3d",
                "sha256:34ca2dac9e4d7afb0bed4677512e36a52f09caa6fded70b4e3e1c89dbd92c326",
                "sha256:3e63498f680547ed24d2c71e6497f24bca791aca2fe116dbc2bd0ac7f191691b",
                "sha256:548430be2740e327b3fe0201abe471f314741efcb0067ec4f2d7dcfb4825f3e4",
                "sha256:6196a5c39286cc37c024cd78834fb9345e464525d8991c21e908cc046d1cc02c",
                "sha256:61b32d06ae8a036a6607805e6720ef00a3c98207038444ba7fd3d169cd998910",
                "sha256:6286efab1ed6e74b7028327365cf7346b1d777d63ab30e21a0f4d5b275fc17d5",
                "sha256:65d98939f1a2e74b58839f8c4dab3b6b3c1ce84972ae712be02845e65391ac7c",
                "sha256:66324e4e1beede9ac79e60f88de548da58b1f8ab4b2f1354d8375774f997e6c0",
                "sha256:6c77c9937962577a6a76917845d06af6ab9197702a42e1346d8ae2e76b5e3675",
                "sha256:70dec29e8ac485dbf57481baee40781c63e381bebea080991893cd297742b8fd",
                "sha256:7250a3fa399f08ec9cb3f7b1b987955d17e044f1ade821b32e5f435130250d7f",
                "sha256:748290bf9112b581c525e6e6d3820621ff020ed95af6f17fedef416b27ed564c",
                "sha256:7da13da6f985aab7f6f28debab00c67ff9cbacd588e8477034c0652ac141feea",
                "sha256:8f959b26f2634a091bb42241c3ed8d3cedb506e7c27b8dd5c7b9f745318ddbb6",
                "sha256:9de9e5188a782be6b1ce866e8a51bc76a0fbaa0e16613823fc38e4fc2556ad05",
                "sha256:a48900ecea1cbb71b8c71c620dee15b62f85f7c14189bdeee54966fbd9a0c5bd",
                "sha256:b87936fd2c317b6ee08a5741ea06b9d11a6074ef4cc42e031bc6403f82a32575",
                "sha256:c77da1263aa361938476f04c4b6c8916001b90b2c2fdd92d8d535e1af48fba5a",
                "sha256:cb5ec8eead331e3bb4ce8066cf06d2dfef1bfb1b2a73082dfe8a161301b76e37",
                "sha256:cc0ee35043162abbf717b7df924597ade8e5395e7b66d18270116f8745ceb795",
                "sha256:d14d30e7f46a0476efb0deb5b61343b1526f73ebb5ed84f23dc794bdb88f9d9f",
                "sha256:d371e811d6b156d82aa5f9a4e08b58debf97c302a35714f6f45e35139c332e32",
                "sha256:d3d20ea5782ba63ed13bc2b8c291a053c8d807a8fa927d941bd718468f7b950c",
                "sha256:d3f7594930c423fd9f5d1a76bee85a2c36fd8b4b16921cae7e965f22575e9c01",
                "sha256:dcef026f608f678c118779cd6591c8af6e9b4155c44e0d1bc0c87c036fb8c8c4",
                "sha256:e0791ac58d91ac58f694d8d2957884df8e4e2f6687cdf367ef7eb7497f79eaa2",
                "sha256:e385b637ac3acaae8022e7e47dfa7b83d3620e432e3ecb9a3f7f58f150e50921",
                "sha256:e519d64089b0876c7b467274468709dadf11e41d65f63bba207e04217f47c085",
                "sha256:e7229e60ac41a1202444497ddde70a48d33909e484f96eb0da9baf8dc68541df",
                "sha256:ed3ad863b1b40cd1d4bd21e7498329ccaece75db5a5bf58cd3c9f130843e7102",
                "sha256:f0ba29bafd8e7e22920567ce0d232c26d4d47c8b5cf4ed7b562b5db39fa199c5",
                "sha256:fa2ba70284fa42c2a5ecb35e322e68823288a4251f9ba9cc77be04ae15eada68",
                "sha256:fba85b6cd9c39be262fcd23865652920832b61583de2a2ca907dbd8e8a8c81e5"
            ],
            "markers": "python_version >= '3.5'",
            "version": "==6.1"
        },
        "typing-extensions": {
            "hashes": [
                "sha256:6657594ee297170d19f67d55c05852a874e7eb634f4f753dbd667855e07c1708",
                "sha256:f1c24655a0da0d1b67f07e17a5e6b2a105894e6824b92096378bb3668ef02376"
            ],
            "markers": "python_version >= '3.7'",
            "version": "==4.2.0"
        },
        "tzdata": {
            "hashes": [
                "sha256:238e70234214138ed7b4e8a0fab0e5e13872edab3be586ab8198c407620e2ab9",
                "sha256:8b536a8ec63dc0751342b3984193a3118f8fca2afe25752bb9b7fffd398552d3"
            ],
            "index": "bink-pypi",
            "version": "==2022.1"
        },
        "urllib3": {
            "hashes": [
                "sha256:44ece4d53fb1706f667c9bd1c648f5469a2ec925fcf3a776667042d645472c14",
                "sha256:aabaf16477806a5e1dd19aa41f8c2b7950dd3c746362d7e3223dbe6de6ac448e"
            ],
            "markers": "python_version >= '2.7' and python_version not in '3.0, 3.1, 3.2, 3.3, 3.4' and python_version < '4'",
            "version": "==1.26.9"
        },
        "vine": {
            "hashes": [
                "sha256:4c9dceab6f76ed92105027c49c823800dd33cacce13bdedc5b914e3514b7fb30",
                "sha256:7d3b1624a953da82ef63462013bbd271d3eb75751489f9807598e8f340bd637e"
            ],
            "markers": "python_version >= '3.6'",
            "version": "==5.0.0"
        },
        "wcwidth": {
            "hashes": [
                "sha256:beb4802a9cebb9144e99086eff703a642a13d6a0052920003a230f3294bbe784",
                "sha256:c4d647b99872929fdb7bdcaa4fbe7f01413ed3d98077df798530e5b04f116c83"
            ],
            "version": "==0.2.5"
        },
        "whitenoise": {
            "hashes": [
                "sha256:08c42bc535f9777eea1a599289d9433f081921f97887eaf6f559446b2a080374",
                "sha256:5a4aff543ee860fbe40d743e556adf92ccd41b7df45697cae074afdf657056b9"
            ],
            "index": "bink-pypi",
            "version": "==6.0.0"
        },
        "wrapt": {
            "hashes": [
                "sha256:00108411e0f34c52ce16f81f1d308a571df7784932cc7491d1e94be2ee93374b",
                "sha256:01f799def9b96a8ec1ef6b9c1bbaf2bbc859b87545efbecc4a78faea13d0e3a0",
                "sha256:09d16ae7a13cff43660155383a2372b4aa09109c7127aa3f24c3cf99b891c330",
                "sha256:14e7e2c5f5fca67e9a6d5f753d21f138398cad2b1159913ec9e9a67745f09ba3",
                "sha256:167e4793dc987f77fd476862d32fa404d42b71f6a85d3b38cbce711dba5e6b68",
                "sha256:1807054aa7b61ad8d8103b3b30c9764de2e9d0c0978e9d3fc337e4e74bf25faa",
                "sha256:1f83e9c21cd5275991076b2ba1cd35418af3504667affb4745b48937e214bafe",
                "sha256:21b1106bff6ece8cb203ef45b4f5778d7226c941c83aaaa1e1f0f4f32cc148cd",
                "sha256:22626dca56fd7f55a0733e604f1027277eb0f4f3d95ff28f15d27ac25a45f71b",
                "sha256:23f96134a3aa24cc50614920cc087e22f87439053d886e474638c68c8d15dc80",
                "sha256:2498762814dd7dd2a1d0248eda2afbc3dd9c11537bc8200a4b21789b6df6cd38",
                "sha256:28c659878f684365d53cf59dc9a1929ea2eecd7ac65da762be8b1ba193f7e84f",
                "sha256:2eca15d6b947cfff51ed76b2d60fd172c6ecd418ddab1c5126032d27f74bc350",
                "sha256:354d9fc6b1e44750e2a67b4b108841f5f5ea08853453ecbf44c81fdc2e0d50bd",
                "sha256:36a76a7527df8583112b24adc01748cd51a2d14e905b337a6fefa8b96fc708fb",
                "sha256:3a0a4ca02752ced5f37498827e49c414d694ad7cf451ee850e3ff160f2bee9d3",
                "sha256:3a71dbd792cc7a3d772ef8cd08d3048593f13d6f40a11f3427c000cf0a5b36a0",
                "sha256:3a88254881e8a8c4784ecc9cb2249ff757fd94b911d5df9a5984961b96113fff",
                "sha256:47045ed35481e857918ae78b54891fac0c1d197f22c95778e66302668309336c",
                "sha256:4775a574e9d84e0212f5b18886cace049a42e13e12009bb0491562a48bb2b758",
                "sha256:493da1f8b1bb8a623c16552fb4a1e164c0200447eb83d3f68b44315ead3f9036",
                "sha256:4b847029e2d5e11fd536c9ac3136ddc3f54bc9488a75ef7d040a3900406a91eb",
                "sha256:59d7d92cee84a547d91267f0fea381c363121d70fe90b12cd88241bd9b0e1763",
                "sha256:5a0898a640559dec00f3614ffb11d97a2666ee9a2a6bad1259c9facd01a1d4d9",
                "sha256:5a9a1889cc01ed2ed5f34574c90745fab1dd06ec2eee663e8ebeefe363e8efd7",
                "sha256:5b835b86bd5a1bdbe257d610eecab07bf685b1af2a7563093e0e69180c1d4af1",
                "sha256:5f24ca7953f2643d59a9c87d6e272d8adddd4a53bb62b9208f36db408d7aafc7",
                "sha256:61e1a064906ccba038aa3c4a5a82f6199749efbbb3cef0804ae5c37f550eded0",
                "sha256:65bf3eb34721bf18b5a021a1ad7aa05947a1767d1aa272b725728014475ea7d5",
                "sha256:6807bcee549a8cb2f38f73f469703a1d8d5d990815c3004f21ddb68a567385ce",
                "sha256:68aeefac31c1f73949662ba8affaf9950b9938b712fb9d428fa2a07e40ee57f8",
                "sha256:6915682f9a9bc4cf2908e83caf5895a685da1fbd20b6d485dafb8e218a338279",
                "sha256:6d9810d4f697d58fd66039ab959e6d37e63ab377008ef1d63904df25956c7db0",
                "sha256:729d5e96566f44fccac6c4447ec2332636b4fe273f03da128fff8d5559782b06",
                "sha256:748df39ed634851350efa87690c2237a678ed794fe9ede3f0d79f071ee042561",
                "sha256:763a73ab377390e2af26042f685a26787c402390f682443727b847e9496e4a2a",
                "sha256:8323a43bd9c91f62bb7d4be74cc9ff10090e7ef820e27bfe8815c57e68261311",
                "sha256:8529b07b49b2d89d6917cfa157d3ea1dfb4d319d51e23030664a827fe5fd2131",
                "sha256:87fa943e8bbe40c8c1ba4086971a6fefbf75e9991217c55ed1bcb2f1985bd3d4",
                "sha256:88236b90dda77f0394f878324cfbae05ae6fde8a84d548cfe73a75278d760291",
                "sha256:891c353e95bb11abb548ca95c8b98050f3620a7378332eb90d6acdef35b401d4",
                "sha256:89ba3d548ee1e6291a20f3c7380c92f71e358ce8b9e48161401e087e0bc740f8",
                "sha256:8c6be72eac3c14baa473620e04f74186c5d8f45d80f8f2b4eda6e1d18af808e8",
                "sha256:9a242871b3d8eecc56d350e5e03ea1854de47b17f040446da0e47dc3e0b9ad4d",
                "sha256:9a3ff5fb015f6feb78340143584d9f8a0b91b6293d6b5cf4295b3e95d179b88c",
                "sha256:9a5a544861b21e0e7575b6023adebe7a8c6321127bb1d238eb40d99803a0e8bd",
                "sha256:9d57677238a0c5411c76097b8b93bdebb02eb845814c90f0b01727527a179e4d",
                "sha256:9d8c68c4145041b4eeae96239802cfdfd9ef927754a5be3f50505f09f309d8c6",
                "sha256:9d9fcd06c952efa4b6b95f3d788a819b7f33d11bea377be6b8980c95e7d10775",
                "sha256:a0057b5435a65b933cbf5d859cd4956624df37b8bf0917c71756e4b3d9958b9e",
                "sha256:a65bffd24409454b889af33b6c49d0d9bcd1a219b972fba975ac935f17bdf627",
                "sha256:b0ed6ad6c9640671689c2dbe6244680fe8b897c08fd1fab2228429b66c518e5e",
                "sha256:b21650fa6907e523869e0396c5bd591cc326e5c1dd594dcdccac089561cacfb8",
                "sha256:b3f7e671fb19734c872566e57ce7fc235fa953d7c181bb4ef138e17d607dc8a1",
                "sha256:b77159d9862374da213f741af0c361720200ab7ad21b9f12556e0eb95912cd48",
                "sha256:bb36fbb48b22985d13a6b496ea5fb9bb2a076fea943831643836c9f6febbcfdc",
                "sha256:d066ffc5ed0be00cd0352c95800a519cf9e4b5dd34a028d301bdc7177c72daf3",
                "sha256:d332eecf307fca852d02b63f35a7872de32d5ba8b4ec32da82f45df986b39ff6",
                "sha256:d808a5a5411982a09fef6b49aac62986274ab050e9d3e9817ad65b2791ed1425",
                "sha256:d9bdfa74d369256e4218000a629978590fd7cb6cf6893251dad13d051090436d",
                "sha256:db6a0ddc1282ceb9032e41853e659c9b638789be38e5b8ad7498caac00231c23",
                "sha256:debaf04f813ada978d7d16c7dfa16f3c9c2ec9adf4656efdc4defdf841fc2f0c",
                "sha256:f0408e2dbad9e82b4c960274214af533f856a199c9274bd4aff55d4634dedc33",
                "sha256:f2f3bc7cd9c9fcd39143f11342eb5963317bd54ecc98e3650ca22704b69d9653"
            ],
            "markers": "python_version >= '2.7' and python_version not in '3.0, 3.1, 3.2, 3.3, 3.4'",
            "version": "==1.14.0"
        }
    },
    "develop": {
        "appdirs": {
            "hashes": [
                "sha256:7d5d0167b2b1ba821647616af46a749d1c653740dd0d2415100fe26e27afdf41",
                "sha256:a841dacd6b99318a741b166adb07e19ee71a274450e68237b4650ca1055ab128"
            ],
            "version": "==1.4.4"
        },
        "attrs": {
            "hashes": [
                "sha256:2d27e3784d7a565d36ab851fe94887c5eccd6a463168875832a1be79c82828b4",
                "sha256:626ba8234211db98e869df76230a137c4c40a12d72445c45d5f5b716f076e2fd"
            ],
            "markers": "python_version >= '2.7' and python_version not in '3.0, 3.1, 3.2, 3.3, 3.4'",
            "version": "==21.4.0"
        },
        "black": {
            "hashes": [
                "sha256:06f9d8846f2340dfac80ceb20200ea5d1b3f181dd0556b47af4e8e0b24fa0a6b",
                "sha256:10dbe6e6d2988049b4655b2b739f98785a884d4d6b85bc35133a8fb9a2233176",
                "sha256:2497f9c2386572e28921fa8bec7be3e51de6801f7459dffd6e62492531c47e09",
                "sha256:30d78ba6bf080eeaf0b7b875d924b15cd46fec5fd044ddfbad38c8ea9171043a",
                "sha256:328efc0cc70ccb23429d6be184a15ce613f676bdfc85e5fe8ea2a9354b4e9015",
                "sha256:35020b8886c022ced9282b51b5a875b6d1ab0c387b31a065b84db7c33085ca79",
                "sha256:5795a0375eb87bfe902e80e0c8cfaedf8af4d49694d69161e5bd3206c18618bb",
                "sha256:5891ef8abc06576985de8fa88e95ab70641de6c1fca97e2a15820a9b69e51b20",
                "sha256:637a4014c63fbf42a692d22b55d8ad6968a946b4a6ebc385c5505d9625b6a464",
                "sha256:67c8301ec94e3bcc8906740fe071391bce40a862b7be0b86fb5382beefecd968",
                "sha256:6d2fc92002d44746d3e7db7cf9313cf4452f43e9ea77a2c939defce3b10b5c82",
                "sha256:6ee227b696ca60dd1c507be80a6bc849a5a6ab57ac7352aad1ffec9e8b805f21",
                "sha256:863714200ada56cbc366dc9ae5291ceb936573155f8bf8e9de92aef51f3ad0f0",
                "sha256:9b542ced1ec0ceeff5b37d69838106a6348e60db7b8fdd245294dc1d26136265",
                "sha256:a6342964b43a99dbc72f72812bf88cad8f0217ae9acb47c0d4f141a6416d2d7b",
                "sha256:ad4efa5fad66b903b4a5f96d91461d90b9507a812b3c5de657d544215bb7877a",
                "sha256:bc58025940a896d7e5356952228b68f793cf5fcb342be703c3a2669a1488cb72",
                "sha256:cc1e1de68c8e5444e8f94c3670bb48a2beef0e91dddfd4fcc29595ebd90bb9ce",
                "sha256:cee3e11161dde1b2a33a904b850b0899e0424cc331b7295f2a9698e79f9a69a0",
                "sha256:e3556168e2e5c49629f7b0f377070240bd5511e45e25a4497bb0073d9dda776a",
                "sha256:e8477ec6bbfe0312c128e74644ac8a02ca06bcdb8982d4ee06f209be28cdf163",
                "sha256:ee8f1f7228cce7dffc2b464f07ce769f478968bfb3dd1254a4c2eeed84928aad",
                "sha256:fd57160949179ec517d32ac2ac898b5f20d68ed1a9c977346efbac9c2f1e779d"
            ],
            "index": "bink-pypi",
            "version": "==22.3.0"
        },
        "certifi": {
            "hashes": [
                "sha256:78884e7c1d4b00ce3cea67b44566851c4343c120abd683433ce934a68ea58872",
                "sha256:d62a0163eb4c2344ac042ab2bdf75399a71a2d8c7d47eac2e2ee91b9d6339569"
            ],
            "version": "==2021.10.8"
        },
        "charset-normalizer": {
            "hashes": [
                "sha256:2857e29ff0d34db842cd7ca3230549d1a697f96ee6d3fb071cfa6c7393832597",
                "sha256:6881edbebdb17b39b4eaaa821b438bf6eddffb4468cf344f09f89def34a8b1df"
            ],
            "markers": "python_version >= '3'",
            "version": "==2.0.12"
        },
        "click": {
            "hashes": [
                "sha256:24e1a4a9ec5bf6299411369b208c1df2188d9eb8d916302fe6bf03faed227f1e",
                "sha256:479707fe14d9ec9a0757618b7a100a0ae4c4e236fac5b7f80ca68028141a1a72"
            ],
            "markers": "python_version >= '3.7'",
            "version": "==8.1.2"
        },
        "colorama": {
            "hashes": [
                "sha256:5941b2b48a20143d2267e95b1c2a7603ce057ee39fd88e7329b0c292aa16869b",
                "sha256:9f47eda37229f68eee03b24b9748937c7dc3868f906e8ba69fbcbdd3bc5dc3e2"
            ],
            "markers": "python_version >= '3.5'",
            "version": "==0.4.4"
        },
        "coverage": {
            "hashes": [
                "sha256:03e2a7826086b91ef345ff18742ee9fc47a6839ccd517061ef8fa1976e652ce9",
                "sha256:07e6db90cd9686c767dcc593dff16c8c09f9814f5e9c51034066cad3373b914d",
                "sha256:18d520c6860515a771708937d2f78f63cc47ab3b80cb78e86573b0a760161faf",
                "sha256:1ebf730d2381158ecf3dfd4453fbca0613e16eaa547b4170e2450c9707665ce7",
                "sha256:21b7745788866028adeb1e0eca3bf1101109e2dc58456cb49d2d9b99a8c516e6",
                "sha256:26e2deacd414fc2f97dd9f7676ee3eaecd299ca751412d89f40bc01557a6b1b4",
                "sha256:2c6dbb42f3ad25760010c45191e9757e7dce981cbfb90e42feef301d71540059",
                "sha256:2fea046bfb455510e05be95e879f0e768d45c10c11509e20e06d8fcaa31d9e39",
                "sha256:34626a7eee2a3da12af0507780bb51eb52dca0e1751fd1471d0810539cefb536",
                "sha256:37d1141ad6b2466a7b53a22e08fe76994c2d35a5b6b469590424a9953155afac",
                "sha256:46191097ebc381fbf89bdce207a6c107ac4ec0890d8d20f3360345ff5976155c",
                "sha256:4dd8bafa458b5c7d061540f1ee9f18025a68e2d8471b3e858a9dad47c8d41903",
                "sha256:4e21876082ed887baed0146fe222f861b5815455ada3b33b890f4105d806128d",
                "sha256:58303469e9a272b4abdb9e302a780072c0633cdcc0165db7eec0f9e32f901e05",
                "sha256:5ca5aeb4344b30d0bec47481536b8ba1181d50dbe783b0e4ad03c95dc1296684",
                "sha256:68353fe7cdf91f109fc7d474461b46e7f1f14e533e911a2a2cbb8b0fc8613cf1",
                "sha256:6f89d05e028d274ce4fa1a86887b071ae1755082ef94a6740238cd7a8178804f",
                "sha256:7a15dc0a14008f1da3d1ebd44bdda3e357dbabdf5a0b5034d38fcde0b5c234b7",
                "sha256:8bdde1177f2311ee552f47ae6e5aa7750c0e3291ca6b75f71f7ffe1f1dab3dca",
                "sha256:8ce257cac556cb03be4a248d92ed36904a59a4a5ff55a994e92214cde15c5bad",
                "sha256:8cf5cfcb1521dc3255d845d9dca3ff204b3229401994ef8d1984b32746bb45ca",
                "sha256:8fbbdc8d55990eac1b0919ca69eb5a988a802b854488c34b8f37f3e2025fa90d",
                "sha256:9548f10d8be799551eb3a9c74bbf2b4934ddb330e08a73320123c07f95cc2d92",
                "sha256:96f8a1cb43ca1422f36492bebe63312d396491a9165ed3b9231e778d43a7fca4",
                "sha256:9b27d894748475fa858f9597c0ee1d4829f44683f3813633aaf94b19cb5453cf",
                "sha256:9baff2a45ae1f17c8078452e9e5962e518eab705e50a0aa8083733ea7d45f3a6",
                "sha256:a2a8b8bcc399edb4347a5ca8b9b87e7524c0967b335fbb08a83c8421489ddee1",
                "sha256:acf53bc2cf7282ab9b8ba346746afe703474004d9e566ad164c91a7a59f188a4",
                "sha256:b0be84e5a6209858a1d3e8d1806c46214e867ce1b0fd32e4ea03f4bd8b2e3359",
                "sha256:b31651d018b23ec463e95cf10070d0b2c548aa950a03d0b559eaa11c7e5a6fa3",
                "sha256:b78e5afb39941572209f71866aa0b206c12f0109835aa0d601e41552f9b3e620",
                "sha256:c76aeef1b95aff3905fb2ae2d96e319caca5b76fa41d3470b19d4e4a3a313512",
                "sha256:dd035edafefee4d573140a76fdc785dc38829fe5a455c4bb12bac8c20cfc3d69",
                "sha256:dd6fe30bd519694b356cbfcaca9bd5c1737cddd20778c6a581ae20dc8c04def2",
                "sha256:e5f4e1edcf57ce94e5475fe09e5afa3e3145081318e5fd1a43a6b4539a97e518",
                "sha256:ec6bc7fe73a938933d4178c9b23c4e0568e43e220aef9472c4f6044bfc6dd0f0",
                "sha256:f1555ea6d6da108e1999b2463ea1003fe03f29213e459145e70edbaf3e004aaa",
                "sha256:f5fa5803f47e095d7ad8443d28b01d48c0359484fec1b9d8606d0e3282084bc4",
                "sha256:f7331dbf301b7289013175087636bbaf5b2405e57259dd2c42fdcc9fcc47325e",
                "sha256:f9987b0354b06d4df0f4d3e0ec1ae76d7ce7cbca9a2f98c25041eb79eec766f1",
                "sha256:fd9e830e9d8d89b20ab1e5af09b32d33e1a08ef4c4e14411e559556fd788e6b2"
            ],
            "index": "bink-pypi",
            "version": "==6.3.2"
        },
        "deprecated": {
            "hashes": [
                "sha256:43ac5335da90c31c24ba028af536a91d41d53f9e6901ddb021bcc572ce44e38d",
                "sha256:64756e3e14c8c5eea9795d93c524551432a0be75629f8f29e67ab8caf076c76d"
            ],
            "markers": "python_version >= '2.7' and python_version not in '3.0, 3.1, 3.2, 3.3'",
            "version": "==1.2.13"
        },
        "faker": {
            "hashes": [
                "sha256:0d5425894e098410b64aaade38a81074fa30163076251118523adf5bb44f8346",
                "sha256:7ab2f741ef1c006ed7274a6ed75695ca8b610f78861566b599ce83c4953bf687"
            ],
            "markers": "python_version >= '3.6'",
            "version": "==13.6.0"
        },
        "fakeredis": {
            "hashes": [
                "sha256:7c2c4ba1b42e0a75337c54b777bf0671056b4569650e3ff927e4b9b385afc8ec",
                "sha256:be3668e50f6b57d5fc4abfd27f9f655bed07a2c5aecfc8b15d0aad59f997c1ba"
            ],
            "index": "bink-pypi",
            "version": "==1.7.1"
        },
        "flake8": {
            "hashes": [
                "sha256:479b1304f72536a55948cb40a32dce8bb0ffe3501e26eaf292c7e60eb5e0428d",
                "sha256:806e034dda44114815e23c16ef92f95c91e4c71100ff52813adf7132a6ad870d"
            ],
            "index": "bink-pypi",
            "version": "==4.0.1"
        },
        "future": {
            "hashes": [
                "sha256:b1bead90b70cf6ec3f0710ae53a525360fa360d306a86583adc6bf83a4db537d"
            ],
            "markers": "python_version >= '2.6' and python_version not in '3.0, 3.1, 3.2, 3.3'",
            "version": "==0.18.2"
        },
        "httpretty": {
            "hashes": [
                "sha256:e53c927c4d3d781a0761727f1edfad64abef94e828718e12b672a678a8b3e0b5"
            ],
            "index": "bink-pypi",
            "version": "==1.0.5"
        },
        "idna": {
            "hashes": [
                "sha256:84d9dd047ffa80596e0f246e2eab0b391788b0503584e8945f2368256d2735ff",
                "sha256:9d643ff0a55b762d5cdb124b8eaa99c66322e2157b69160bc32796e824360e6d"
            ],
            "markers": "python_version >= '3'",
            "version": "==3.3"
        },
        "iniconfig": {
            "hashes": [
                "sha256:011e24c64b7f47f6ebd835bb12a743f2fbe9a26d4cecaa7f53bc4f35ee9da8b3",
                "sha256:bc3af051d7d14b2ee5ef9969666def0cd1a000e121eaea580d4a313df4b37f32"
            ],
            "version": "==1.1.1"
        },
        "isort": {
            "hashes": [
                "sha256:6f62d78e2f89b4500b080fe3a81690850cd254227f27f75c3a0c491a1f351ba7",
                "sha256:e8443a5e7a020e9d7f97f1d7d9cd17c88bcb3bc7e218bf9cf5095fe550be2951"
            ],
            "index": "bink-pypi",
            "version": "==5.10.1"
        },
        "jedi": {
            "hashes": [
                "sha256:637c9635fcf47945ceb91cd7f320234a7be540ded6f3e99a50cb6febdfd1ba8d",
                "sha256:74137626a64a99c8eb6ae5832d99b3bdd7d29a3850fe2aa80a4126b2a7d949ab"
            ],
            "markers": "python_version >= '3.6'",
            "version": "==0.18.1"
        },
        "mando": {
            "hashes": [
                "sha256:4ce09faec7e5192ffc3c57830e26acba0fd6cd11e1ee81af0d4df0657463bd1c",
                "sha256:79feb19dc0f097daa64a1243db578e7674909b75f88ac2220f1c065c10a0d960"
            ],
            "version": "==0.6.4"
        },
        "mccabe": {
            "hashes": [
                "sha256:ab8a6258860da4b6677da4bd2fe5dc2c659cff31b3ee4f7f5d64e79735b80d42",
                "sha256:dd8d182285a0fe56bace7f45b5e7d1a6ebcbf524e8f3bd87eb0f125271b8831f"
            ],
            "version": "==0.6.1"
        },
        "mypy": {
            "hashes": [
                "sha256:0112752a6ff07230f9ec2f71b0d3d4e088a910fdce454fdb6553e83ed0eced7d",
                "sha256:0384d9f3af49837baa92f559d3fa673e6d2652a16550a9ee07fc08c736f5e6f8",
                "sha256:1b333cfbca1762ff15808a0ef4f71b5d3eed8528b23ea1c3fb50543c867d68de",
                "sha256:1fdeb0a0f64f2a874a4c1f5271f06e40e1e9779bf55f9567f149466fc7a55038",
                "sha256:4c653e4846f287051599ed8f4b3c044b80e540e88feec76b11044ddc5612ffed",
                "sha256:563514c7dc504698fb66bb1cf897657a173a496406f1866afae73ab5b3cdb334",
                "sha256:5b231afd6a6e951381b9ef09a1223b1feabe13625388db48a8690f8daa9b71ff",
                "sha256:5ce6a09042b6da16d773d2110e44f169683d8cc8687e79ec6d1181a72cb028d2",
                "sha256:5e7647df0f8fc947388e6251d728189cfadb3b1e558407f93254e35abc026e22",
                "sha256:6003de687c13196e8a1243a5e4bcce617d79b88f83ee6625437e335d89dfebe2",
                "sha256:61504b9a5ae166ba5ecfed9e93357fd51aa693d3d434b582a925338a2ff57fd2",
                "sha256:77423570c04aca807508a492037abbd72b12a1fb25a385847d191cd50b2c9605",
                "sha256:a4d9898f46446bfb6405383b57b96737dcfd0a7f25b748e78ef3e8c576bba3cb",
                "sha256:a952b8bc0ae278fc6316e6384f67bb9a396eb30aced6ad034d3a76120ebcc519",
                "sha256:b5b5bd0ffb11b4aba2bb6d31b8643902c48f990cc92fda4e21afac658044f0c0",
                "sha256:ca75ecf2783395ca3016a5e455cb322ba26b6d33b4b413fcdedfc632e67941dc",
                "sha256:cf9c261958a769a3bd38c3e133801ebcd284ffb734ea12d01457cb09eacf7d7b",
                "sha256:dd4d670eee9610bf61c25c940e9ade2d0ed05eb44227275cce88701fee014b1f",
                "sha256:e19736af56947addedce4674c0971e5dceef1b5ec7d667fe86bcd2b07f8f9075",
                "sha256:eaea21d150fb26d7b4856766e7addcf929119dd19fc832b22e71d942835201ef",
                "sha256:eaff8156016487c1af5ffa5304c3e3fd183edcb412f3e9c72db349faf3f6e0eb",
                "sha256:ee0a36edd332ed2c5208565ae6e3a7afc0eabb53f5327e281f2ef03a6bc7687a",
                "sha256:ef7beb2a3582eb7a9f37beaf38a28acfd801988cde688760aea9e6cc4832b10b"
            ],
            "index": "bink-pypi",
            "version": "==0.950"
        },
        "mypy-extensions": {
            "hashes": [
                "sha256:090fedd75945a69ae91ce1303b5824f428daf5a028d2f6ab8a299250a846f15d",
                "sha256:2d82818f5bb3e369420cb3c4060a7970edba416647068eb4c5343488a6c604a8"
            ],
            "version": "==0.4.3"
        },
        "packaging": {
            "hashes": [
                "sha256:dd47c42927d89ab911e606518907cc2d3a1f38bbd026385970643f9c5b8ecfeb",
                "sha256:ef103e05f519cdc783ae24ea4e2e0f508a9c99b2d4969652eed6a2e1ea5bd522"
            ],
            "markers": "python_version >= '3.6'",
            "version": "==21.3"
        },
        "parso": {
            "hashes": [
                "sha256:8c07be290bb59f03588915921e29e8a50002acaf2cdc5fa0e0114f91709fafa0",
                "sha256:c001d4636cd3aecdaf33cbb40aebb59b094be2a74c556778ef5576c175e19e75"
            ],
            "markers": "python_version >= '3.6'",
            "version": "==0.8.3"
        },
        "pathspec": {
            "hashes": [
                "sha256:7d15c4ddb0b5c802d161efc417ec1a2558ea2653c2e8ad9c19098201dc1c993a",
                "sha256:e564499435a2673d586f6b2130bb5b95f04a3ba06f81b8f895b651a3c76aabb1"
            ],
            "version": "==0.9.0"
        },
        "platformdirs": {
            "hashes": [
                "sha256:027d8e83a2d7de06bbac4e5ef7e023c02b863d7ea5d079477e722bb41ab25788",
                "sha256:58c8abb07dcb441e6ee4b11d8df0ac856038f944ab98b7be6b27b2a3c7feef19"
            ],
            "markers": "python_version >= '3.7'",
            "version": "==2.5.2"
        },
        "pluggy": {
            "hashes": [
                "sha256:4224373bacce55f955a878bf9cfa763c1e360858e330072059e10bad68531159",
                "sha256:74134bbf457f031a36d68416e1509f34bd5ccc019f0bcc952c7b909d06b37bd3"
            ],
            "markers": "python_version >= '3.6'",
            "version": "==1.0.0"
        },
        "prompt-toolkit": {
            "hashes": [
                "sha256:62291dad495e665fca0bda814e342c69952086afb0f4094d0893d357e5c78752",
                "sha256:bd640f60e8cecd74f0dc249713d433ace2ddc62b65ee07f96d358e0b152b6ea7"
            ],
            "markers": "python_full_version >= '3.6.2'",
            "version": "==3.0.29"
        },
        "ptpython": {
            "hashes": [
                "sha256:99636899ab0e4d026e2ecc9368269114f387b4bb5411e57f072b0bde724d9f99",
                "sha256:eafd4ced27ca5dc370881d4358d1ab5041b32d88d31af8e3c24167fe4af64ed6"
            ],
            "index": "bink-pypi",
            "version": "==3.0.20"
        },
        "py": {
            "hashes": [
                "sha256:51c75c4126074b472f746a24399ad32f6053d1b34b68d2fa41e558e6f4a98719",
                "sha256:607c53218732647dff4acdfcd50cb62615cedf612e72d1724fb1a0cc6405b378"
            ],
            "markers": "python_version >= '2.7' and python_version not in '3.0, 3.1, 3.2, 3.3, 3.4'",
            "version": "==1.11.0"
        },
        "pycodestyle": {
            "hashes": [
                "sha256:720f8b39dde8b293825e7ff02c475f3077124006db4f440dcbc9a20b76548a20",
                "sha256:eddd5847ef438ea1c7870ca7eb78a9d47ce0cdb4851a5523949f2601d0cbbe7f"
            ],
            "markers": "python_version >= '2.7' and python_version not in '3.0, 3.1, 3.2, 3.3, 3.4'",
            "version": "==2.8.0"
        },
        "pyflakes": {
            "hashes": [
                "sha256:05a85c2872edf37a4ed30b0cce2f6093e1d0581f8c19d7393122da7e25b2b24c",
                "sha256:3bb3a3f256f4b7968c9c788781e4ff07dce46bdf12339dcda61053375426ee2e"
            ],
            "markers": "python_version >= '2.7' and python_version not in '3.0, 3.1, 3.2, 3.3'",
            "version": "==2.4.0"
        },
        "pygments": {
            "hashes": [
                "sha256:5eb116118f9612ff1ee89ac96437bb6b49e8f04d8a13b514ba26f620208e26eb",
                "sha256:dc9c10fb40944260f6ed4c688ece0cd2048414940f1cea51b8b226318411c519"
            ],
            "markers": "python_version >= '3.6'",
            "version": "==2.12.0"
        },
        "pyparsing": {
            "hashes": [
                "sha256:7bf433498c016c4314268d95df76c81b842a4cb2b276fa3312cfb1e1d85f6954",
                "sha256:ef7b523f6356f763771559412c0d7134753f037822dad1b16945b7b846f7ad06"
            ],
            "markers": "python_full_version >= '3.6.8'",
            "version": "==3.0.8"
        },
        "pytest": {
            "hashes": [
                "sha256:13d0e3ccfc2b6e26be000cb6568c832ba67ba32e719443bfe725814d3c42433c",
                "sha256:a06a0425453864a270bc45e71f783330a7428defb4230fb5e6a731fde06ecd45"
            ],
            "index": "bink-pypi",
            "version": "==7.1.2"
        },
        "python-dateutil": {
            "hashes": [
                "sha256:0123cacc1627ae19ddf3c27a5de5bd67ee4586fbdd6440d9748f8abb483d3e86",
                "sha256:961d03dc3453ebbc59dbdea9e4e11c5651520a876d0f4db161e8674aae935da9"
            ],
            "markers": "python_version >= '2.7' and python_version not in '3.0, 3.1, 3.2, 3.3'",
            "version": "==2.8.2"
        },
        "pyyaml": {
            "hashes": [
                "sha256:0283c35a6a9fbf047493e3a0ce8d79ef5030852c51e9d911a27badfde0605293",
                "sha256:055d937d65826939cb044fc8c9b08889e8c743fdc6a32b33e2390f66013e449b",
                "sha256:07751360502caac1c067a8132d150cf3d61339af5691fe9e87803040dbc5db57",
                "sha256:0b4624f379dab24d3725ffde76559cff63d9ec94e1736b556dacdfebe5ab6d4b",
                "sha256:0ce82d761c532fe4ec3f87fc45688bdd3a4c1dc5e0b4a19814b9009a29baefd4",
                "sha256:1e4747bc279b4f613a09eb64bba2ba602d8a6664c6ce6396a4d0cd413a50ce07",
                "sha256:213c60cd50106436cc818accf5baa1aba61c0189ff610f64f4a3e8c6726218ba",
                "sha256:231710d57adfd809ef5d34183b8ed1eeae3f76459c18fb4a0b373ad56bedcdd9",
                "sha256:277a0ef2981ca40581a47093e9e2d13b3f1fbbeffae064c1d21bfceba2030287",
                "sha256:2cd5df3de48857ed0544b34e2d40e9fac445930039f3cfe4bcc592a1f836d513",
                "sha256:40527857252b61eacd1d9af500c3337ba8deb8fc298940291486c465c8b46ec0",
                "sha256:473f9edb243cb1935ab5a084eb238d842fb8f404ed2193a915d1784b5a6b5fc0",
                "sha256:48c346915c114f5fdb3ead70312bd042a953a8ce5c7106d5bfb1a5254e47da92",
                "sha256:50602afada6d6cbfad699b0c7bb50d5ccffa7e46a3d738092afddc1f9758427f",
                "sha256:68fb519c14306fec9720a2a5b45bc9f0c8d1b9c72adf45c37baedfcd949c35a2",
                "sha256:77f396e6ef4c73fdc33a9157446466f1cff553d979bd00ecb64385760c6babdc",
                "sha256:819b3830a1543db06c4d4b865e70ded25be52a2e0631ccd2f6a47a2822f2fd7c",
                "sha256:897b80890765f037df3403d22bab41627ca8811ae55e9a722fd0392850ec4d86",
                "sha256:98c4d36e99714e55cfbaaee6dd5badbc9a1ec339ebfc3b1f52e293aee6bb71a4",
                "sha256:9df7ed3b3d2e0ecfe09e14741b857df43adb5a3ddadc919a2d94fbdf78fea53c",
                "sha256:9fa600030013c4de8165339db93d182b9431076eb98eb40ee068700c9c813e34",
                "sha256:a80a78046a72361de73f8f395f1f1e49f956c6be882eed58505a15f3e430962b",
                "sha256:b3d267842bf12586ba6c734f89d1f5b871df0273157918b0ccefa29deb05c21c",
                "sha256:b5b9eccad747aabaaffbc6064800670f0c297e52c12754eb1d976c57e4f74dcb",
                "sha256:c5687b8d43cf58545ade1fe3e055f70eac7a5a1a0bf42824308d868289a95737",
                "sha256:cba8c411ef271aa037d7357a2bc8f9ee8b58b9965831d9e51baf703280dc73d3",
                "sha256:d15a181d1ecd0d4270dc32edb46f7cb7733c7c508857278d3d378d14d606db2d",
                "sha256:d4db7c7aef085872ef65a8fd7d6d09a14ae91f691dec3e87ee5ee0539d516f53",
                "sha256:d4eccecf9adf6fbcc6861a38015c2a64f38b9d94838ac1810a9023a0609e1b78",
                "sha256:d67d839ede4ed1b28a4e8909735fc992a923cdb84e618544973d7dfc71540803",
                "sha256:daf496c58a8c52083df09b80c860005194014c3698698d1a57cbcfa182142a3a",
                "sha256:e61ceaab6f49fb8bdfaa0f92c4b57bcfbea54c09277b1b4f7ac376bfb7a7c174",
                "sha256:f84fbc98b019fef2ee9a1cb3ce93e3187a6df0b2538a651bfb890254ba9f90b5"
            ],
            "index": "bink-pypi",
            "version": "==6.0"
        },
        "radon": {
            "hashes": [
                "sha256:cb1d8752e5f862fb9e20d82b5f758cbc4fb1237c92c9a66450ea0ea7bf29aeee",
                "sha256:fa74e018197f1fcb54578af0f675d8b8e2342bd8e0b72bef8197bc4c9e645f36"
            ],
            "version": "==5.1.0"
        },
        "redis": {
            "hashes": [
                "sha256:0107dc8e98a4f1d1d4aa00100e044287f77121a1e6d2085545c4b7fa94a7a27f",
                "sha256:4e95f4ec5f49e636efcf20061a5a9110c20852f607cfca6865c07aaa8a739ee2"
            ],
            "index": "bink-pypi",
            "version": "==4.2.2"
        },
        "requests": {
            "hashes": [
                "sha256:68d7c56fd5a8999887728ef304a6d12edc7be74f1cfa47714fc8b414525c9a61",
                "sha256:f22fa1e554c9ddfd16e6e41ac79759e17be9e492b3587efa038054674760e72d"
            ],
            "index": "bink-pypi",
            "version": "==2.27.1"
        },
        "six": {
            "hashes": [
                "sha256:1e61c37477a1626458e36f7b1d82aa5c9b094fa4802892072e49de9c60c4c926",
                "sha256:8abb2f1d86890a2dfb989f9a77cfcfd3e47c2a354b01111771326f8aa26e0254"
            ],
            "markers": "python_version >= '2.7' and python_version not in '3.0, 3.1, 3.2, 3.3'",
            "version": "==1.16.0"
        },
        "sortedcontainers": {
            "hashes": [
                "sha256:25caa5a06cc30b6b83d11423433f65d1f9d76c4c6a0c90e3379eaa43b9bfdb88",
                "sha256:a163dcaede0f1c021485e957a39245190e74249897e2ae4b2aa38595db237ee0"
            ],
            "version": "==2.4.0"
        },
        "tomli": {
            "hashes": [
                "sha256:939de3e7a6161af0c887ef91b7d41a53e7c5a1ca976325f429cb46ea9bc30ecc",
                "sha256:de526c12914f0c550d15924c62d72abc48d6fe7364aa87328337a31007fe8a4f"
            ],
            "markers": "python_version < '3.11'",
            "version": "==2.0.1"
        },
        "typing-extensions": {
            "hashes": [
                "sha256:6657594ee297170d19f67d55c05852a874e7eb634f4f753dbd667855e07c1708",
                "sha256:f1c24655a0da0d1b67f07e17a5e6b2a105894e6824b92096378bb3668ef02376"
            ],
            "markers": "python_version >= '3.7'",
            "version": "==4.2.0"
        },
        "urllib3": {
            "hashes": [
                "sha256:44ece4d53fb1706f667c9bd1c648f5469a2ec925fcf3a776667042d645472c14",
                "sha256:aabaf16477806a5e1dd19aa41f8c2b7950dd3c746362d7e3223dbe6de6ac448e"
            ],
            "markers": "python_version >= '2.7' and python_version not in '3.0, 3.1, 3.2, 3.3, 3.4' and python_version < '4'",
            "version": "==1.26.9"
        },
        "wcwidth": {
            "hashes": [
                "sha256:beb4802a9cebb9144e99086eff703a642a13d6a0052920003a230f3294bbe784",
                "sha256:c4d647b99872929fdb7bdcaa4fbe7f01413ed3d98077df798530e5b04f116c83"
            ],
            "version": "==0.2.5"
        },
        "wrapt": {
            "hashes": [
                "sha256:00108411e0f34c52ce16f81f1d308a571df7784932cc7491d1e94be2ee93374b",
                "sha256:01f799def9b96a8ec1ef6b9c1bbaf2bbc859b87545efbecc4a78faea13d0e3a0",
                "sha256:09d16ae7a13cff43660155383a2372b4aa09109c7127aa3f24c3cf99b891c330",
                "sha256:14e7e2c5f5fca67e9a6d5f753d21f138398cad2b1159913ec9e9a67745f09ba3",
                "sha256:167e4793dc987f77fd476862d32fa404d42b71f6a85d3b38cbce711dba5e6b68",
                "sha256:1807054aa7b61ad8d8103b3b30c9764de2e9d0c0978e9d3fc337e4e74bf25faa",
                "sha256:1f83e9c21cd5275991076b2ba1cd35418af3504667affb4745b48937e214bafe",
                "sha256:21b1106bff6ece8cb203ef45b4f5778d7226c941c83aaaa1e1f0f4f32cc148cd",
                "sha256:22626dca56fd7f55a0733e604f1027277eb0f4f3d95ff28f15d27ac25a45f71b",
                "sha256:23f96134a3aa24cc50614920cc087e22f87439053d886e474638c68c8d15dc80",
                "sha256:2498762814dd7dd2a1d0248eda2afbc3dd9c11537bc8200a4b21789b6df6cd38",
                "sha256:28c659878f684365d53cf59dc9a1929ea2eecd7ac65da762be8b1ba193f7e84f",
                "sha256:2eca15d6b947cfff51ed76b2d60fd172c6ecd418ddab1c5126032d27f74bc350",
                "sha256:354d9fc6b1e44750e2a67b4b108841f5f5ea08853453ecbf44c81fdc2e0d50bd",
                "sha256:36a76a7527df8583112b24adc01748cd51a2d14e905b337a6fefa8b96fc708fb",
                "sha256:3a0a4ca02752ced5f37498827e49c414d694ad7cf451ee850e3ff160f2bee9d3",
                "sha256:3a71dbd792cc7a3d772ef8cd08d3048593f13d6f40a11f3427c000cf0a5b36a0",
                "sha256:3a88254881e8a8c4784ecc9cb2249ff757fd94b911d5df9a5984961b96113fff",
                "sha256:47045ed35481e857918ae78b54891fac0c1d197f22c95778e66302668309336c",
                "sha256:4775a574e9d84e0212f5b18886cace049a42e13e12009bb0491562a48bb2b758",
                "sha256:493da1f8b1bb8a623c16552fb4a1e164c0200447eb83d3f68b44315ead3f9036",
                "sha256:4b847029e2d5e11fd536c9ac3136ddc3f54bc9488a75ef7d040a3900406a91eb",
                "sha256:59d7d92cee84a547d91267f0fea381c363121d70fe90b12cd88241bd9b0e1763",
                "sha256:5a0898a640559dec00f3614ffb11d97a2666ee9a2a6bad1259c9facd01a1d4d9",
                "sha256:5a9a1889cc01ed2ed5f34574c90745fab1dd06ec2eee663e8ebeefe363e8efd7",
                "sha256:5b835b86bd5a1bdbe257d610eecab07bf685b1af2a7563093e0e69180c1d4af1",
                "sha256:5f24ca7953f2643d59a9c87d6e272d8adddd4a53bb62b9208f36db408d7aafc7",
                "sha256:61e1a064906ccba038aa3c4a5a82f6199749efbbb3cef0804ae5c37f550eded0",
                "sha256:65bf3eb34721bf18b5a021a1ad7aa05947a1767d1aa272b725728014475ea7d5",
                "sha256:6807bcee549a8cb2f38f73f469703a1d8d5d990815c3004f21ddb68a567385ce",
                "sha256:68aeefac31c1f73949662ba8affaf9950b9938b712fb9d428fa2a07e40ee57f8",
                "sha256:6915682f9a9bc4cf2908e83caf5895a685da1fbd20b6d485dafb8e218a338279",
                "sha256:6d9810d4f697d58fd66039ab959e6d37e63ab377008ef1d63904df25956c7db0",
                "sha256:729d5e96566f44fccac6c4447ec2332636b4fe273f03da128fff8d5559782b06",
                "sha256:748df39ed634851350efa87690c2237a678ed794fe9ede3f0d79f071ee042561",
                "sha256:763a73ab377390e2af26042f685a26787c402390f682443727b847e9496e4a2a",
                "sha256:8323a43bd9c91f62bb7d4be74cc9ff10090e7ef820e27bfe8815c57e68261311",
                "sha256:8529b07b49b2d89d6917cfa157d3ea1dfb4d319d51e23030664a827fe5fd2131",
                "sha256:87fa943e8bbe40c8c1ba4086971a6fefbf75e9991217c55ed1bcb2f1985bd3d4",
                "sha256:88236b90dda77f0394f878324cfbae05ae6fde8a84d548cfe73a75278d760291",
                "sha256:891c353e95bb11abb548ca95c8b98050f3620a7378332eb90d6acdef35b401d4",
                "sha256:89ba3d548ee1e6291a20f3c7380c92f71e358ce8b9e48161401e087e0bc740f8",
                "sha256:8c6be72eac3c14baa473620e04f74186c5d8f45d80f8f2b4eda6e1d18af808e8",
                "sha256:9a242871b3d8eecc56d350e5e03ea1854de47b17f040446da0e47dc3e0b9ad4d",
                "sha256:9a3ff5fb015f6feb78340143584d9f8a0b91b6293d6b5cf4295b3e95d179b88c",
                "sha256:9a5a544861b21e0e7575b6023adebe7a8c6321127bb1d238eb40d99803a0e8bd",
                "sha256:9d57677238a0c5411c76097b8b93bdebb02eb845814c90f0b01727527a179e4d",
                "sha256:9d8c68c4145041b4eeae96239802cfdfd9ef927754a5be3f50505f09f309d8c6",
                "sha256:9d9fcd06c952efa4b6b95f3d788a819b7f33d11bea377be6b8980c95e7d10775",
                "sha256:a0057b5435a65b933cbf5d859cd4956624df37b8bf0917c71756e4b3d9958b9e",
                "sha256:a65bffd24409454b889af33b6c49d0d9bcd1a219b972fba975ac935f17bdf627",
                "sha256:b0ed6ad6c9640671689c2dbe6244680fe8b897c08fd1fab2228429b66c518e5e",
                "sha256:b21650fa6907e523869e0396c5bd591cc326e5c1dd594dcdccac089561cacfb8",
                "sha256:b3f7e671fb19734c872566e57ce7fc235fa953d7c181bb4ef138e17d607dc8a1",
                "sha256:b77159d9862374da213f741af0c361720200ab7ad21b9f12556e0eb95912cd48",
                "sha256:bb36fbb48b22985d13a6b496ea5fb9bb2a076fea943831643836c9f6febbcfdc",
                "sha256:d066ffc5ed0be00cd0352c95800a519cf9e4b5dd34a028d301bdc7177c72daf3",
                "sha256:d332eecf307fca852d02b63f35a7872de32d5ba8b4ec32da82f45df986b39ff6",
                "sha256:d808a5a5411982a09fef6b49aac62986274ab050e9d3e9817ad65b2791ed1425",
                "sha256:d9bdfa74d369256e4218000a629978590fd7cb6cf6893251dad13d051090436d",
                "sha256:db6a0ddc1282ceb9032e41853e659c9b638789be38e5b8ad7498caac00231c23",
                "sha256:debaf04f813ada978d7d16c7dfa16f3c9c2ec9adf4656efdc4defdf841fc2f0c",
                "sha256:f0408e2dbad9e82b4c960274214af533f856a199c9274bd4aff55d4634dedc33",
                "sha256:f2f3bc7cd9c9fcd39143f11342eb5963317bd54ecc98e3650ca22704b69d9653"
            ],
            "markers": "python_version >= '2.7' and python_version not in '3.0, 3.1, 3.2, 3.3, 3.4'",
            "version": "==1.14.0"
        },
        "xenon": {
            "hashes": [
                "sha256:994c80c7f1c6d40596b600b93734d85a5739208f31895ef99f1e4d362caf9e35",
                "sha256:d2b9cb6c6260f771a432c1e588e51fddb17858f88f73ef641e7532f7a5f58fb8"
            ],
            "index": "bink-pypi",
            "version": "==0.9.0"
        }
    }
}<|MERGE_RESOLUTION|>--- conflicted
+++ resolved
@@ -853,18 +853,7 @@
         },
         "rusty-jeff": {
             "hashes": [
-<<<<<<< HEAD
                 "sha256:4f68b0a04a82dc6bc9cdcc5c8443f85824daa26297dfe56519bc8801ae004e03"
-=======
-                "sha256:046ca7cedde3d4b050de56347d67fa28e870e7eb9372c3f69f3ec54f5932db96",
-                "sha256:3e5486134de314b5ce663cbdebb03de05a337332da930b2aa64c1896b01f6208",
-                "sha256:4f68b0a04a82dc6bc9cdcc5c8443f85824daa26297dfe56519bc8801ae004e03",
-                "sha256:773312c0c01476ac94b8b69644d1bf4cc5fc516cbeb3c63e5f2207ad242c9201",
-                "sha256:979724d1dd3c7457675ceedce9d4e1740a574c56b58831bd6dbb38cc27731865",
-                "sha256:a045fe34ad19b4ac56d3f93657a3f98fe5d0336934dde30e265aefa933c7d814",
-                "sha256:c07d9af59ffb3f452e8a391203f02ac2dd3fd257364a31d47814ed358d151224",
-                "sha256:eb838f1f62a153e224a1fbdd654723fe3476e78c5705af0df61c8e33c187c914"
->>>>>>> 9607b5d6
             ],
             "index": "bink-pypi",
             "version": "==0.1.4"
