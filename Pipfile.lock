--- conflicted
+++ resolved
@@ -28,22 +28,6 @@
             ],
             "index": "pypi",
             "version": "==0.15.5"
-<<<<<<< HEAD
-        },
-        "asgiref": {
-            "hashes": [
-                "sha256:7e06d934a7718bf3975acbf87780ba678957b87c7adc056f13b6215d610695a0",
-                "sha256:ea448f92fc35a0ef4b1508f53a04c4670255a3f33d22a81c8fc9c872036adbe5"
-            ],
-            "version": "==3.2.3"
-        },
-        "azure-common": {
-            "hashes": [
-                "sha256:184ad6a05a3089dfdc1ce07c1cbfa489bbc45b5f6f56e848cac0851e6443da21",
-                "sha256:3d64e9ab995300f42abd5bc0ef02f02bab661321e394d4dbacb4382ea1fb2f72"
-            ],
-            "version": "==1.1.24"
-=======
         },
         "azure-common": {
             "hashes": [
@@ -51,7 +35,6 @@
                 "sha256:fd02e4256dc9cdd2d4422bc795bdca2ef302f7a86148b154fbf4ea1f09da400a"
             ],
             "version": "==1.1.25"
->>>>>>> 2adcba42
         },
         "azure-storage-blob": {
             "hashes": [
@@ -166,19 +149,11 @@
         },
         "django": {
             "hashes": [
-<<<<<<< HEAD
-                "sha256:50b781f6cbeb98f673aa76ed8e572a019a45e52bdd4ad09001072dfd91ab07c8",
-                "sha256:89e451bfbb815280b137e33e454ddd56481fdaa6334054e6e031041ee1eda360"
-            ],
-            "index": "pypi",
-            "version": "==3.0.4"
-=======
                 "sha256:65e2387e6bde531d3bb803244a2b74e0253550a9612c64a60c8c5be267b30f50",
                 "sha256:b51c9c548d5c3b3ccbb133d0bebc992e8ec3f14899bce8936e6fdda6b23a1881"
             ],
             "index": "pypi",
             "version": "==2.2.11"
->>>>>>> 2adcba42
         },
         "django-admin-env-notice": {
             "hashes": [
