--- conflicted
+++ resolved
@@ -1,11 +1,7 @@
 {
     "_meta": {
         "hash": {
-<<<<<<< HEAD
-            "sha256": "c8997c71af22c819db660ef6d421b43c55d451928ae67e362d61b0b4a10836d4"
-=======
             "sha256": "2e2288c4cc832f896d6beb23e79c9aaf4b8b51d69d06d4554488e286a019b0c2"
->>>>>>> ea35d3ea
         },
         "pipfile-spec": 6,
         "requires": {},
@@ -289,19 +285,11 @@
         },
         "faker": {
             "hashes": [
-<<<<<<< HEAD
-                "sha256:818cce31afc6482d8371df783a282b025acc464e7e03d743eb4645c2bf33e3c8",
-                "sha256:e4d981700628a6c428372c3664f22f8e85cd42199bb47434a0c0785176a8efa5"
-            ],
-            "index": "bypi",
-            "version": "==5.6.1"
-=======
                 "sha256:bf2a9b3f8d00a5dada61fc4a3f80fe0d6795c7f02a138a7d2ef2db5817c7d017",
                 "sha256:d4aecdb877519d06c2fdc01ffc5ecf70658981acf5e13cd07ded9892994ef5c6"
             ],
             "index": "bypi",
             "version": "==6.1.1"
->>>>>>> ea35d3ea
         },
         "fakeredis": {
             "hashes": [
