{
    "_meta": {
        "hash": {
<<<<<<< HEAD
            "sha256": "edf0137a409f1279dbf9b37c737be9817e63cc50589ba5c7a78b8379202f6153"
=======
            "sha256": "736bbfcd81aa3d5c1806dd6450a82797ea582f66de54b73d27454f1e6d5ca4e4"
>>>>>>> 86ce1817
        },
        "pipfile-spec": 6,
        "requires": {},
        "sources": [
            {
                "name": "pypi",
                "url": "https://pypi.org/simple",
                "verify_ssl": true
            }
        ]
    },
    "default": {
        "amqp": {
            "hashes": [
                "sha256:24dbaff8ce4f30566bb88976b398e8c4e77637171af3af6f1b9650f48890e60b",
                "sha256:bb68f8d2bced8f93ccfd07d96c689b716b3227720add971be980accfc2952139"
            ],
            "version": "==2.6.0"
        },
        "arrow": {
            "hashes": [
<<<<<<< HEAD
                "sha256:a24c1de90850f6fb2033fd6bf8a11f281e84cb54825e5eabdda219e673b52aac",
                "sha256:eb5d339f00072cc297d7de252a2e75f272085d1231a3723f1026d1fa91367118"
            ],
            "index": "pypi",
            "version": "==0.15.6"
=======
                "sha256:3f1a92b25bbee5f80cc8f6bdecfeade9028219229137c559c37335b4f574a292",
                "sha256:61a1af3a31f731e7993509124839ac28b91b6743bd6692a949600737900cf43b"
            ],
            "index": "pypi",
            "version": "==0.15.7"
>>>>>>> 86ce1817
        },
        "azure-common": {
            "hashes": [
                "sha256:ce0f1013e6d0e9faebaf3188cc069f4892fc60a6ec552e3f817c1a2f92835054",
                "sha256:fd02e4256dc9cdd2d4422bc795bdca2ef302f7a86148b154fbf4ea1f09da400a"
            ],
            "version": "==1.1.25"
        },
        "azure-storage-blob": {
            "hashes": [
                "sha256:a8e91a51d4f62d11127c7fd8ba0077385c5b11022f0269f8a2a71b9fc36bef31",
                "sha256:b90323aad60f207f9f90a0c4cf94c10acc313c20b39403398dfba51f25f7b454"
            ],
            "index": "pypi",
            "version": "==2.1.0"
        },
        "azure-storage-common": {
            "hashes": [
                "sha256:b01a491a18839b9d05a4fe3421458a0ddb5ab9443c14e487f40d16f9a1dc2fbe",
                "sha256:ccedef5c67227bc4d6670ffd37cec18fb529a1b7c3a5e53e4096eb0cf23dc73f"
            ],
            "version": "==2.1.0"
        },
        "billiard": {
            "hashes": [
                "sha256:bff575450859a6e0fbc2f9877d9b715b0bbc07c3565bb7ed2280526a0cdf5ede",
                "sha256:d91725ce6425f33a97dfa72fb6bfef0e47d4652acd98a032bd1a7fbf06d5fa6a"
            ],
            "version": "==3.6.3.0"
        },
        "celery": {
            "hashes": [
<<<<<<< HEAD
                "sha256:5147662e23dc6bc39c17a2cbc9a148debe08ecfb128b0eded14a0d9c81fc5742",
                "sha256:df2937b7536a2a9b18024776a3a46fd281721813636c03a5177fa02fe66078f6"
            ],
            "index": "pypi",
            "version": "==4.4.3"
=======
                "sha256:c3f4173f83ceb5a5c986c5fdaefb9456de3b0729a72a5776e46bd405fda7b647",
                "sha256:d1762d6065522879f341c3d67c2b9fe4615eb79756d59acb1434601d4aca474b"
            ],
            "index": "pypi",
            "version": "==4.4.5"
>>>>>>> 86ce1817
        },
        "certifi": {
            "hashes": [
                "sha256:5930595817496dd21bb8dc35dad090f1c2cd0adfaf21204bf6732ca5d8ee34d3",
                "sha256:8fc0819f1f30ba15bdb34cceffb9ef04d99f420f68eb75d901e9560b8749fc41"
            ],
            "version": "==2020.6.20"
        },
        "cffi": {
            "hashes": [
                "sha256:001bf3242a1bb04d985d63e138230802c6c8d4db3668fb545fb5005ddf5bb5ff",
                "sha256:00789914be39dffba161cfc5be31b55775de5ba2235fe49aa28c148236c4e06b",
                "sha256:028a579fc9aed3af38f4892bdcc7390508adabc30c6af4a6e4f611b0c680e6ac",
                "sha256:14491a910663bf9f13ddf2bc8f60562d6bc5315c1f09c704937ef17293fb85b0",
                "sha256:1cae98a7054b5c9391eb3249b86e0e99ab1e02bb0cc0575da191aedadbdf4384",
                "sha256:2089ed025da3919d2e75a4d963d008330c96751127dd6f73c8dc0c65041b4c26",
                "sha256:2d384f4a127a15ba701207f7639d94106693b6cd64173d6c8988e2c25f3ac2b6",
                "sha256:337d448e5a725bba2d8293c48d9353fc68d0e9e4088d62a9571def317797522b",
                "sha256:399aed636c7d3749bbed55bc907c3288cb43c65c4389964ad5ff849b6370603e",
                "sha256:3b911c2dbd4f423b4c4fcca138cadde747abdb20d196c4a48708b8a2d32b16dd",
                "sha256:3d311bcc4a41408cf5854f06ef2c5cab88f9fded37a3b95936c9879c1640d4c2",
                "sha256:62ae9af2d069ea2698bf536dcfe1e4eed9090211dbaafeeedf5cb6c41b352f66",
                "sha256:66e41db66b47d0d8672d8ed2708ba91b2f2524ece3dee48b5dfb36be8c2f21dc",
                "sha256:675686925a9fb403edba0114db74e741d8181683dcf216be697d208857e04ca8",
                "sha256:7e63cbcf2429a8dbfe48dcc2322d5f2220b77b2e17b7ba023d6166d84655da55",
                "sha256:8a6c688fefb4e1cd56feb6c511984a6c4f7ec7d2a1ff31a10254f3c817054ae4",
                "sha256:8c0ffc886aea5df6a1762d0019e9cb05f825d0eec1f520c51be9d198701daee5",
                "sha256:95cd16d3dee553f882540c1ffe331d085c9e629499ceadfbda4d4fde635f4b7d",
                "sha256:99f748a7e71ff382613b4e1acc0ac83bf7ad167fb3802e35e90d9763daba4d78",
                "sha256:b8c78301cefcf5fd914aad35d3c04c2b21ce8629b5e4f4e45ae6812e461910fa",
                "sha256:c420917b188a5582a56d8b93bdd8e0f6eca08c84ff623a4c16e809152cd35793",
                "sha256:c43866529f2f06fe0edc6246eb4faa34f03fe88b64a0a9a942561c8e22f4b71f",
                "sha256:cab50b8c2250b46fe738c77dbd25ce017d5e6fb35d3407606e7a4180656a5a6a",
                "sha256:cef128cb4d5e0b3493f058f10ce32365972c554572ff821e175dbc6f8ff6924f",
                "sha256:cf16e3cf6c0a5fdd9bc10c21687e19d29ad1fe863372b5543deaec1039581a30",
                "sha256:e56c744aa6ff427a607763346e4170629caf7e48ead6921745986db3692f987f",
                "sha256:e577934fc5f8779c554639376beeaa5657d54349096ef24abe8c74c5d9c117c3",
                "sha256:f2b0fa0c01d8a0c7483afd9f31d7ecf2d71760ca24499c8697aeb5ca37dc090c"
            ],
            "version": "==1.14.0"
        },
        "chardet": {
            "hashes": [
                "sha256:84ab92ed1c4d4f16916e05906b6b75a6c0fb5db821cc65e70cbd64a3e2a5eaae",
                "sha256:fc323ffcaeaed0e0a02bf4d117757b98aed530d9ed4531e3e15460124c106691"
            ],
            "version": "==3.0.4"
        },
        "cryptography": {
            "hashes": [
                "sha256:091d31c42f444c6f519485ed528d8b451d1a0c7bf30e8ca583a0cac44b8a0df6",
                "sha256:18452582a3c85b96014b45686af264563e3e5d99d226589f057ace56196ec78b",
                "sha256:1dfa985f62b137909496e7fc182dac687206d8d089dd03eaeb28ae16eec8e7d5",
                "sha256:1e4014639d3d73fbc5ceff206049c5a9a849cefd106a49fa7aaaa25cc0ce35cf",
                "sha256:22e91636a51170df0ae4dcbd250d318fd28c9f491c4e50b625a49964b24fe46e",
                "sha256:3b3eba865ea2754738616f87292b7f29448aec342a7c720956f8083d252bf28b",
                "sha256:651448cd2e3a6bc2bb76c3663785133c40d5e1a8c1a9c5429e4354201c6024ae",
                "sha256:726086c17f94747cedbee6efa77e99ae170caebeb1116353c6cf0ab67ea6829b",
                "sha256:844a76bc04472e5135b909da6aed84360f522ff5dfa47f93e3dd2a0b84a89fa0",
                "sha256:88c881dd5a147e08d1bdcf2315c04972381d026cdb803325c03fe2b4a8ed858b",
                "sha256:96c080ae7118c10fcbe6229ab43eb8b090fccd31a09ef55f83f690d1ef619a1d",
                "sha256:a0c30272fb4ddda5f5ffc1089d7405b7a71b0b0f51993cb4e5dbb4590b2fc229",
                "sha256:bb1f0281887d89617b4c68e8db9a2c42b9efebf2702a3c5bf70599421a8623e3",
                "sha256:c447cf087cf2dbddc1add6987bbe2f767ed5317adb2d08af940db517dd704365",
                "sha256:c4fd17d92e9d55b84707f4fd09992081ba872d1a0c610c109c18e062e06a2e55",
                "sha256:d0d5aeaedd29be304848f1c5059074a740fa9f6f26b84c5b63e8b29e73dfc270",
                "sha256:daf54a4b07d67ad437ff239c8a4080cfd1cc7213df57d33c97de7b4738048d5e",
                "sha256:e993468c859d084d5579e2ebee101de8f5a27ce8e2159959b6673b418fd8c785",
                "sha256:f118a95c7480f5be0df8afeb9a11bd199aa20afab7a96bcf20409b411a3a85f0"
            ],
            "version": "==2.9.2"
        },
        "dictfilter": {
            "hashes": [
                "sha256:7c85da12bf420717ec9e5ff15c605f8849e718b6af14866c976da093ee8b5760",
                "sha256:ec3ad3e4d50c1e5d80f4974e832aa07877843d7de748b42dacdd11738bd82161"
            ],
            "index": "pypi",
            "version": "==1.2"
        },
        "django": {
            "hashes": [
                "sha256:65e2387e6bde531d3bb803244a2b74e0253550a9612c64a60c8c5be267b30f50",
                "sha256:b51c9c548d5c3b3ccbb133d0bebc992e8ec3f14899bce8936e6fdda6b23a1881"
            ],
            "index": "pypi",
            "version": "==2.2.11"
        },
        "django-admin-env-notice": {
            "hashes": [
                "sha256:3897c4b06f0d579ca3aab8024e4291d6bb2bc41f283211136b4e30062c5a0355",
                "sha256:53fb237b8655ed72b401caf08d1bf13035c0e989899eaa36ef92ff2976e83a7b"
            ],
            "index": "pypi",
            "version": "==0.2"
        },
        "django-anymail": {
            "hashes": [
                "sha256:7af1076f383fb3b62b301949ea8f7d87a41376015309ffc35a246a1726060429",
                "sha256:a2bd7a40aa91a1033892630652d3ca8148de70fa2927eb4eebde239fe705f0f4"
            ],
            "index": "pypi",
            "version": "==7.1.0"
        },
        "django-bulk-update": {
            "hashes": [
                "sha256:49a403392ae05ea872494d74fb3dfa3515f8df5c07cc277c3dc94724c0ee6985",
                "sha256:5ab7ce8a65eac26d19143cc189c0f041d5c03b9d1b290ca240dc4f3d6aaeb337"
            ],
            "index": "pypi",
            "version": "==2.2.0"
        },
        "django-colorful": {
            "hashes": [
                "sha256:49d3feefdabdf6a22931c12ce1ed0cbb4596e7754e66bd55c0f362c0a369e5cb",
                "sha256:fd246f2fb297ed074dc4349966d33a1c82d0308b7fb0d6ef6e2e76b90cefffb7"
            ],
            "index": "pypi",
            "version": "==1.3"
        },
        "django-cors-headers": {
            "hashes": [
<<<<<<< HEAD
                "sha256:48d267c10d11d8e17805bf896071c0a3e8efb6f79f6634a90e6faac4c2f8a1a0",
                "sha256:73d654950b5f5e7e4f67c05183d2169d4f7518ceb87734eb0d68f9e43be59f1c"
            ],
            "index": "pypi",
            "version": "==3.3.0"
=======
                "sha256:5240062ef0b16668ce8a5f43324c388d65f5439e1a30e22c38684d5ddaff0d15",
                "sha256:f5218f2f0bb1210563ff87687afbf10786e080d8494a248e705507ebd92d7153"
            ],
            "index": "pypi",
            "version": "==3.4.0"
>>>>>>> 86ce1817
        },
        "django-mail-templated": {
            "hashes": [
                "sha256:2ce4b415d97f50587d9f9ff395b01e919539e1734b6b6f84385f4d2e6d3db7b5"
            ],
            "index": "pypi",
            "version": "==2.6.5"
        },
        "django-redis": {
            "hashes": [
                "sha256:1133b26b75baa3664164c3f44b9d5d133d1b8de45d94d79f38d1adc5b1d502e5",
                "sha256:306589c7021e6468b2656edc89f62b8ba67e8d5a1c8877e2688042263daa7a63"
            ],
            "index": "pypi",
            "version": "==4.12.1"
        },
        "djangorestframework": {
            "hashes": [
                "sha256:05809fc66e1c997fd9a32ea5730d9f4ba28b109b9da71fccfa5ff241201fd0a4",
                "sha256:e782087823c47a26826ee5b6fa0c542968219263fb3976ec3c31edab23a4001f"
            ],
            "index": "pypi",
            "version": "==3.11.0"
        },
        "factory-boy": {
            "hashes": [
                "sha256:728df59b372c9588b83153facf26d3d28947fc750e8e3c95cefa9bed0e6394ee",
                "sha256:faf48d608a1735f0d0a3c9cbf536d64f9132b547dae7ba452c4d99a79e84a370"
            ],
            "index": "pypi",
            "version": "==2.12.0"
        },
        "fake-factory": {
            "hashes": [
                "sha256:60c64a953c03e29fbee6b59fcb700c86a313778d68dc5816fc560ef515019d77",
                "sha256:f5bd18deb22ad8cb4402513c025877bc6b50de58902d686b6b21ba8981dce260"
            ],
            "index": "pypi",
            "version": "==9999.9.9"
        },
        "faker": {
            "hashes": [
<<<<<<< HEAD
                "sha256:103c46b9701a151299c5bffe6fefcd4fb5fb04c3b5d06bee4952d36255d44ea2",
                "sha256:34ae397aef03a0a17910452f1e8430d57fa59e2d67b20e9b637218e8f7dd22b3"
            ],
            "version": "==4.1.0"
        },
        "fakeredis": {
            "hashes": [
                "sha256:4d170886865a91dbc8b7f8cbd4e5d488f4c5f2f25dfae127f001617bbe9e8f97",
                "sha256:647b2593d349d9d4e566c8dadb2e4c71ba35be5bdc4f1f7ac2d565a12a965053"
            ],
            "index": "pypi",
            "version": "==1.4.1"
=======
                "sha256:1290f589648bc470b8d98fff1fdff773fe3f46b4ca2cac73ac74668b12cf008e",
                "sha256:c006b3664c270a2cfd4785c5e41ff263d48101c4e920b5961cf9c237131d8418"
            ],
            "version": "==4.1.1"
        },
        "future": {
            "hashes": [
                "sha256:b1bead90b70cf6ec3f0710ae53a525360fa360d306a86583adc6bf83a4db537d"
            ],
            "version": "==0.18.2"
>>>>>>> 86ce1817
        },
        "hashids": {
            "hashes": [
                "sha256:6539b892a426e75747a9c0ad69409e9566f9c21b79310fc3424b5b6726f28da6"
            ],
            "index": "pypi",
            "version": "==1.2.0"
        },
        "httpretty": {
            "hashes": [
                "sha256:24a6fd2fe1c76e94801b74db8f52c0fb42718dc4a199a861b305b1a492b9d868"
            ],
            "index": "pypi",
            "version": "==1.0.2"
        },
        "idna": {
            "hashes": [
                "sha256:7588d1c14ae4c77d74036e8c22ff447b26d0fde8f007354fd48a7814db15b7cb",
                "sha256:a068a21ceac8a4d63dbfd964670474107f541babbd2250d61922f029858365fa"
            ],
            "version": "==2.9"
        },
        "importlib-metadata": {
            "hashes": [
                "sha256:0505dd08068cfec00f53a74a0ad927676d7757da81b7436a6eefe4c7cf75c545",
                "sha256:15ec6c0fd909e893e3a08b3a7c76ecb149122fb14b7efe1199ddd4c7c57ea958"
            ],
            "markers": "python_version < '3.8'",
            "version": "==1.6.1"
        },
        "influxdb": {
            "hashes": [
                "sha256:9bcaafd57ac152b9824ab12ed19f204206ef5df8af68404770554c5b55b475f6",
                "sha256:b4c034ee9c9ee888d43de547cf40c616bba35f0aa8f11e5a6f056bf5855970ac"
            ],
            "index": "pypi",
            "version": "==5.3.0"
        },
        "kombu": {
            "hashes": [
<<<<<<< HEAD
                "sha256:ab0afaa5388dd2979cbc439d3623b86a4f7a58d41f621096bef7767c37bc2505",
                "sha256:aece08f48706743aaa1b9d607fee300559481eafcc5ee56451aa0ef867a3be07"
            ],
            "version": "==4.6.9"
=======
                "sha256:437b9cdea193cc2ed0b8044c85fd0f126bb3615ca2f4d4a35b39de7cacfa3c1a",
                "sha256:dc282bb277197d723bccda1a9ba30a27a28c9672d0ab93e9e51bb05a37bd29c3"
            ],
            "version": "==4.6.10"
>>>>>>> 86ce1817
        },
        "msgpack": {
            "hashes": [
                "sha256:26cb40116111c232bc235ce131cc3b4e76549088cb154e66a2eb8ff6fcc907ec",
                "sha256:300fd3f2c664a3bf473d6a952f843b4a71454f4c592ed7e74a36b205c1782d28",
                "sha256:3129c355342853007de4a2a86e75eab966119733eb15748819b6554363d4e85c",
                "sha256:31f6d645ee5a97d59d3263fab9e6be76f69fa131cddc0d94091a3c8aca30d67a",
                "sha256:3ce7ef7ee2546c3903ca8c934d09250531b80c6127e6478781ae31ed835aac4c",
                "sha256:4008c72f5ef2b7936447dcb83db41d97e9791c83221be13d5e19db0796df1972",
                "sha256:62bd8e43d204580308d477a157b78d3fee2fb4c15d32578108dc5d89866036c8",
                "sha256:70cebfe08fb32f83051971264466eadf183101e335d8107b80002e632f425511",
                "sha256:72cb7cf85e9df5251abd7b61a1af1fb77add15f40fa7328e924a9c0b6bc7a533",
                "sha256:7c55649965c35eb32c499d17dadfb8f53358b961582846e1bc06f66b9bccc556",
                "sha256:86b963a5de11336ec26bc4f839327673c9796b398b9f1fe6bb6150c2a5d00f0f",
                "sha256:8c73c9bcdfb526247c5e4f4f6cf581b9bb86b388df82cfcaffde0a6e7bf3b43a",
                "sha256:8e68c76c6aff4849089962d25346d6784d38e02baa23ffa513cf46be72e3a540",
                "sha256:97ac6b867a8f63debc64f44efdc695109d541ecc361ee2dce2c8884ab37360a1",
                "sha256:9d4f546af72aa001241d74a79caec278bcc007b4bcde4099994732e98012c858",
                "sha256:a28e69fe5468c9f5251c7e4e7232286d71b7dfadc74f312006ebe984433e9746",
                "sha256:fd509d4aa95404ce8d86b4e32ce66d5d706fd6646c205e1c2a715d87078683a2"
            ],
            "version": "==0.6.1"
        },
        "oauthlib": {
            "hashes": [
                "sha256:bee41cc35fcca6e988463cacc3bcb8a96224f470ca547e697b604cc697b2f889",
                "sha256:df884cd6cbe20e32633f1db1072e9356f53638e4361bef4e8b03c9127c9328ea"
            ],
            "version": "==3.1.0"
        },
        "pillow": {
            "hashes": [
                "sha256:04766c4930c174b46fd72d450674612ab44cca977ebbcc2dde722c6933290107",
                "sha256:0e2a3bceb0fd4e0cb17192ae506d5f082b309ffe5fc370a5667959c9b2f85fa3",
                "sha256:0f01e63c34f0e1e2580cc0b24e86a5ccbbfa8830909a52ee17624c4193224cd9",
                "sha256:12e4bad6bddd8546a2f9771485c7e3d2b546b458ae8ff79621214119ac244523",
                "sha256:1f694e28c169655c50bb89a3fa07f3b854d71eb47f50783621de813979ba87f3",
                "sha256:3d25dd8d688f7318dca6d8cd4f962a360ee40346c15893ae3b95c061cdbc4079",
                "sha256:4b02b9c27fad2054932e89f39703646d0c543f21d3cc5b8e05434215121c28cd",
                "sha256:9744350687459234867cbebfe9df8f35ef9e1538f3e729adbd8fde0761adb705",
                "sha256:a0b49960110bc6ff5fead46013bcb8825d101026d466f3a4de3476defe0fb0dd",
                "sha256:ae2b270f9a0b8822b98655cb3a59cdb1bd54a34807c6c56b76dd2e786c3b7db3",
                "sha256:b37bb3bd35edf53125b0ff257822afa6962649995cbdfde2791ddb62b239f891",
                "sha256:b532bcc2f008e96fd9241177ec580829dee817b090532f43e54074ecffdcd97f",
                "sha256:b67a6c47ed963c709ed24566daa3f95a18f07d3831334da570c71da53d97d088",
                "sha256:b943e71c2065ade6fef223358e56c167fc6ce31c50bc7a02dd5c17ee4338e8ac",
                "sha256:ccc9ad2460eb5bee5642eaf75a0438d7f8887d484490d5117b98edd7f33118b7",
                "sha256:d23e2aa9b969cf9c26edfb4b56307792b8b374202810bd949effd1c6e11ebd6d",
                "sha256:eaa83729eab9c60884f362ada982d3a06beaa6cc8b084cf9f76cae7739481dfa",
                "sha256:ee94fce8d003ac9fd206496f2707efe9eadcb278d94c271f129ab36aa7181344",
                "sha256:f455efb7a98557412dc6f8e463c1faf1f1911ec2432059fa3e582b6000fc90e2",
                "sha256:f46e0e024346e1474083c729d50de909974237c72daca05393ee32389dabe457",
                "sha256:f54be399340aa602066adb63a86a6a5d4f395adfdd9da2b9a0162ea808c7b276",
                "sha256:f784aad988f12c80aacfa5b381ec21fd3f38f851720f652b9f33facc5101cf4d"
            ],
            "index": "pypi",
            "version": "==7.1.2"
        },
        "psycopg2-binary": {
            "hashes": [
                "sha256:008da3ab51adc70a5f1cfbbe5db3a22607ab030eb44bcecf517ad11a0c2b3cac",
                "sha256:07cf82c870ec2d2ce94d18e70c13323c89f2f2a2628cbf1feee700630be2519a",
                "sha256:08507efbe532029adee21b8d4c999170a83760d38249936038bd0602327029b5",
                "sha256:107d9be3b614e52a192719c6bf32e8813030020ea1d1215daa86ded9a24d8b04",
                "sha256:17a0ea0b0eabf07035e5e0d520dabc7950aeb15a17c6d36128ba99b2721b25b1",
                "sha256:3286541b9d85a340ee4ed42732d15fc1bb441dc500c97243a768154ab8505bb5",
                "sha256:3939cf75fc89c5e9ed836e228c4a63604dff95ad19aed2bbf71d5d04c15ed5ce",
                "sha256:40abc319f7f26c042a11658bf3dd3b0b3bceccf883ec1c565d5c909a90204434",
                "sha256:51f7823f1b087d2020d8e8c9e6687473d3d239ba9afc162d9b2ab6e80b53f9f9",
                "sha256:6bb2dd006a46a4a4ce95201f836194eb6a1e863f69ee5bab506673e0ca767057",
                "sha256:702f09d8f77dc4794651f650828791af82f7c2efd8c91ae79e3d9fe4bb7d4c98",
                "sha256:7036ccf715925251fac969f4da9ad37e4b7e211b1e920860148a10c0de963522",
                "sha256:7b832d76cc65c092abd9505cc670c4e3421fd136fb6ea5b94efbe4c146572505",
                "sha256:8f74e631b67482d504d7e9cf364071fc5d54c28e79a093ff402d5f8f81e23bfa",
                "sha256:930315ac53dc65cbf52ab6b6d27422611f5fb461d763c531db229c7e1af6c0b3",
                "sha256:96d3038f5bd061401996614f65d27a4ecb62d843eb4f48e212e6d129171a721f",
                "sha256:a20299ee0ea2f9cca494396ac472d6e636745652a64a418b39522c120fd0a0a4",
                "sha256:a34826d6465c2e2bbe9d0605f944f19d2480589f89863ed5f091943be27c9de4",
                "sha256:a69970ee896e21db4c57e398646af9edc71c003bc52a3cc77fb150240fefd266",
                "sha256:b9a8b391c2b0321e0cd7ec6b4cfcc3dd6349347bd1207d48bcb752aa6c553a66",
                "sha256:ba13346ff6d3eb2dca0b6fa0d8a9d999eff3dcd9b55f3a890f12b0b6362b2b38",
                "sha256:bb0608694a91db1e230b4a314e8ed00ad07ed0c518f9a69b83af2717e31291a3",
                "sha256:c8830b7d5f16fd79d39b21e3d94f247219036b29b30c8270314c46bf8b732389",
                "sha256:cac918cd7c4c498a60f5d2a61d4f0a6091c2c9490d81bc805c963444032d0dab",
                "sha256:cc30cb900f42c8a246e2cb76539d9726f407330bc244ca7729c41a44e8d807fb",
                "sha256:ccdc6a87f32b491129ada4b87a43b1895cf2c20fdb7f98ad979647506ffc41b6",
                "sha256:d1a8b01f6a964fec702d6b6dac1f91f2b9f9fe41b310cbb16c7ef1fac82df06d",
                "sha256:e004db88e5a75e5fdab1620fb9f90c9598c2a195a594225ac4ed2a6f1c23e162",
                "sha256:eb2f43ae3037f1ef5e19339c41cf56947021ac892f668765cd65f8ab9814192e",
                "sha256:fa466306fcf6b39b8a61d003123d442b23707d635a5cb05ac4e1b62cc79105cd"
            ],
            "index": "pypi",
            "version": "==2.8.5"
        },
        "pycparser": {
            "hashes": [
                "sha256:2d475327684562c3a96cc71adf7dc8c4f0565175cf86b6d7a404ff4c771f15f0",
                "sha256:7582ad22678f0fcd81102833f60ef8d0e57288b6b5fb00323d101be910e35705"
            ],
            "version": "==2.20"
        },
        "pycryptodome": {
            "hashes": [
                "sha256:07024fc364869eae8d6ac0d316e089956e6aeffe42dbdcf44fe1320d96becf7f",
                "sha256:09b6d6bcc01a4eb1a2b4deeff5aa602a108ec5aed8ac75ae554f97d1d7f0a5ad",
                "sha256:0e10f352ccbbcb5bb2dc4ecaf106564e65702a717d72ab260f9ac4c19753cfc2",
                "sha256:1f4752186298caf2e9ff5354f2e694d607ca7342aa313a62005235d46e28cf04",
                "sha256:2fbc472e0b567318fe2052281d5a8c0ae70099b446679815f655e9fbc18c3a65",
                "sha256:3ec3dc2f80f71fd0c955ce48b81bfaf8914c6f63a41a738f28885a1c4892968a",
                "sha256:426c188c83c10df71f053e04b4003b1437bae5cb37606440e498b00f160d71d0",
                "sha256:626c0a1d4d83ec6303f970a17158114f75c3ba1736f7f2983f7b40a265861bd8",
                "sha256:767ad0fb5d23efc36a4d5c2fc608ac603f3de028909bcf59abc943e0d0bc5a36",
                "sha256:7ac729d9091ed5478af2b4a4f44f5335a98febbc008af619e4569a59fe503e40",
                "sha256:83295a3fb5cf50c48631eb5b440cb5e9832d8c14d81d1d45f4497b67a9987de8",
                "sha256:8be56bde3312e022d9d1d6afa124556460ad5c844c2fc63642f6af723c098d35",
                "sha256:8f06556a8f7ea7b1e42eff39726bb0dca1c251205debae64e6eebea3cd7b438a",
                "sha256:9230fcb5d948c3fb40049bace4d33c5d254f8232c2c0bba05d2570aea3ba4520",
                "sha256:9378c309aec1f8cd8bad361ed0816a440151b97a2a3f6ffdaba1d1a1fb76873a",
                "sha256:9977086e0f93adb326379897437373871b80501e1d176fec63c7f46fb300c862",
                "sha256:9a94fca11fdc161460bd8659c15b6adef45c1b20da86402256eaf3addfaab324",
                "sha256:9c739b7795ccf2ef1fdad8d44e539a39ad300ee6786e804ea7f0c6a786eb5343",
                "sha256:b1e332587b3b195542e77681389c296e1837ca01240399d88803a075447d3557",
                "sha256:c109a26a21f21f695d369ff9b87f5d43e0d6c768d8384e10bc74142bed2e092e",
                "sha256:c818dc1f3eace93ee50c2b6b5c2becf7c418fa5dd1ba6fc0ef7db279ea21d5e4",
                "sha256:cff31f5a8977534f255f729d5d2467526f2b10563a30bbdade92223e0bf264bd",
                "sha256:d4f94368ce2d65873a87ad867eb3bf63f4ba81eb97a9ee66d38c2b71ce5a7439",
                "sha256:d61b012baa8c2b659e9890011358455c0019a4108536b811602d2f638c40802a",
                "sha256:d6e1bc5c94873bec742afe2dfadce0d20445b18e75c47afc0c115b19e5dd38dd",
                "sha256:ea83bcd9d6c03248ebd46e71ac313858e0afd5aa2fa81478c0e653242f3eb476",
                "sha256:ed5761b37615a1f222c5345bbf45272ae2cf8c7dff88a4f53a1e9f977cbb6d95",
                "sha256:f011cd0062e54658b7086a76f8cf0f4222812acc66e219e196ea2d0a8849d0ed",
                "sha256:f1add21b6d179179b3c177c33d18a2186a09cc0d3af41ff5ed3f377360b869f2",
                "sha256:f655addaaaa9974108d4808f4150652589cada96074c87115c52e575bfcd87d5"
            ],
            "index": "pypi",
            "version": "==3.9.7"
        },
        "pyjwt": {
            "hashes": [
                "sha256:5c6eca3c2940464d106b99ba83b00c6add741c9becaec087fb7ccdefea71350e",
                "sha256:8d59a976fb773f3e6a39c85636357c4f0e242707394cadadd9814f5cbaa20e96"
            ],
            "index": "pypi",
            "version": "==1.7.1"
        },
        "python-dateutil": {
            "hashes": [
                "sha256:73ebfe9dbf22e832286dafa60473e4cd239f8592f699aa5adaf10050e6e1823c",
                "sha256:75bb3f31ea686f1197762692a9ee6a7550b59fc6ca3a1f4b5d7e32fb98e2da2a"
            ],
            "version": "==2.8.1"
        },
        "pytz": {
            "hashes": [
                "sha256:a494d53b6d39c3c6e44c3bec237336e14305e4f29bbf800b599253057fbb79ed",
                "sha256:c35965d010ce31b23eeb663ed3cc8c906275d6be1a34393a1d73a41febf4a048"
            ],
            "version": "==2020.1"
        },
        "pyyaml": {
            "hashes": [
                "sha256:06a0d7ba600ce0b2d2fe2e78453a470b5a6e000a985dd4a4e54e436cc36b0e97",
                "sha256:240097ff019d7c70a4922b6869d8a86407758333f02203e0fc6ff79c5dcede76",
                "sha256:4f4b913ca1a7319b33cfb1369e91e50354d6f07a135f3b901aca02aa95940bd2",
                "sha256:69f00dca373f240f842b2931fb2c7e14ddbacd1397d57157a9b005a6a9942648",
                "sha256:73f099454b799e05e5ab51423c7bcf361c58d3206fa7b0d555426b1f4d9a3eaf",
                "sha256:74809a57b329d6cc0fdccee6318f44b9b8649961fa73144a98735b0aaf029f1f",
                "sha256:7739fc0fa8205b3ee8808aea45e968bc90082c10aef6ea95e855e10abf4a37b2",
                "sha256:95f71d2af0ff4227885f7a6605c37fd53d3a106fcab511b8860ecca9fcf400ee",
                "sha256:b8eac752c5e14d3eca0e6dd9199cd627518cb5ec06add0de9d32baeee6fe645d",
                "sha256:cc8955cfbfc7a115fa81d85284ee61147059a753344bc51098f3ccd69b0d7e0c",
                "sha256:d13155f591e6fcc1ec3b30685d50bf0711574e2c0dfffd7644babf8b5102ca1a"
            ],
            "index": "pypi",
            "version": "==5.3.1"
        },
        "redis": {
            "hashes": [
                "sha256:0e7e0cfca8660dea8b7d5cd8c4f6c5e29e11f31158c0b0ae91a397f00e5a05a2",
                "sha256:432b788c4530cfe16d8d943a09d40ca6c16149727e4afe8c2c9d5580c59d9f24"
            ],
            "index": "pypi",
            "version": "==3.5.3"
        },
        "requests": {
            "hashes": [
                "sha256:b3559a131db72c33ee969480840fff4bb6dd111de7dd27c8ee1f820f4f00231b",
                "sha256:fe75cc94a9443b9246fc7049224f75604b113c36acb93f87b80ed42c44cbb898"
            ],
            "index": "pypi",
            "version": "==2.24.0"
        },
        "requests-oauthlib": {
            "hashes": [
                "sha256:7f71572defaecd16372f9006f33c2ec8c077c3cfa6f5911a9a90202beb513f3d",
                "sha256:b4261601a71fd721a8bd6d7aa1cc1d6a8a93b4a9f5e96626f8e4d91e8beeaa6a"
            ],
            "index": "pypi",
            "version": "==1.3.0"
        },
        "sentry-sdk": {
            "hashes": [
<<<<<<< HEAD
                "sha256:0e5e947d0f7a969314aa23669a94a9712be5a688ff069ff7b9fc36c66adc160c",
                "sha256:799a8bf76b012e3030a881be00e97bc0b922ce35dde699c6537122b751d80e2c"
            ],
            "index": "pypi",
            "version": "==0.14.4"
=======
                "sha256:06825c15a78934e78941ea25910db71314c891608a46492fc32c15902c6b2119",
                "sha256:3ac0c430761b3cb7682ce612151d829f8644bb3830d4e530c75b02ceb745ff49"
            ],
            "index": "pypi",
            "version": "==0.15.1"
>>>>>>> 86ce1817
        },
        "shared-config-storage": {
            "git": "ssh://git@git.bink.com/libs/shared-config-storage.git",
            "ref": "118b44aeeed698db01c07db710b52df25225fd2c"
        },
        "six": {
            "hashes": [
                "sha256:30639c035cdb23534cd4aa2dd52c3bf48f06e5f4a941509c8bafd8ce11080259",
                "sha256:8b74bedcbbbaca38ff6d7491d76f2b06b3592611af620f8426e82dddb04a5ced"
            ],
            "version": "==1.15.0"
<<<<<<< HEAD
        },
        "sortedcontainers": {
            "hashes": [
                "sha256:974e9a32f56b17c1bac2aebd9dcf197f3eb9cd30553c5852a3187ad162e1a03a",
                "sha256:d9e96492dd51fae31e60837736b38fe42a187b5404c16606ff7ee7cd582d4c60"
            ],
            "version": "==2.1.0"
=======
>>>>>>> 86ce1817
        },
        "sqlparse": {
            "hashes": [
                "sha256:022fb9c87b524d1f7862b3037e541f68597a730a8843245c349fc93e1643dc4e",
                "sha256:e162203737712307dfe78860cc56c8da8a852ab2ee33750e33aeadf38d12c548"
            ],
            "version": "==0.3.1"
        },
        "storages": {
            "git": "https://github.com/BackwardSpy/django-storages.git",
            "ref": "ebff9987ce041d79128919d2a172e3da93f44f79"
        },
        "tenacity": {
            "hashes": [
                "sha256:29ae90e7faf488a8628432154bb34ace1cca58244c6ea399fd33f066ac71339a",
                "sha256:5a5d3dcd46381abe8b4f82b5736b8726fd3160c6c7161f53f8af7f1eb9b82173"
            ],
            "index": "pypi",
            "version": "==6.2.0"
        },
        "text-unidecode": {
            "hashes": [
                "sha256:1311f10e8b895935241623731c2ba64f4c455287888b18189350b67134a822e8",
                "sha256:bad6603bb14d279193107714b288be206cac565dfa49aa5b105294dd5c4aab93"
            ],
            "version": "==1.3"
        },
        "urllib3": {
            "hashes": [
                "sha256:3018294ebefce6572a474f0604c2021e33b3fd8006ecd11d62107a5d2a963527",
                "sha256:88206b0eb87e6d677d424843ac5209e3fb9d0190d0ee169599165ec25e9d9115"
            ],
            "version": "==1.25.9"
        },
        "vine": {
            "hashes": [
                "sha256:133ee6d7a9016f177ddeaf191c1f58421a1dcc6ee9a42c58b34bed40e1d2cd87",
                "sha256:ea4947cc56d1fd6f2095c8d543ee25dad966f78692528e68b4fada11ba3f98af"
            ],
            "version": "==1.3.0"
        },
        "zipp": {
            "hashes": [
                "sha256:aa36550ff0c0b7ef7fa639055d797116ee891440eac1a56f378e2d3179e0320b",
                "sha256:c599e4d75c98f6798c509911d08a22e6c021d074469042177c8c86fb92eefd96"
            ],
            "version": "==3.1.0"
        }
    },
    "develop": {
        "appdirs": {
            "hashes": [
                "sha256:7d5d0167b2b1ba821647616af46a749d1c653740dd0d2415100fe26e27afdf41",
                "sha256:a841dacd6b99318a741b166adb07e19ee71a274450e68237b4650ca1055ab128"
            ],
            "version": "==1.4.4"
        },
        "attrs": {
            "hashes": [
                "sha256:08a96c641c3a74e44eb59afb61a24f2cb9f4d7188748e76ba4bb5edfa3cb7d1c",
                "sha256:f7b7ce16570fe9965acd6d30101a28f62fb4a7f9e926b3bbc9b61f8b04247e72"
            ],
            "version": "==19.3.0"
        },
        "black": {
            "hashes": [
                "sha256:1b30e59be925fafc1ee4565e5e08abef6b03fe455102883820fe5ee2e4734e0b",
                "sha256:c2edb73a08e9e0e6f65a0e6af18b059b8b1cdd5bef997d7a0b181df93dc81539"
            ],
            "index": "pypi",
            "version": "==19.10b0"
        },
        "click": {
            "hashes": [
                "sha256:d2b5255c7c6349bc1bd1e59e08cd12acbbd63ce649f2588755783aa94dfb6b1a",
                "sha256:dacca89f4bfadd5de3d7489b7c8a566eee0d3676333fbb50030263894c38c0dc"
            ],
            "version": "==7.1.2"
        },
        "flake8": {
            "hashes": [
<<<<<<< HEAD
                "sha256:c69ac1668e434d37a2d2880b3ca9aafd54b3a10a3ac1ab101d22f29e29cf8634",
                "sha256:ccaa799ef9893cebe69fdfefed76865aeaefbb94cb8545617b2298786a4de9a5"
            ],
            "index": "pypi",
            "version": "==3.8.2"
        },
        "importlib-metadata": {
            "hashes": [
                "sha256:2a688cbaa90e0cc587f1df48bdc97a6eadccdcd9c35fb3f976a09e3b5016d90f",
                "sha256:34513a8a0c4962bc66d35b359558fd8a5e10cd472d37aec5f66858addef32c1e"
            ],
            "markers": "python_version < '3.8'",
            "version": "==1.6.0"
=======
                "sha256:15e351d19611c887e482fb960eae4d44845013cc142d42896e9862f775d8cf5c",
                "sha256:f04b9fcbac03b0a3e58c0ab3a0ecc462e023a9faf046d57794184028123aa208"
            ],
            "index": "pypi",
            "version": "==3.8.3"
        },
        "importlib-metadata": {
            "hashes": [
                "sha256:0505dd08068cfec00f53a74a0ad927676d7757da81b7436a6eefe4c7cf75c545",
                "sha256:15ec6c0fd909e893e3a08b3a7c76ecb149122fb14b7efe1199ddd4c7c57ea958"
            ],
            "markers": "python_version < '3.8'",
            "version": "==1.6.1"
>>>>>>> 86ce1817
        },
        "mccabe": {
            "hashes": [
                "sha256:ab8a6258860da4b6677da4bd2fe5dc2c659cff31b3ee4f7f5d64e79735b80d42",
                "sha256:dd8d182285a0fe56bace7f45b5e7d1a6ebcbf524e8f3bd87eb0f125271b8831f"
            ],
            "version": "==0.6.1"
        },
        "pathspec": {
            "hashes": [
                "sha256:7d91249d21749788d07a2d0f94147accd8f845507400749ea19c1ec9054a12b0",
                "sha256:da45173eb3a6f2a5a487efba21f050af2b41948be6ab52b6a1e3ff22bb8b7061"
            ],
            "version": "==0.8.0"
        },
        "pycodestyle": {
            "hashes": [
                "sha256:2295e7b2f6b5bd100585ebcb1f616591b652db8a741695b3d8f5d28bdc934367",
                "sha256:c58a7d2815e0e8d7972bf1803331fb0152f867bd89adf8a01dfd55085434192e"
            ],
            "version": "==2.6.0"
        },
        "pyflakes": {
            "hashes": [
                "sha256:0d94e0e05a19e57a99444b6ddcf9a6eb2e5c68d3ca1e98e90707af8152c90a92",
                "sha256:35b2d75ee967ea93b55750aa9edbbf72813e06a66ba54438df2cfac9e3c27fc8"
            ],
            "version": "==2.2.0"
<<<<<<< HEAD
=======
        },
        "regex": {
            "hashes": [
                "sha256:08997a37b221a3e27d68ffb601e45abfb0093d39ee770e4257bd2f5115e8cb0a",
                "sha256:112e34adf95e45158c597feea65d06a8124898bdeac975c9087fe71b572bd938",
                "sha256:1700419d8a18c26ff396b3b06ace315b5f2a6e780dad387e4c48717a12a22c29",
                "sha256:2f6f211633ee8d3f7706953e9d3edc7ce63a1d6aad0be5dcee1ece127eea13ae",
                "sha256:52e1b4bef02f4040b2fd547357a170fc1146e60ab310cdbdd098db86e929b387",
                "sha256:55b4c25cbb3b29f8d5e63aeed27b49fa0f8476b0d4e1b3171d85db891938cc3a",
                "sha256:5aaa5928b039ae440d775acea11d01e42ff26e1561c0ffcd3d805750973c6baf",
                "sha256:654cb773b2792e50151f0e22be0f2b6e1c3a04c5328ff1d9d59c0398d37ef610",
                "sha256:690f858d9a94d903cf5cada62ce069b5d93b313d7d05456dbcd99420856562d9",
                "sha256:6ad8663c17db4c5ef438141f99e291c4d4edfeaacc0ce28b5bba2b0bf273d9b5",
                "sha256:89cda1a5d3e33ec9e231ece7307afc101b5217523d55ef4dc7fb2abd6de71ba3",
                "sha256:92d8a043a4241a710c1cf7593f5577fbb832cf6c3a00ff3fc1ff2052aff5dd89",
                "sha256:95fa7726d073c87141f7bbfb04c284901f8328e2d430eeb71b8ffdd5742a5ded",
                "sha256:97712e0d0af05febd8ab63d2ef0ab2d0cd9deddf4476f7aa153f76feef4b2754",
                "sha256:b2ba0f78b3ef375114856cbdaa30559914d081c416b431f2437f83ce4f8b7f2f",
                "sha256:bae83f2a56ab30d5353b47f9b2a33e4aac4de9401fb582b55c42b132a8ac3868",
                "sha256:c78e66a922de1c95a208e4ec02e2e5cf0bb83a36ceececc10a72841e53fbf2bd",
                "sha256:cf59bbf282b627130f5ba68b7fa3abdb96372b24b66bdf72a4920e8153fc7910",
                "sha256:e3cdc9423808f7e1bb9c2e0bdb1c9dc37b0607b30d646ff6faf0d4e41ee8fee3",
                "sha256:e9b64e609d37438f7d6e68c2546d2cb8062f3adb27e6336bc129b51be20773ac",
                "sha256:fbff901c54c22425a5b809b914a3bfaf4b9570eee0e5ce8186ac71eb2025191c"
            ],
            "version": "==2020.6.8"
>>>>>>> 86ce1817
        },
        "toml": {
            "hashes": [
                "sha256:926b612be1e5ce0634a2ca03470f95169cf16f939018233a670519cb4ac58b0f",
                "sha256:bda89d5935c2eac546d648028b9901107a595863cb36bae0c73ac804a9b4ce88"
<<<<<<< HEAD
            ],
            "version": "==0.10.1"
        },
        "zipp": {
            "hashes": [
                "sha256:aa36550ff0c0b7ef7fa639055d797116ee891440eac1a56f378e2d3179e0320b",
                "sha256:c599e4d75c98f6798c509911d08a22e6c021d074469042177c8c86fb92eefd96"
            ],
=======
            ],
            "version": "==0.10.1"
        },
        "typed-ast": {
            "hashes": [
                "sha256:0666aa36131496aed8f7be0410ff974562ab7eeac11ef351def9ea6fa28f6355",
                "sha256:0c2c07682d61a629b68433afb159376e24e5b2fd4641d35424e462169c0a7919",
                "sha256:249862707802d40f7f29f6e1aad8d84b5aa9e44552d2cc17384b209f091276aa",
                "sha256:24995c843eb0ad11a4527b026b4dde3da70e1f2d8806c99b7b4a7cf491612652",
                "sha256:269151951236b0f9a6f04015a9004084a5ab0d5f19b57de779f908621e7d8b75",
                "sha256:4083861b0aa07990b619bd7ddc365eb7fa4b817e99cf5f8d9cf21a42780f6e01",
                "sha256:498b0f36cc7054c1fead3d7fc59d2150f4d5c6c56ba7fb150c013fbc683a8d2d",
                "sha256:4e3e5da80ccbebfff202a67bf900d081906c358ccc3d5e3c8aea42fdfdfd51c1",
                "sha256:6daac9731f172c2a22ade6ed0c00197ee7cc1221aa84cfdf9c31defeb059a907",
                "sha256:715ff2f2df46121071622063fc7543d9b1fd19ebfc4f5c8895af64a77a8c852c",
                "sha256:73d785a950fc82dd2a25897d525d003f6378d1cb23ab305578394694202a58c3",
                "sha256:8c8aaad94455178e3187ab22c8b01a3837f8ee50e09cf31f1ba129eb293ec30b",
                "sha256:8ce678dbaf790dbdb3eba24056d5364fb45944f33553dd5869b7580cdbb83614",
                "sha256:aaee9905aee35ba5905cfb3c62f3e83b3bec7b39413f0a7f19be4e547ea01ebb",
                "sha256:bcd3b13b56ea479b3650b82cabd6b5343a625b0ced5429e4ccad28a8973f301b",
                "sha256:c9e348e02e4d2b4a8b2eedb48210430658df6951fa484e59de33ff773fbd4b41",
                "sha256:d205b1b46085271b4e15f670058ce182bd1199e56b317bf2ec004b6a44f911f6",
                "sha256:d43943ef777f9a1c42bf4e552ba23ac77a6351de620aa9acf64ad54933ad4d34",
                "sha256:d5d33e9e7af3b34a40dc05f498939f0ebf187f07c385fd58d591c533ad8562fe",
                "sha256:fc0fea399acb12edbf8a628ba8d2312f583bdbdb3335635db062fa98cf71fca4",
                "sha256:fe460b922ec15dd205595c9b5b99e2f056fd98ae8f9f56b888e7a17dc2b757e7"
            ],
            "version": "==1.4.1"
        },
        "zipp": {
            "hashes": [
                "sha256:aa36550ff0c0b7ef7fa639055d797116ee891440eac1a56f378e2d3179e0320b",
                "sha256:c599e4d75c98f6798c509911d08a22e6c021d074469042177c8c86fb92eefd96"
            ],
>>>>>>> 86ce1817
            "version": "==3.1.0"
        }
    }
}<|MERGE_RESOLUTION|>--- conflicted
+++ resolved
@@ -1,11 +1,7 @@
 {
     "_meta": {
         "hash": {
-<<<<<<< HEAD
-            "sha256": "edf0137a409f1279dbf9b37c737be9817e63cc50589ba5c7a78b8379202f6153"
-=======
             "sha256": "736bbfcd81aa3d5c1806dd6450a82797ea582f66de54b73d27454f1e6d5ca4e4"
->>>>>>> 86ce1817
         },
         "pipfile-spec": 6,
         "requires": {},
@@ -27,19 +23,11 @@
         },
         "arrow": {
             "hashes": [
-<<<<<<< HEAD
-                "sha256:a24c1de90850f6fb2033fd6bf8a11f281e84cb54825e5eabdda219e673b52aac",
-                "sha256:eb5d339f00072cc297d7de252a2e75f272085d1231a3723f1026d1fa91367118"
-            ],
-            "index": "pypi",
-            "version": "==0.15.6"
-=======
                 "sha256:3f1a92b25bbee5f80cc8f6bdecfeade9028219229137c559c37335b4f574a292",
                 "sha256:61a1af3a31f731e7993509124839ac28b91b6743bd6692a949600737900cf43b"
             ],
             "index": "pypi",
             "version": "==0.15.7"
->>>>>>> 86ce1817
         },
         "azure-common": {
             "hashes": [
@@ -72,19 +60,11 @@
         },
         "celery": {
             "hashes": [
-<<<<<<< HEAD
-                "sha256:5147662e23dc6bc39c17a2cbc9a148debe08ecfb128b0eded14a0d9c81fc5742",
-                "sha256:df2937b7536a2a9b18024776a3a46fd281721813636c03a5177fa02fe66078f6"
-            ],
-            "index": "pypi",
-            "version": "==4.4.3"
-=======
                 "sha256:c3f4173f83ceb5a5c986c5fdaefb9456de3b0729a72a5776e46bd405fda7b647",
                 "sha256:d1762d6065522879f341c3d67c2b9fe4615eb79756d59acb1434601d4aca474b"
             ],
             "index": "pypi",
             "version": "==4.4.5"
->>>>>>> 86ce1817
         },
         "certifi": {
             "hashes": [
@@ -207,19 +187,11 @@
         },
         "django-cors-headers": {
             "hashes": [
-<<<<<<< HEAD
-                "sha256:48d267c10d11d8e17805bf896071c0a3e8efb6f79f6634a90e6faac4c2f8a1a0",
-                "sha256:73d654950b5f5e7e4f67c05183d2169d4f7518ceb87734eb0d68f9e43be59f1c"
-            ],
-            "index": "pypi",
-            "version": "==3.3.0"
-=======
                 "sha256:5240062ef0b16668ce8a5f43324c388d65f5439e1a30e22c38684d5ddaff0d15",
                 "sha256:f5218f2f0bb1210563ff87687afbf10786e080d8494a248e705507ebd92d7153"
             ],
             "index": "pypi",
             "version": "==3.4.0"
->>>>>>> 86ce1817
         },
         "django-mail-templated": {
             "hashes": [
@@ -262,20 +234,6 @@
         },
         "faker": {
             "hashes": [
-<<<<<<< HEAD
-                "sha256:103c46b9701a151299c5bffe6fefcd4fb5fb04c3b5d06bee4952d36255d44ea2",
-                "sha256:34ae397aef03a0a17910452f1e8430d57fa59e2d67b20e9b637218e8f7dd22b3"
-            ],
-            "version": "==4.1.0"
-        },
-        "fakeredis": {
-            "hashes": [
-                "sha256:4d170886865a91dbc8b7f8cbd4e5d488f4c5f2f25dfae127f001617bbe9e8f97",
-                "sha256:647b2593d349d9d4e566c8dadb2e4c71ba35be5bdc4f1f7ac2d565a12a965053"
-            ],
-            "index": "pypi",
-            "version": "==1.4.1"
-=======
                 "sha256:1290f589648bc470b8d98fff1fdff773fe3f46b4ca2cac73ac74668b12cf008e",
                 "sha256:c006b3664c270a2cfd4785c5e41ff263d48101c4e920b5961cf9c237131d8418"
             ],
@@ -286,7 +244,6 @@
                 "sha256:b1bead90b70cf6ec3f0710ae53a525360fa360d306a86583adc6bf83a4db537d"
             ],
             "version": "==0.18.2"
->>>>>>> 86ce1817
         },
         "hashids": {
             "hashes": [
@@ -327,17 +284,10 @@
         },
         "kombu": {
             "hashes": [
-<<<<<<< HEAD
-                "sha256:ab0afaa5388dd2979cbc439d3623b86a4f7a58d41f621096bef7767c37bc2505",
-                "sha256:aece08f48706743aaa1b9d607fee300559481eafcc5ee56451aa0ef867a3be07"
-            ],
-            "version": "==4.6.9"
-=======
                 "sha256:437b9cdea193cc2ed0b8044c85fd0f126bb3615ca2f4d4a35b39de7cacfa3c1a",
                 "sha256:dc282bb277197d723bccda1a9ba30a27a28c9672d0ab93e9e51bb05a37bd29c3"
             ],
             "version": "==4.6.10"
->>>>>>> 86ce1817
         },
         "msgpack": {
             "hashes": [
@@ -540,19 +490,11 @@
         },
         "sentry-sdk": {
             "hashes": [
-<<<<<<< HEAD
-                "sha256:0e5e947d0f7a969314aa23669a94a9712be5a688ff069ff7b9fc36c66adc160c",
-                "sha256:799a8bf76b012e3030a881be00e97bc0b922ce35dde699c6537122b751d80e2c"
-            ],
-            "index": "pypi",
-            "version": "==0.14.4"
-=======
                 "sha256:06825c15a78934e78941ea25910db71314c891608a46492fc32c15902c6b2119",
                 "sha256:3ac0c430761b3cb7682ce612151d829f8644bb3830d4e530c75b02ceb745ff49"
             ],
             "index": "pypi",
             "version": "==0.15.1"
->>>>>>> 86ce1817
         },
         "shared-config-storage": {
             "git": "ssh://git@git.bink.com/libs/shared-config-storage.git",
@@ -564,16 +506,6 @@
                 "sha256:8b74bedcbbbaca38ff6d7491d76f2b06b3592611af620f8426e82dddb04a5ced"
             ],
             "version": "==1.15.0"
-<<<<<<< HEAD
-        },
-        "sortedcontainers": {
-            "hashes": [
-                "sha256:974e9a32f56b17c1bac2aebd9dcf197f3eb9cd30553c5852a3187ad162e1a03a",
-                "sha256:d9e96492dd51fae31e60837736b38fe42a187b5404c16606ff7ee7cd582d4c60"
-            ],
-            "version": "==2.1.0"
-=======
->>>>>>> 86ce1817
         },
         "sqlparse": {
             "hashes": [
@@ -655,21 +587,6 @@
         },
         "flake8": {
             "hashes": [
-<<<<<<< HEAD
-                "sha256:c69ac1668e434d37a2d2880b3ca9aafd54b3a10a3ac1ab101d22f29e29cf8634",
-                "sha256:ccaa799ef9893cebe69fdfefed76865aeaefbb94cb8545617b2298786a4de9a5"
-            ],
-            "index": "pypi",
-            "version": "==3.8.2"
-        },
-        "importlib-metadata": {
-            "hashes": [
-                "sha256:2a688cbaa90e0cc587f1df48bdc97a6eadccdcd9c35fb3f976a09e3b5016d90f",
-                "sha256:34513a8a0c4962bc66d35b359558fd8a5e10cd472d37aec5f66858addef32c1e"
-            ],
-            "markers": "python_version < '3.8'",
-            "version": "==1.6.0"
-=======
                 "sha256:15e351d19611c887e482fb960eae4d44845013cc142d42896e9862f775d8cf5c",
                 "sha256:f04b9fcbac03b0a3e58c0ab3a0ecc462e023a9faf046d57794184028123aa208"
             ],
@@ -683,7 +600,6 @@
             ],
             "markers": "python_version < '3.8'",
             "version": "==1.6.1"
->>>>>>> 86ce1817
         },
         "mccabe": {
             "hashes": [
@@ -712,8 +628,6 @@
                 "sha256:35b2d75ee967ea93b55750aa9edbbf72813e06a66ba54438df2cfac9e3c27fc8"
             ],
             "version": "==2.2.0"
-<<<<<<< HEAD
-=======
         },
         "regex": {
             "hashes": [
@@ -740,22 +654,11 @@
                 "sha256:fbff901c54c22425a5b809b914a3bfaf4b9570eee0e5ce8186ac71eb2025191c"
             ],
             "version": "==2020.6.8"
->>>>>>> 86ce1817
         },
         "toml": {
             "hashes": [
                 "sha256:926b612be1e5ce0634a2ca03470f95169cf16f939018233a670519cb4ac58b0f",
                 "sha256:bda89d5935c2eac546d648028b9901107a595863cb36bae0c73ac804a9b4ce88"
-<<<<<<< HEAD
-            ],
-            "version": "==0.10.1"
-        },
-        "zipp": {
-            "hashes": [
-                "sha256:aa36550ff0c0b7ef7fa639055d797116ee891440eac1a56f378e2d3179e0320b",
-                "sha256:c599e4d75c98f6798c509911d08a22e6c021d074469042177c8c86fb92eefd96"
-            ],
-=======
             ],
             "version": "==0.10.1"
         },
@@ -790,7 +693,6 @@
                 "sha256:aa36550ff0c0b7ef7fa639055d797116ee891440eac1a56f378e2d3179e0320b",
                 "sha256:c599e4d75c98f6798c509911d08a22e6c021d074469042177c8c86fb92eefd96"
             ],
->>>>>>> 86ce1817
             "version": "==3.1.0"
         }
     }
