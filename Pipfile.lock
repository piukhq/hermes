{
    "_meta": {
        "hash": {
<<<<<<< HEAD
            "sha256": "8f59a18feece962ee19f1f6023618a30121634ad7281c7d634a88a94cb024173"
=======
            "sha256": "04b30f0e4e60652bba0c5f12d9e6d2aaf0a756b05776f96df1a20e02257e099b"
>>>>>>> 64cc7d75
        },
        "pipfile-spec": 6,
        "requires": {},
        "sources": [
            {
                "name": "bypi",
                "url": "https://269fdc63-af3d-4eca-8101-8bddc22d6f14:b694b5b1-f97e-49e4-959e-f3c202e3ab91@pypi.tools.bink.sh/simple",
                "verify_ssl": true
            },
            {
                "name": "pypi",
                "url": "https://pypi.org/simple",
                "verify_ssl": true
            }
        ]
    },
    "default": {
        "amqp": {
            "hashes": [
                "sha256:24dbaff8ce4f30566bb88976b398e8c4e77637171af3af6f1b9650f48890e60b",
                "sha256:bb68f8d2bced8f93ccfd07d96c689b716b3227720add971be980accfc2952139"
            ],
            "markers": "python_version >= '2.7' and python_version not in '3.0, 3.1, 3.2, 3.3, 3.4'",
            "version": "==2.6.0"
        },
        "arrow": {
            "hashes": [
                "sha256:3f1a92b25bbee5f80cc8f6bdecfeade9028219229137c559c37335b4f574a292",
                "sha256:61a1af3a31f731e7993509124839ac28b91b6743bd6692a949600737900cf43b"
            ],
            "index": "bypi",
            "version": "==0.15.7"
        },
        "azure-common": {
            "hashes": [
                "sha256:ce0f1013e6d0e9faebaf3188cc069f4892fc60a6ec552e3f817c1a2f92835054",
                "sha256:fd02e4256dc9cdd2d4422bc795bdca2ef302f7a86148b154fbf4ea1f09da400a"
            ],
            "version": "==1.1.25"
        },
        "azure-storage-blob": {
            "hashes": [
                "sha256:a8e91a51d4f62d11127c7fd8ba0077385c5b11022f0269f8a2a71b9fc36bef31",
                "sha256:b90323aad60f207f9f90a0c4cf94c10acc313c20b39403398dfba51f25f7b454"
            ],
            "index": "bypi",
            "version": "==2.1.0"
        },
        "azure-storage-common": {
            "hashes": [
                "sha256:b01a491a18839b9d05a4fe3421458a0ddb5ab9443c14e487f40d16f9a1dc2fbe",
                "sha256:ccedef5c67227bc4d6670ffd37cec18fb529a1b7c3a5e53e4096eb0cf23dc73f"
            ],
            "version": "==2.1.0"
        },
        "billiard": {
            "hashes": [
                "sha256:bff575450859a6e0fbc2f9877d9b715b0bbc07c3565bb7ed2280526a0cdf5ede",
                "sha256:d91725ce6425f33a97dfa72fb6bfef0e47d4652acd98a032bd1a7fbf06d5fa6a"
            ],
            "version": "==3.6.3.0"
        },
        "celery": {
            "hashes": [
                "sha256:ef17d7dffde7fc73ecab3a3b6389d93d3213bac53fa7f28e68e33647ad50b916",
                "sha256:fd77e4248bb1b7af5f7922dd8e81156f540306e3a5c4b1c24167c1f5f06025da"
            ],
            "index": "bypi",
            "version": "==4.4.6"
        },
        "certifi": {
            "hashes": [
                "sha256:5930595817496dd21bb8dc35dad090f1c2cd0adfaf21204bf6732ca5d8ee34d3",
                "sha256:8fc0819f1f30ba15bdb34cceffb9ef04d99f420f68eb75d901e9560b8749fc41"
            ],
            "version": "==2020.6.20"
        },
        "cffi": {
            "hashes": [
                "sha256:001bf3242a1bb04d985d63e138230802c6c8d4db3668fb545fb5005ddf5bb5ff",
                "sha256:00789914be39dffba161cfc5be31b55775de5ba2235fe49aa28c148236c4e06b",
                "sha256:028a579fc9aed3af38f4892bdcc7390508adabc30c6af4a6e4f611b0c680e6ac",
                "sha256:14491a910663bf9f13ddf2bc8f60562d6bc5315c1f09c704937ef17293fb85b0",
                "sha256:1cae98a7054b5c9391eb3249b86e0e99ab1e02bb0cc0575da191aedadbdf4384",
                "sha256:2089ed025da3919d2e75a4d963d008330c96751127dd6f73c8dc0c65041b4c26",
                "sha256:2d384f4a127a15ba701207f7639d94106693b6cd64173d6c8988e2c25f3ac2b6",
                "sha256:337d448e5a725bba2d8293c48d9353fc68d0e9e4088d62a9571def317797522b",
                "sha256:399aed636c7d3749bbed55bc907c3288cb43c65c4389964ad5ff849b6370603e",
                "sha256:3b911c2dbd4f423b4c4fcca138cadde747abdb20d196c4a48708b8a2d32b16dd",
                "sha256:3d311bcc4a41408cf5854f06ef2c5cab88f9fded37a3b95936c9879c1640d4c2",
                "sha256:62ae9af2d069ea2698bf536dcfe1e4eed9090211dbaafeeedf5cb6c41b352f66",
                "sha256:66e41db66b47d0d8672d8ed2708ba91b2f2524ece3dee48b5dfb36be8c2f21dc",
                "sha256:675686925a9fb403edba0114db74e741d8181683dcf216be697d208857e04ca8",
                "sha256:7e63cbcf2429a8dbfe48dcc2322d5f2220b77b2e17b7ba023d6166d84655da55",
                "sha256:8a6c688fefb4e1cd56feb6c511984a6c4f7ec7d2a1ff31a10254f3c817054ae4",
                "sha256:8c0ffc886aea5df6a1762d0019e9cb05f825d0eec1f520c51be9d198701daee5",
                "sha256:95cd16d3dee553f882540c1ffe331d085c9e629499ceadfbda4d4fde635f4b7d",
                "sha256:99f748a7e71ff382613b4e1acc0ac83bf7ad167fb3802e35e90d9763daba4d78",
                "sha256:b8c78301cefcf5fd914aad35d3c04c2b21ce8629b5e4f4e45ae6812e461910fa",
                "sha256:c420917b188a5582a56d8b93bdd8e0f6eca08c84ff623a4c16e809152cd35793",
                "sha256:c43866529f2f06fe0edc6246eb4faa34f03fe88b64a0a9a942561c8e22f4b71f",
                "sha256:cab50b8c2250b46fe738c77dbd25ce017d5e6fb35d3407606e7a4180656a5a6a",
                "sha256:cef128cb4d5e0b3493f058f10ce32365972c554572ff821e175dbc6f8ff6924f",
                "sha256:cf16e3cf6c0a5fdd9bc10c21687e19d29ad1fe863372b5543deaec1039581a30",
                "sha256:e56c744aa6ff427a607763346e4170629caf7e48ead6921745986db3692f987f",
                "sha256:e577934fc5f8779c554639376beeaa5657d54349096ef24abe8c74c5d9c117c3",
                "sha256:f2b0fa0c01d8a0c7483afd9f31d7ecf2d71760ca24499c8697aeb5ca37dc090c"
            ],
            "version": "==1.14.0"
        },
        "chardet": {
            "hashes": [
                "sha256:84ab92ed1c4d4f16916e05906b6b75a6c0fb5db821cc65e70cbd64a3e2a5eaae",
                "sha256:fc323ffcaeaed0e0a02bf4d117757b98aed530d9ed4531e3e15460124c106691"
            ],
            "version": "==3.0.4"
        },
        "cryptography": {
            "hashes": [
                "sha256:091d31c42f444c6f519485ed528d8b451d1a0c7bf30e8ca583a0cac44b8a0df6",
                "sha256:18452582a3c85b96014b45686af264563e3e5d99d226589f057ace56196ec78b",
                "sha256:1dfa985f62b137909496e7fc182dac687206d8d089dd03eaeb28ae16eec8e7d5",
                "sha256:1e4014639d3d73fbc5ceff206049c5a9a849cefd106a49fa7aaaa25cc0ce35cf",
                "sha256:22e91636a51170df0ae4dcbd250d318fd28c9f491c4e50b625a49964b24fe46e",
                "sha256:3b3eba865ea2754738616f87292b7f29448aec342a7c720956f8083d252bf28b",
                "sha256:651448cd2e3a6bc2bb76c3663785133c40d5e1a8c1a9c5429e4354201c6024ae",
                "sha256:726086c17f94747cedbee6efa77e99ae170caebeb1116353c6cf0ab67ea6829b",
                "sha256:844a76bc04472e5135b909da6aed84360f522ff5dfa47f93e3dd2a0b84a89fa0",
                "sha256:88c881dd5a147e08d1bdcf2315c04972381d026cdb803325c03fe2b4a8ed858b",
                "sha256:96c080ae7118c10fcbe6229ab43eb8b090fccd31a09ef55f83f690d1ef619a1d",
                "sha256:a0c30272fb4ddda5f5ffc1089d7405b7a71b0b0f51993cb4e5dbb4590b2fc229",
                "sha256:bb1f0281887d89617b4c68e8db9a2c42b9efebf2702a3c5bf70599421a8623e3",
                "sha256:c447cf087cf2dbddc1add6987bbe2f767ed5317adb2d08af940db517dd704365",
                "sha256:c4fd17d92e9d55b84707f4fd09992081ba872d1a0c610c109c18e062e06a2e55",
                "sha256:d0d5aeaedd29be304848f1c5059074a740fa9f6f26b84c5b63e8b29e73dfc270",
                "sha256:daf54a4b07d67ad437ff239c8a4080cfd1cc7213df57d33c97de7b4738048d5e",
                "sha256:e993468c859d084d5579e2ebee101de8f5a27ce8e2159959b6673b418fd8c785",
                "sha256:f118a95c7480f5be0df8afeb9a11bd199aa20afab7a96bcf20409b411a3a85f0"
            ],
            "markers": "python_version >= '2.7' and python_version not in '3.0, 3.1, 3.2, 3.3, 3.4'",
            "version": "==2.9.2"
        },
        "dictfilter": {
            "hashes": [
                "sha256:7c85da12bf420717ec9e5ff15c605f8849e718b6af14866c976da093ee8b5760",
                "sha256:ec3ad3e4d50c1e5d80f4974e832aa07877843d7de748b42dacdd11738bd82161"
            ],
            "index": "bypi",
            "version": "==1.2"
        },
        "django": {
            "hashes": [
                "sha256:65e2387e6bde531d3bb803244a2b74e0253550a9612c64a60c8c5be267b30f50",
                "sha256:b51c9c548d5c3b3ccbb133d0bebc992e8ec3f14899bce8936e6fdda6b23a1881"
            ],
            "index": "bypi",
            "version": "==2.2.11"
        },
        "django-admin-env-notice": {
            "hashes": [
                "sha256:3897c4b06f0d579ca3aab8024e4291d6bb2bc41f283211136b4e30062c5a0355",
                "sha256:53fb237b8655ed72b401caf08d1bf13035c0e989899eaa36ef92ff2976e83a7b"
            ],
            "index": "bypi",
            "version": "==0.2"
        },
        "django-anymail": {
            "hashes": [
                "sha256:7af1076f383fb3b62b301949ea8f7d87a41376015309ffc35a246a1726060429",
                "sha256:a2bd7a40aa91a1033892630652d3ca8148de70fa2927eb4eebde239fe705f0f4"
            ],
            "index": "bypi",
            "version": "==7.1.0"
        },
        "django-bulk-update": {
            "hashes": [
                "sha256:49a403392ae05ea872494d74fb3dfa3515f8df5c07cc277c3dc94724c0ee6985",
                "sha256:5ab7ce8a65eac26d19143cc189c0f041d5c03b9d1b290ca240dc4f3d6aaeb337"
            ],
            "index": "bypi",
            "version": "==2.2.0"
        },
        "django-colorful": {
            "hashes": [
                "sha256:49d3feefdabdf6a22931c12ce1ed0cbb4596e7754e66bd55c0f362c0a369e5cb",
                "sha256:fd246f2fb297ed074dc4349966d33a1c82d0308b7fb0d6ef6e2e76b90cefffb7"
            ],
            "index": "bypi",
            "version": "==1.3"
        },
        "django-cors-headers": {
            "hashes": [
                "sha256:5240062ef0b16668ce8a5f43324c388d65f5439e1a30e22c38684d5ddaff0d15",
                "sha256:f5218f2f0bb1210563ff87687afbf10786e080d8494a248e705507ebd92d7153"
            ],
            "index": "bypi",
            "version": "==3.4.0"
        },
        "django-mail-templated": {
            "hashes": [
                "sha256:2ce4b415d97f50587d9f9ff395b01e919539e1734b6b6f84385f4d2e6d3db7b5"
            ],
            "index": "bypi",
            "version": "==2.6.5"
        },
        "django-redis": {
            "hashes": [
                "sha256:1133b26b75baa3664164c3f44b9d5d133d1b8de45d94d79f38d1adc5b1d502e5",
                "sha256:306589c7021e6468b2656edc89f62b8ba67e8d5a1c8877e2688042263daa7a63"
            ],
            "index": "bypi",
            "version": "==4.12.1"
        },
        "djangorestframework": {
            "hashes": [
                "sha256:05809fc66e1c997fd9a32ea5730d9f4ba28b109b9da71fccfa5ff241201fd0a4",
                "sha256:e782087823c47a26826ee5b6fa0c542968219263fb3976ec3c31edab23a4001f"
            ],
            "index": "bypi",
            "version": "==3.11.0"
        },
        "factory-boy": {
            "hashes": [
                "sha256:728df59b372c9588b83153facf26d3d28947fc750e8e3c95cefa9bed0e6394ee",
                "sha256:faf48d608a1735f0d0a3c9cbf536d64f9132b547dae7ba452c4d99a79e84a370"
            ],
            "index": "bypi",
            "version": "==2.12.0"
        },
        "fake-factory": {
            "hashes": [
                "sha256:60c64a953c03e29fbee6b59fcb700c86a313778d68dc5816fc560ef515019d77",
                "sha256:f5bd18deb22ad8cb4402513c025877bc6b50de58902d686b6b21ba8981dce260"
            ],
            "index": "bypi",
            "version": "==9999.9.9"
        },
        "faker": {
            "hashes": [
                "sha256:1290f589648bc470b8d98fff1fdff773fe3f46b4ca2cac73ac74668b12cf008e",
                "sha256:c006b3664c270a2cfd4785c5e41ff263d48101c4e920b5961cf9c237131d8418"
            ],
            "markers": "python_version >= '3.4'",
            "version": "==4.1.1"
        },
        "fakeredis": {
            "hashes": [
                "sha256:4d170886865a91dbc8b7f8cbd4e5d488f4c5f2f25dfae127f001617bbe9e8f97",
                "sha256:647b2593d349d9d4e566c8dadb2e4c71ba35be5bdc4f1f7ac2d565a12a965053"
            ],
            "index": "bypi",
            "version": "==1.4.1"
        },
        "future": {
            "hashes": [
                "sha256:b1bead90b70cf6ec3f0710ae53a525360fa360d306a86583adc6bf83a4db537d"
            ],
<<<<<<< HEAD
            "markers": "python_version >= '2.6' and python_version not in '3.0, 3.1, 3.2'",
=======
            "markers": "python_version >= '2.6' and python_version not in '3.0, 3.1, 3.2, 3.3'",
>>>>>>> 64cc7d75
            "version": "==0.18.2"
        },
        "hashids": {
            "hashes": [
                "sha256:6539b892a426e75747a9c0ad69409e9566f9c21b79310fc3424b5b6726f28da6"
            ],
            "index": "bypi",
            "version": "==1.2.0"
        },
        "httpretty": {
            "hashes": [
                "sha256:24a6fd2fe1c76e94801b74db8f52c0fb42718dc4a199a861b305b1a492b9d868"
            ],
            "index": "bypi",
            "version": "==1.0.2"
        },
        "hvac": {
            "hashes": [
                "sha256:239f5e262db3bb53d6035c95da46bd072a46ce5eac227149c003fc773462a646",
                "sha256:d0eebbed370a5ae3f13d47ca74b18413b80f398b7ced1d8f23ec1ae450e51e7a"
            ],
            "version": "==0.10.4"
        },
        "idna": {
            "hashes": [
                "sha256:b307872f855b18632ce0c21c5e45be78c0ea7ae4c15c828c20788b26921eb3f6",
                "sha256:b97d804b1e9b523befed77c48dacec60e6dcb0b5391d57af6a65a312a90648c0"
            ],
            "markers": "python_version >= '2.7' and python_version not in '3.0, 3.1, 3.2, 3.3'",
            "version": "==2.10"
        },
        "importlib-metadata": {
            "hashes": [
                "sha256:90bb658cdbbf6d1735b6341ce708fc7024a3e14e99ffdc5783edea9f9b077f83",
                "sha256:dc15b2969b4ce36305c51eebe62d418ac7791e9a157911d58bfb1f9ccd8e2070"
            ],
            "markers": "python_version < '3.8'",
            "version": "==1.7.0"
        },
        "influxdb": {
            "hashes": [
                "sha256:9bcaafd57ac152b9824ab12ed19f204206ef5df8af68404770554c5b55b475f6",
                "sha256:b4c034ee9c9ee888d43de547cf40c616bba35f0aa8f11e5a6f056bf5855970ac"
            ],
            "index": "bypi",
            "version": "==5.3.0"
        },
        "kombu": {
            "hashes": [
                "sha256:be48cdffb54a2194d93ad6533d73f69408486483d189fe9f5990ee24255b0e0a",
                "sha256:ca1b45faac8c0b18493d02a8571792f3c40291cf2bcf1f55afed3d8f3aa7ba74"
            ],
            "markers": "python_version >= '2.7' and python_version not in '3.0, 3.1, 3.2, 3.3, 3.4'",
            "version": "==4.6.11"
        },
        "msgpack": {
            "hashes": [
                "sha256:26cb40116111c232bc235ce131cc3b4e76549088cb154e66a2eb8ff6fcc907ec",
                "sha256:300fd3f2c664a3bf473d6a952f843b4a71454f4c592ed7e74a36b205c1782d28",
                "sha256:3129c355342853007de4a2a86e75eab966119733eb15748819b6554363d4e85c",
                "sha256:31f6d645ee5a97d59d3263fab9e6be76f69fa131cddc0d94091a3c8aca30d67a",
                "sha256:3ce7ef7ee2546c3903ca8c934d09250531b80c6127e6478781ae31ed835aac4c",
                "sha256:4008c72f5ef2b7936447dcb83db41d97e9791c83221be13d5e19db0796df1972",
                "sha256:62bd8e43d204580308d477a157b78d3fee2fb4c15d32578108dc5d89866036c8",
                "sha256:70cebfe08fb32f83051971264466eadf183101e335d8107b80002e632f425511",
                "sha256:72cb7cf85e9df5251abd7b61a1af1fb77add15f40fa7328e924a9c0b6bc7a533",
                "sha256:7c55649965c35eb32c499d17dadfb8f53358b961582846e1bc06f66b9bccc556",
                "sha256:86b963a5de11336ec26bc4f839327673c9796b398b9f1fe6bb6150c2a5d00f0f",
                "sha256:8c73c9bcdfb526247c5e4f4f6cf581b9bb86b388df82cfcaffde0a6e7bf3b43a",
                "sha256:8e68c76c6aff4849089962d25346d6784d38e02baa23ffa513cf46be72e3a540",
                "sha256:97ac6b867a8f63debc64f44efdc695109d541ecc361ee2dce2c8884ab37360a1",
                "sha256:9d4f546af72aa001241d74a79caec278bcc007b4bcde4099994732e98012c858",
                "sha256:a28e69fe5468c9f5251c7e4e7232286d71b7dfadc74f312006ebe984433e9746",
                "sha256:fd509d4aa95404ce8d86b4e32ce66d5d706fd6646c205e1c2a715d87078683a2"
            ],
            "version": "==0.6.1"
        },
        "oauthlib": {
            "hashes": [
                "sha256:bee41cc35fcca6e988463cacc3bcb8a96224f470ca547e697b604cc697b2f889",
                "sha256:df884cd6cbe20e32633f1db1072e9356f53638e4361bef4e8b03c9127c9328ea"
            ],
            "markers": "python_version >= '2.7' and python_version not in '3.0, 3.1, 3.2, 3.3'",
            "version": "==3.1.0"
        },
        "pillow": {
            "hashes": [
                "sha256:0295442429645fa16d05bd567ef5cff178482439c9aad0411d3f0ce9b88b3a6f",
                "sha256:06aba4169e78c439d528fdeb34762c3b61a70813527a2c57f0540541e9f433a8",
                "sha256:09d7f9e64289cb40c2c8d7ad674b2ed6105f55dc3b09aa8e4918e20a0311e7ad",
                "sha256:0a80dd307a5d8440b0a08bd7b81617e04d870e40a3e46a32d9c246e54705e86f",
                "sha256:1ca594126d3c4def54babee699c055a913efb01e106c309fa6b04405d474d5ae",
                "sha256:25930fadde8019f374400f7986e8404c8b781ce519da27792cbe46eabec00c4d",
                "sha256:431b15cffbf949e89df2f7b48528be18b78bfa5177cb3036284a5508159492b5",
                "sha256:52125833b070791fcb5710fabc640fc1df07d087fc0c0f02d3661f76c23c5b8b",
                "sha256:5e51ee2b8114def244384eda1c82b10e307ad9778dac5c83fb0943775a653cd8",
                "sha256:612cfda94e9c8346f239bf1a4b082fdd5c8143cf82d685ba2dba76e7adeeb233",
                "sha256:6d7741e65835716ceea0fd13a7d0192961212fd59e741a46bbed7a473c634ed6",
                "sha256:6edb5446f44d901e8683ffb25ebdfc26988ee813da3bf91e12252b57ac163727",
                "sha256:725aa6cfc66ce2857d585f06e9519a1cc0ef6d13f186ff3447ab6dff0a09bc7f",
                "sha256:8dad18b69f710bf3a001d2bf3afab7c432785d94fcf819c16b5207b1cfd17d38",
                "sha256:94cf49723928eb6070a892cb39d6c156f7b5a2db4e8971cb958f7b6b104fb4c4",
                "sha256:97f9e7953a77d5a70f49b9a48da7776dc51e9b738151b22dacf101641594a626",
                "sha256:9ad7f865eebde135d526bb3163d0b23ffff365cf87e767c649550964ad72785d",
                "sha256:a060cf8aa332052df2158e5a119303965be92c3da6f2d93b6878f0ebca80b2f6",
                "sha256:c79f9c5fb846285f943aafeafda3358992d64f0ef58566e23484132ecd8d7d63",
                "sha256:c92302a33138409e8f1ad16731568c55c9053eee71bb05b6b744067e1b62380f",
                "sha256:d08b23fdb388c0715990cbc06866db554e1822c4bdcf6d4166cf30ac82df8c41",
                "sha256:d350f0f2c2421e65fbc62690f26b59b0bcda1b614beb318c81e38647e0f673a1",
                "sha256:ec29604081f10f16a7aea809ad42e27764188fc258b02259a03a8ff7ded3808d",
                "sha256:edf31f1150778abd4322444c393ab9c7bd2af271dd4dafb4208fb613b1f3cdc9",
                "sha256:f7e30c27477dffc3e85c2463b3e649f751789e0f6c8456099eea7ddd53be4a8a",
                "sha256:ffe538682dc19cc542ae7c3e504fdf54ca7f86fb8a135e59dd6bc8627eae6cce"
            ],
            "index": "bypi",
            "version": "==7.2.0"
        },
        "psycopg2-binary": {
            "hashes": [
                "sha256:008da3ab51adc70a5f1cfbbe5db3a22607ab030eb44bcecf517ad11a0c2b3cac",
                "sha256:07cf82c870ec2d2ce94d18e70c13323c89f2f2a2628cbf1feee700630be2519a",
                "sha256:08507efbe532029adee21b8d4c999170a83760d38249936038bd0602327029b5",
                "sha256:107d9be3b614e52a192719c6bf32e8813030020ea1d1215daa86ded9a24d8b04",
                "sha256:17a0ea0b0eabf07035e5e0d520dabc7950aeb15a17c6d36128ba99b2721b25b1",
                "sha256:3286541b9d85a340ee4ed42732d15fc1bb441dc500c97243a768154ab8505bb5",
                "sha256:3939cf75fc89c5e9ed836e228c4a63604dff95ad19aed2bbf71d5d04c15ed5ce",
                "sha256:40abc319f7f26c042a11658bf3dd3b0b3bceccf883ec1c565d5c909a90204434",
                "sha256:51f7823f1b087d2020d8e8c9e6687473d3d239ba9afc162d9b2ab6e80b53f9f9",
                "sha256:6bb2dd006a46a4a4ce95201f836194eb6a1e863f69ee5bab506673e0ca767057",
                "sha256:702f09d8f77dc4794651f650828791af82f7c2efd8c91ae79e3d9fe4bb7d4c98",
                "sha256:7036ccf715925251fac969f4da9ad37e4b7e211b1e920860148a10c0de963522",
                "sha256:7b832d76cc65c092abd9505cc670c4e3421fd136fb6ea5b94efbe4c146572505",
                "sha256:8f74e631b67482d504d7e9cf364071fc5d54c28e79a093ff402d5f8f81e23bfa",
                "sha256:930315ac53dc65cbf52ab6b6d27422611f5fb461d763c531db229c7e1af6c0b3",
                "sha256:96d3038f5bd061401996614f65d27a4ecb62d843eb4f48e212e6d129171a721f",
                "sha256:a20299ee0ea2f9cca494396ac472d6e636745652a64a418b39522c120fd0a0a4",
                "sha256:a34826d6465c2e2bbe9d0605f944f19d2480589f89863ed5f091943be27c9de4",
                "sha256:a69970ee896e21db4c57e398646af9edc71c003bc52a3cc77fb150240fefd266",
                "sha256:b9a8b391c2b0321e0cd7ec6b4cfcc3dd6349347bd1207d48bcb752aa6c553a66",
                "sha256:ba13346ff6d3eb2dca0b6fa0d8a9d999eff3dcd9b55f3a890f12b0b6362b2b38",
                "sha256:bb0608694a91db1e230b4a314e8ed00ad07ed0c518f9a69b83af2717e31291a3",
                "sha256:c8830b7d5f16fd79d39b21e3d94f247219036b29b30c8270314c46bf8b732389",
                "sha256:cac918cd7c4c498a60f5d2a61d4f0a6091c2c9490d81bc805c963444032d0dab",
                "sha256:cc30cb900f42c8a246e2cb76539d9726f407330bc244ca7729c41a44e8d807fb",
                "sha256:ccdc6a87f32b491129ada4b87a43b1895cf2c20fdb7f98ad979647506ffc41b6",
                "sha256:d1a8b01f6a964fec702d6b6dac1f91f2b9f9fe41b310cbb16c7ef1fac82df06d",
                "sha256:e004db88e5a75e5fdab1620fb9f90c9598c2a195a594225ac4ed2a6f1c23e162",
                "sha256:eb2f43ae3037f1ef5e19339c41cf56947021ac892f668765cd65f8ab9814192e",
                "sha256:fa466306fcf6b39b8a61d003123d442b23707d635a5cb05ac4e1b62cc79105cd"
            ],
            "index": "bypi",
            "version": "==2.8.5"
        },
        "pycparser": {
            "hashes": [
                "sha256:2d475327684562c3a96cc71adf7dc8c4f0565175cf86b6d7a404ff4c771f15f0",
                "sha256:7582ad22678f0fcd81102833f60ef8d0e57288b6b5fb00323d101be910e35705"
            ],
            "markers": "python_version >= '2.7' and python_version not in '3.0, 3.1, 3.2, 3.3'",
            "version": "==2.20"
        },
        "pycryptodome": {
            "hashes": [
                "sha256:02e51e1d5828d58f154896ddfd003e2e7584869c275e5acbe290443575370fba",
                "sha256:03d5cca8618620f45fd40f827423f82b86b3a202c8d44108601b0f5f56b04299",
                "sha256:0e24171cf01021bc5dc17d6a9d4f33a048f09d62cc3f62541e95ef104588bda4",
                "sha256:132a56abba24e2e06a479d8e5db7a48271a73a215f605017bbd476d31f8e71c1",
                "sha256:1e655746f539421d923fd48df8f6f40b3443d80b75532501c0085b64afed9df5",
                "sha256:2b998dc45ef5f4e5cf5248a6edfcd8d8e9fb5e35df8e4259b13a1b10eda7b16b",
                "sha256:360955eece2cd0fa694a708d10303c6abd7b39614fa2547b6bd245da76198beb",
                "sha256:39ef9fb52d6ec7728fce1f1693cb99d60ce302aeebd59bcedea70ca3203fda60",
                "sha256:4350a42028240c344ee855f032c7d4ad6ff4f813bfbe7121547b7dc579ecc876",
                "sha256:50348edd283afdccddc0938cdc674484533912ba8a99a27c7bfebb75030aa856",
                "sha256:54bdedd28476dea8a3cd86cb67c0df1f0e3d71cae8022354b0f879c41a3d27b2",
                "sha256:55eb61aca2c883db770999f50d091ff7c14016f2769ad7bca3d9b75d1d7c1b68",
                "sha256:6276478ada411aca97c0d5104916354b3d740d368407912722bd4d11aa9ee4c2",
                "sha256:67dcad1b8b201308586a8ca2ffe89df1e4f731d5a4cdd0610cc4ea790351c739",
                "sha256:709b9f144d23e290b9863121d1ace14a72e01f66ea9c903fbdc690520dfdfcf0",
                "sha256:8063a712fba642f78d3c506b0896846601b6de7f5c3d534e388ad0cc07f5a149",
                "sha256:80d57177a0b7c14d4594c62bbb47fe2f6309ad3b0a34348a291d570925c97a82",
                "sha256:a207231a52426de3ff20f5608f0687261a3329d97a036c51f7d4c606a6f30c23",
                "sha256:abc2e126c9490e58a36a0f83516479e781d83adfb134576a5cbe5c6af2a3e93c",
                "sha256:b56638d58a3a4be13229c6a815cd448f9e3ce40c00880a5398471b42ee86f50e",
                "sha256:bcd5b8416e73e4b0d48afba3704d8c826414764dafaed7a1a93c442188d90ccc",
                "sha256:bec2bcdf7c9ce7f04d718e51887f3b05dc5c1cfaf5d2c2e9065ecddd1b2f6c9a",
                "sha256:c8bf40cf6e281a4378e25846924327e728a887e8bf0ee83b2604a0f4b61692e8",
                "sha256:d8074c8448cfd0705dfa71ca333277fce9786d0b9cac75d120545de6253f996a",
                "sha256:dd302b6ae3965afeb5ef1b0d92486f986c0e65183cd7835973f0b593800590e6",
                "sha256:de6e1cd75677423ff64712c337521e62e3a7a4fc84caabbd93207752e831a85a",
                "sha256:ef39c98d9b8c0736d91937d193653e47c3b19ddf4fc3bccdc5e09aaa4b0c5d21",
                "sha256:f521178e5a991ffd04182ed08f552daca1affcb826aeda0e1945cd989a9d4345",
                "sha256:f78a68c2c820e4731e510a2df3eef0322f24fde1781ced970bf497b6c7d92982",
                "sha256:fbe65d5cfe04ff2f7684160d50f5118bdefb01e3af4718eeb618bfed40f19d94"
            ],
            "index": "bypi",
            "version": "==3.9.8"
        },
        "pyjwt": {
            "hashes": [
                "sha256:5c6eca3c2940464d106b99ba83b00c6add741c9becaec087fb7ccdefea71350e",
                "sha256:8d59a976fb773f3e6a39c85636357c4f0e242707394cadadd9814f5cbaa20e96"
            ],
            "index": "bypi",
            "version": "==1.7.1"
        },
        "python-dateutil": {
            "hashes": [
                "sha256:73ebfe9dbf22e832286dafa60473e4cd239f8592f699aa5adaf10050e6e1823c",
                "sha256:75bb3f31ea686f1197762692a9ee6a7550b59fc6ca3a1f4b5d7e32fb98e2da2a"
            ],
<<<<<<< HEAD
            "markers": "python_version >= '2.7' and python_version not in '3.0, 3.1, 3.2'",
=======
            "markers": "python_version >= '2.7' and python_version not in '3.0, 3.1, 3.2, 3.3'",
>>>>>>> 64cc7d75
            "version": "==2.8.1"
        },
        "pytz": {
            "hashes": [
                "sha256:a494d53b6d39c3c6e44c3bec237336e14305e4f29bbf800b599253057fbb79ed",
                "sha256:c35965d010ce31b23eeb663ed3cc8c906275d6be1a34393a1d73a41febf4a048"
            ],
            "version": "==2020.1"
        },
        "pyyaml": {
            "hashes": [
                "sha256:06a0d7ba600ce0b2d2fe2e78453a470b5a6e000a985dd4a4e54e436cc36b0e97",
                "sha256:240097ff019d7c70a4922b6869d8a86407758333f02203e0fc6ff79c5dcede76",
                "sha256:4f4b913ca1a7319b33cfb1369e91e50354d6f07a135f3b901aca02aa95940bd2",
                "sha256:69f00dca373f240f842b2931fb2c7e14ddbacd1397d57157a9b005a6a9942648",
                "sha256:73f099454b799e05e5ab51423c7bcf361c58d3206fa7b0d555426b1f4d9a3eaf",
                "sha256:74809a57b329d6cc0fdccee6318f44b9b8649961fa73144a98735b0aaf029f1f",
                "sha256:7739fc0fa8205b3ee8808aea45e968bc90082c10aef6ea95e855e10abf4a37b2",
                "sha256:95f71d2af0ff4227885f7a6605c37fd53d3a106fcab511b8860ecca9fcf400ee",
                "sha256:b8eac752c5e14d3eca0e6dd9199cd627518cb5ec06add0de9d32baeee6fe645d",
                "sha256:cc8955cfbfc7a115fa81d85284ee61147059a753344bc51098f3ccd69b0d7e0c",
                "sha256:d13155f591e6fcc1ec3b30685d50bf0711574e2c0dfffd7644babf8b5102ca1a"
            ],
            "index": "bypi",
            "version": "==5.3.1"
        },
        "redis": {
            "hashes": [
                "sha256:0e7e0cfca8660dea8b7d5cd8c4f6c5e29e11f31158c0b0ae91a397f00e5a05a2",
                "sha256:432b788c4530cfe16d8d943a09d40ca6c16149727e4afe8c2c9d5580c59d9f24"
            ],
            "index": "bypi",
            "version": "==3.5.3"
        },
        "requests": {
            "hashes": [
                "sha256:b3559a131db72c33ee969480840fff4bb6dd111de7dd27c8ee1f820f4f00231b",
                "sha256:fe75cc94a9443b9246fc7049224f75604b113c36acb93f87b80ed42c44cbb898"
            ],
            "index": "bypi",
            "version": "==2.24.0"
        },
        "requests-oauthlib": {
            "hashes": [
<<<<<<< HEAD
                "sha256:7f71572defaecd16372f9006f33c2ec8c077c3cfa6f5911a9a90202beb513f3d",
                "sha256:b4261601a71fd721a8bd6d7aa1cc1d6a8a93b4a9f5e96626f8e4d91e8beeaa6a",
                "sha256:fa6c47b933f01060936d87ae9327fead68768b69c6c9ea2109c48be30f2d4dbc"
=======
                "sha256:fa6c47b933f01060936d87ae9327fead68768b69c6c9ea2109c48be30f2d4dbc",
                "sha256:b4261601a71fd721a8bd6d7aa1cc1d6a8a93b4a9f5e96626f8e4d91e8beeaa6a",
                "sha256:7f71572defaecd16372f9006f33c2ec8c077c3cfa6f5911a9a90202beb513f3d"
>>>>>>> 64cc7d75
            ],
            "index": "bypi",
            "version": "==1.3.0"
        },
        "rusty-jeff": {
            "hashes": [
                "sha256:bb6ffb8f38d5cdee3b8b0d5c76e9ba0cfb7b007054e0fb354983580f36440bc4",
                "sha256:8f8f69e9d68ccd12734bfc2fb03c1f857e5e48b9c196f7476455a136b6a70810",
                "sha256:3e185f41ab242eb3eaba368dcef8e38aea5c4a83d257b18ba93cb4b9ae3a8364",
                "sha256:c64e34ab353bffe00f058589016fb64e0960db069a2cd17e844d77619da75e47",
                "sha256:7eb156d797f197beeb016da89f7d45eb41a1967a21c8de409aed35d6affb4155"
            ],
            "index": "bypi",
            "version": "==0.1.2"
        },
        "sentry-sdk": {
            "hashes": [
                "sha256:da06bc3641e81ec2c942f87a0676cd9180044fa3d1697524a0005345997542e2",
                "sha256:e80d61af85d99a1222c1a3e2a24023618374cd50a99673aa7fa3cf920e7d813b"
            ],
            "index": "bypi",
            "version": "==0.16.0"
        },
        "shared-config-storage": {
            "hashes": [
                "sha256:453f3b64cc8cec6743bd9069542fada1edc46fc66d4a606ac73f7cccf32ec547"
            ],
            "index": "bypi",
            "version": "==1.4.6"
        },
        "six": {
            "hashes": [
                "sha256:30639c035cdb23534cd4aa2dd52c3bf48f06e5f4a941509c8bafd8ce11080259",
                "sha256:8b74bedcbbbaca38ff6d7491d76f2b06b3592611af620f8426e82dddb04a5ced"
            ],
<<<<<<< HEAD
            "markers": "python_version >= '2.7' and python_version not in '3.0, 3.1, 3.2'",
=======
            "markers": "python_version >= '2.7' and python_version not in '3.0, 3.1, 3.2, 3.3'",
>>>>>>> 64cc7d75
            "version": "==1.15.0"
        },
        "sortedcontainers": {
            "hashes": [
                "sha256:4e73a757831fc3ca4de2859c422564239a31d8213d09a2a666e375807034d2ba",
                "sha256:c633ebde8580f241f274c1f8994a665c0e54a17724fecd0cae2f079e09c36d3f"
            ],
            "version": "==2.2.2"
        },
        "sqlparse": {
            "hashes": [
                "sha256:022fb9c87b524d1f7862b3037e541f68597a730a8843245c349fc93e1643dc4e",
                "sha256:e162203737712307dfe78860cc56c8da8a852ab2ee33750e33aeadf38d12c548"
            ],
            "markers": "python_version >= '2.7' and python_version not in '3.0, 3.1, 3.2, 3.3'",
            "version": "==0.3.1"
        },
        "storages": {
            "git": "https://github.com/BackwardSpy/django-storages.git",
            "ref": "ebff9987ce041d79128919d2a172e3da93f44f79"
        },
        "tenacity": {
            "hashes": [
                "sha256:29ae90e7faf488a8628432154bb34ace1cca58244c6ea399fd33f066ac71339a",
                "sha256:5a5d3dcd46381abe8b4f82b5736b8726fd3160c6c7161f53f8af7f1eb9b82173"
            ],
            "index": "bypi",
            "version": "==6.2.0"
        },
        "text-unidecode": {
            "hashes": [
                "sha256:1311f10e8b895935241623731c2ba64f4c455287888b18189350b67134a822e8",
                "sha256:bad6603bb14d279193107714b288be206cac565dfa49aa5b105294dd5c4aab93"
            ],
            "version": "==1.3"
        },
        "urllib3": {
            "hashes": [
                "sha256:3018294ebefce6572a474f0604c2021e33b3fd8006ecd11d62107a5d2a963527",
                "sha256:88206b0eb87e6d677d424843ac5209e3fb9d0190d0ee169599165ec25e9d9115"
            ],
            "markers": "python_version >= '2.7' and python_version not in '3.0, 3.1, 3.2, 3.3, 3.4' and python_version < '4'",
            "version": "==1.25.9"
        },
        "vine": {
            "hashes": [
                "sha256:133ee6d7a9016f177ddeaf191c1f58421a1dcc6ee9a42c58b34bed40e1d2cd87",
                "sha256:ea4947cc56d1fd6f2095c8d543ee25dad966f78692528e68b4fada11ba3f98af"
            ],
            "markers": "python_version >= '2.7' and python_version not in '3.0, 3.1, 3.2, 3.3'",
            "version": "==1.3.0"
        },
        "zipp": {
            "hashes": [
                "sha256:aa36550ff0c0b7ef7fa639055d797116ee891440eac1a56f378e2d3179e0320b",
                "sha256:c599e4d75c98f6798c509911d08a22e6c021d074469042177c8c86fb92eefd96"
            ],
            "markers": "python_version >= '3.6'",
            "version": "==3.1.0"
        }
    },
    "develop": {
        "appdirs": {
            "hashes": [
                "sha256:7d5d0167b2b1ba821647616af46a749d1c653740dd0d2415100fe26e27afdf41",
                "sha256:a841dacd6b99318a741b166adb07e19ee71a274450e68237b4650ca1055ab128"
            ],
            "version": "==1.4.4"
        },
        "attrs": {
            "hashes": [
                "sha256:08a96c641c3a74e44eb59afb61a24f2cb9f4d7188748e76ba4bb5edfa3cb7d1c",
                "sha256:f7b7ce16570fe9965acd6d30101a28f62fb4a7f9e926b3bbc9b61f8b04247e72"
            ],
            "markers": "python_version >= '2.7' and python_version not in '3.0, 3.1, 3.2, 3.3'",
            "version": "==19.3.0"
        },
        "black": {
            "hashes": [
                "sha256:1b30e59be925fafc1ee4565e5e08abef6b03fe455102883820fe5ee2e4734e0b",
                "sha256:c2edb73a08e9e0e6f65a0e6af18b059b8b1cdd5bef997d7a0b181df93dc81539"
            ],
            "index": "bypi",
            "version": "==19.10b0"
        },
        "click": {
            "hashes": [
                "sha256:d2b5255c7c6349bc1bd1e59e08cd12acbbd63ce649f2588755783aa94dfb6b1a",
                "sha256:dacca89f4bfadd5de3d7489b7c8a566eee0d3676333fbb50030263894c38c0dc"
            ],
            "markers": "python_version >= '2.7' and python_version not in '3.0, 3.1, 3.2, 3.3, 3.4'",
            "version": "==7.1.2"
        },
        "flake8": {
            "hashes": [
                "sha256:15e351d19611c887e482fb960eae4d44845013cc142d42896e9862f775d8cf5c",
                "sha256:f04b9fcbac03b0a3e58c0ab3a0ecc462e023a9faf046d57794184028123aa208"
            ],
            "index": "bypi",
            "version": "==3.8.3"
        },
        "importlib-metadata": {
            "hashes": [
                "sha256:90bb658cdbbf6d1735b6341ce708fc7024a3e14e99ffdc5783edea9f9b077f83",
                "sha256:dc15b2969b4ce36305c51eebe62d418ac7791e9a157911d58bfb1f9ccd8e2070"
            ],
            "markers": "python_version < '3.8'",
            "version": "==1.7.0"
        },
        "mccabe": {
            "hashes": [
                "sha256:ab8a6258860da4b6677da4bd2fe5dc2c659cff31b3ee4f7f5d64e79735b80d42",
                "sha256:dd8d182285a0fe56bace7f45b5e7d1a6ebcbf524e8f3bd87eb0f125271b8831f"
            ],
            "version": "==0.6.1"
        },
        "pathspec": {
            "hashes": [
                "sha256:7d91249d21749788d07a2d0f94147accd8f845507400749ea19c1ec9054a12b0",
                "sha256:da45173eb3a6f2a5a487efba21f050af2b41948be6ab52b6a1e3ff22bb8b7061"
            ],
            "version": "==0.8.0"
        },
        "pycodestyle": {
            "hashes": [
                "sha256:2295e7b2f6b5bd100585ebcb1f616591b652db8a741695b3d8f5d28bdc934367",
                "sha256:c58a7d2815e0e8d7972bf1803331fb0152f867bd89adf8a01dfd55085434192e"
            ],
            "markers": "python_version >= '2.7' and python_version not in '3.0, 3.1, 3.2, 3.3'",
            "version": "==2.6.0"
        },
        "pyflakes": {
            "hashes": [
                "sha256:0d94e0e05a19e57a99444b6ddcf9a6eb2e5c68d3ca1e98e90707af8152c90a92",
                "sha256:35b2d75ee967ea93b55750aa9edbbf72813e06a66ba54438df2cfac9e3c27fc8"
            ],
            "markers": "python_version >= '2.7' and python_version not in '3.0, 3.1, 3.2, 3.3'",
            "version": "==2.2.0"
        },
        "regex": {
            "hashes": [
                "sha256:08997a37b221a3e27d68ffb601e45abfb0093d39ee770e4257bd2f5115e8cb0a",
                "sha256:112e34adf95e45158c597feea65d06a8124898bdeac975c9087fe71b572bd938",
                "sha256:1700419d8a18c26ff396b3b06ace315b5f2a6e780dad387e4c48717a12a22c29",
                "sha256:2f6f211633ee8d3f7706953e9d3edc7ce63a1d6aad0be5dcee1ece127eea13ae",
                "sha256:52e1b4bef02f4040b2fd547357a170fc1146e60ab310cdbdd098db86e929b387",
                "sha256:55b4c25cbb3b29f8d5e63aeed27b49fa0f8476b0d4e1b3171d85db891938cc3a",
                "sha256:5aaa5928b039ae440d775acea11d01e42ff26e1561c0ffcd3d805750973c6baf",
                "sha256:654cb773b2792e50151f0e22be0f2b6e1c3a04c5328ff1d9d59c0398d37ef610",
                "sha256:690f858d9a94d903cf5cada62ce069b5d93b313d7d05456dbcd99420856562d9",
                "sha256:6ad8663c17db4c5ef438141f99e291c4d4edfeaacc0ce28b5bba2b0bf273d9b5",
                "sha256:89cda1a5d3e33ec9e231ece7307afc101b5217523d55ef4dc7fb2abd6de71ba3",
                "sha256:92d8a043a4241a710c1cf7593f5577fbb832cf6c3a00ff3fc1ff2052aff5dd89",
                "sha256:95fa7726d073c87141f7bbfb04c284901f8328e2d430eeb71b8ffdd5742a5ded",
                "sha256:97712e0d0af05febd8ab63d2ef0ab2d0cd9deddf4476f7aa153f76feef4b2754",
                "sha256:b2ba0f78b3ef375114856cbdaa30559914d081c416b431f2437f83ce4f8b7f2f",
                "sha256:bae83f2a56ab30d5353b47f9b2a33e4aac4de9401fb582b55c42b132a8ac3868",
                "sha256:c78e66a922de1c95a208e4ec02e2e5cf0bb83a36ceececc10a72841e53fbf2bd",
                "sha256:cf59bbf282b627130f5ba68b7fa3abdb96372b24b66bdf72a4920e8153fc7910",
                "sha256:e3cdc9423808f7e1bb9c2e0bdb1c9dc37b0607b30d646ff6faf0d4e41ee8fee3",
                "sha256:e9b64e609d37438f7d6e68c2546d2cb8062f3adb27e6336bc129b51be20773ac",
                "sha256:fbff901c54c22425a5b809b914a3bfaf4b9570eee0e5ce8186ac71eb2025191c"
            ],
            "version": "==2020.6.8"
        },
        "toml": {
            "hashes": [
                "sha256:926b612be1e5ce0634a2ca03470f95169cf16f939018233a670519cb4ac58b0f",
                "sha256:bda89d5935c2eac546d648028b9901107a595863cb36bae0c73ac804a9b4ce88"
            ],
            "version": "==0.10.1"
        },
        "typed-ast": {
            "hashes": [
                "sha256:0666aa36131496aed8f7be0410ff974562ab7eeac11ef351def9ea6fa28f6355",
                "sha256:0c2c07682d61a629b68433afb159376e24e5b2fd4641d35424e462169c0a7919",
                "sha256:249862707802d40f7f29f6e1aad8d84b5aa9e44552d2cc17384b209f091276aa",
                "sha256:24995c843eb0ad11a4527b026b4dde3da70e1f2d8806c99b7b4a7cf491612652",
                "sha256:269151951236b0f9a6f04015a9004084a5ab0d5f19b57de779f908621e7d8b75",
                "sha256:4083861b0aa07990b619bd7ddc365eb7fa4b817e99cf5f8d9cf21a42780f6e01",
                "sha256:498b0f36cc7054c1fead3d7fc59d2150f4d5c6c56ba7fb150c013fbc683a8d2d",
                "sha256:4e3e5da80ccbebfff202a67bf900d081906c358ccc3d5e3c8aea42fdfdfd51c1",
                "sha256:6daac9731f172c2a22ade6ed0c00197ee7cc1221aa84cfdf9c31defeb059a907",
                "sha256:715ff2f2df46121071622063fc7543d9b1fd19ebfc4f5c8895af64a77a8c852c",
                "sha256:73d785a950fc82dd2a25897d525d003f6378d1cb23ab305578394694202a58c3",
                "sha256:8c8aaad94455178e3187ab22c8b01a3837f8ee50e09cf31f1ba129eb293ec30b",
                "sha256:8ce678dbaf790dbdb3eba24056d5364fb45944f33553dd5869b7580cdbb83614",
                "sha256:aaee9905aee35ba5905cfb3c62f3e83b3bec7b39413f0a7f19be4e547ea01ebb",
                "sha256:bcd3b13b56ea479b3650b82cabd6b5343a625b0ced5429e4ccad28a8973f301b",
                "sha256:c9e348e02e4d2b4a8b2eedb48210430658df6951fa484e59de33ff773fbd4b41",
                "sha256:d205b1b46085271b4e15f670058ce182bd1199e56b317bf2ec004b6a44f911f6",
                "sha256:d43943ef777f9a1c42bf4e552ba23ac77a6351de620aa9acf64ad54933ad4d34",
                "sha256:d5d33e9e7af3b34a40dc05f498939f0ebf187f07c385fd58d591c533ad8562fe",
                "sha256:fc0fea399acb12edbf8a628ba8d2312f583bdbdb3335635db062fa98cf71fca4",
                "sha256:fe460b922ec15dd205595c9b5b99e2f056fd98ae8f9f56b888e7a17dc2b757e7"
            ],
            "version": "==1.4.1"
        },
        "zipp": {
            "hashes": [
                "sha256:aa36550ff0c0b7ef7fa639055d797116ee891440eac1a56f378e2d3179e0320b",
                "sha256:c599e4d75c98f6798c509911d08a22e6c021d074469042177c8c86fb92eefd96"
            ],
            "markers": "python_version >= '3.6'",
            "version": "==3.1.0"
        }
    }
}<|MERGE_RESOLUTION|>--- conflicted
+++ resolved
@@ -1,11 +1,7 @@
 {
     "_meta": {
         "hash": {
-<<<<<<< HEAD
-            "sha256": "8f59a18feece962ee19f1f6023618a30121634ad7281c7d634a88a94cb024173"
-=======
             "sha256": "04b30f0e4e60652bba0c5f12d9e6d2aaf0a756b05776f96df1a20e02257e099b"
->>>>>>> 64cc7d75
         },
         "pipfile-spec": 6,
         "requires": {},
@@ -251,23 +247,11 @@
             "markers": "python_version >= '3.4'",
             "version": "==4.1.1"
         },
-        "fakeredis": {
-            "hashes": [
-                "sha256:4d170886865a91dbc8b7f8cbd4e5d488f4c5f2f25dfae127f001617bbe9e8f97",
-                "sha256:647b2593d349d9d4e566c8dadb2e4c71ba35be5bdc4f1f7ac2d565a12a965053"
-            ],
-            "index": "bypi",
-            "version": "==1.4.1"
-        },
         "future": {
             "hashes": [
                 "sha256:b1bead90b70cf6ec3f0710ae53a525360fa360d306a86583adc6bf83a4db537d"
             ],
-<<<<<<< HEAD
-            "markers": "python_version >= '2.6' and python_version not in '3.0, 3.1, 3.2'",
-=======
             "markers": "python_version >= '2.6' and python_version not in '3.0, 3.1, 3.2, 3.3'",
->>>>>>> 64cc7d75
             "version": "==0.18.2"
         },
         "hashids": {
@@ -478,11 +462,7 @@
                 "sha256:73ebfe9dbf22e832286dafa60473e4cd239f8592f699aa5adaf10050e6e1823c",
                 "sha256:75bb3f31ea686f1197762692a9ee6a7550b59fc6ca3a1f4b5d7e32fb98e2da2a"
             ],
-<<<<<<< HEAD
-            "markers": "python_version >= '2.7' and python_version not in '3.0, 3.1, 3.2'",
-=======
-            "markers": "python_version >= '2.7' and python_version not in '3.0, 3.1, 3.2, 3.3'",
->>>>>>> 64cc7d75
+            "markers": "python_version >= '2.7' and python_version not in '3.0, 3.1, 3.2, 3.3'",
             "version": "==2.8.1"
         },
         "pytz": {
@@ -527,15 +507,9 @@
         },
         "requests-oauthlib": {
             "hashes": [
-<<<<<<< HEAD
-                "sha256:7f71572defaecd16372f9006f33c2ec8c077c3cfa6f5911a9a90202beb513f3d",
-                "sha256:b4261601a71fd721a8bd6d7aa1cc1d6a8a93b4a9f5e96626f8e4d91e8beeaa6a",
-                "sha256:fa6c47b933f01060936d87ae9327fead68768b69c6c9ea2109c48be30f2d4dbc"
-=======
                 "sha256:fa6c47b933f01060936d87ae9327fead68768b69c6c9ea2109c48be30f2d4dbc",
                 "sha256:b4261601a71fd721a8bd6d7aa1cc1d6a8a93b4a9f5e96626f8e4d91e8beeaa6a",
                 "sha256:7f71572defaecd16372f9006f33c2ec8c077c3cfa6f5911a9a90202beb513f3d"
->>>>>>> 64cc7d75
             ],
             "index": "bypi",
             "version": "==1.3.0"
@@ -571,19 +545,8 @@
                 "sha256:30639c035cdb23534cd4aa2dd52c3bf48f06e5f4a941509c8bafd8ce11080259",
                 "sha256:8b74bedcbbbaca38ff6d7491d76f2b06b3592611af620f8426e82dddb04a5ced"
             ],
-<<<<<<< HEAD
-            "markers": "python_version >= '2.7' and python_version not in '3.0, 3.1, 3.2'",
-=======
-            "markers": "python_version >= '2.7' and python_version not in '3.0, 3.1, 3.2, 3.3'",
->>>>>>> 64cc7d75
+            "markers": "python_version >= '2.7' and python_version not in '3.0, 3.1, 3.2, 3.3'",
             "version": "==1.15.0"
-        },
-        "sortedcontainers": {
-            "hashes": [
-                "sha256:4e73a757831fc3ca4de2859c422564239a31d8213d09a2a666e375807034d2ba",
-                "sha256:c633ebde8580f241f274c1f8994a665c0e54a17724fecd0cae2f079e09c36d3f"
-            ],
-            "version": "==2.2.2"
         },
         "sqlparse": {
             "hashes": [
