--- conflicted
+++ resolved
@@ -237,11 +237,9 @@
                 "sha256:2857e29ff0d34db842cd7ca3230549d1a697f96ee6d3fb071cfa6c7393832597",
                 "sha256:6881edbebdb17b39b4eaaa821b438bf6eddffb4468cf344f09f89def34a8b1df"
             ],
-<<<<<<< HEAD
+
             "markers": "python_full_version >= '3.5.0'",
-=======
-            "markers": "python_version >= '3.5'",
->>>>>>> 75cff8fe
+          
             "version": "==2.0.12"
         },
         "click": {
@@ -257,11 +255,9 @@
                 "sha256:a0713dc7a1de3f06bc0df5a9567ad19ead2d3d5689b434768a6145bff77c0667",
                 "sha256:f184f0d851d96b6d29297354ed981b7dd71df7ff500d82fa6d11f0856bee8035"
             ],
-<<<<<<< HEAD
+
             "markers": "python_version < '4' and python_full_version >= '3.6.2'",
-=======
-            "markers": "python_full_version >= '3.6.2' and python_full_version < '4.0.0'",
->>>>>>> 75cff8fe
+
             "version": "==0.3.0"
         },
         "click-plugins": {
@@ -473,11 +469,9 @@
                 "sha256:84d9dd047ffa80596e0f246e2eab0b391788b0503584e8945f2368256d2735ff",
                 "sha256:9d643ff0a55b762d5cdb124b8eaa99c66322e2157b69160bc32796e824360e6d"
             ],
-<<<<<<< HEAD
+
             "markers": "python_full_version >= '3.5.0'",
-=======
-            "markers": "python_version >= '3.5'",
->>>>>>> 75cff8fe
+
             "version": "==3.3"
         },
         "influxdb": {
@@ -594,7 +588,7 @@
             "hashes": [
                 "sha256:21120a810e1233e5e6cc7fe40b474eeb4ec6f757a15d7cf86702c369f9567c32",
                 "sha256:6e7661f46f3afd88b75667b7187a92829924446c7ea1d169be8c4bb7eeb788b9"
-<<<<<<< HEAD
+
             ],
             "markers": "python_version >= '3.6'",
             "version": "==0.7.1"
@@ -605,11 +599,7 @@
                 "sha256:2d82818f5bb3e369420cb3c4060a7970edba416647068eb4c5343488a6c604a8"
             ],
             "version": "==0.4.3"
-=======
-            ],
-            "markers": "python_version >= '3.6'",
-            "version": "==0.7.1"
->>>>>>> 75cff8fe
+
         },
         "oauthlib": {
             "hashes": [
@@ -1020,7 +1010,7 @@
             "index": "bink-pypi",
             "version": "==8.0.1"
         },
-<<<<<<< HEAD
+
         "tomli": {
             "hashes": [
                 "sha256:939de3e7a6161af0c887ef91b7d41a53e7c5a1ca976325f429cb46ea9bc30ecc",
@@ -1029,8 +1019,7 @@
             "markers": "python_version < '3.11'",
             "version": "==2.0.1"
         },
-=======
->>>>>>> 75cff8fe
+
         "typing-extensions": {
             "hashes": [
                 "sha256:6657594ee297170d19f67d55c05852a874e7eb634f4f753dbd667855e07c1708",
@@ -1052,11 +1041,9 @@
                 "sha256:44ece4d53fb1706f667c9bd1c648f5469a2ec925fcf3a776667042d645472c14",
                 "sha256:aabaf16477806a5e1dd19aa41f8c2b7950dd3c746362d7e3223dbe6de6ac448e"
             ],
-<<<<<<< HEAD
+
             "markers": "python_version >= '2.7' and python_version not in '3.0, 3.1, 3.2, 3.3, 3.4' and python_version < '4'",
-=======
-            "markers": "python_version >= '2.7' and python_version not in '3.0, 3.1, 3.2, 3.3, 3.4' and python_full_version < '4.0.0'",
->>>>>>> 75cff8fe
+
             "version": "==1.26.9"
         },
         "vine": {
@@ -1219,11 +1206,9 @@
                 "sha256:2857e29ff0d34db842cd7ca3230549d1a697f96ee6d3fb071cfa6c7393832597",
                 "sha256:6881edbebdb17b39b4eaaa821b438bf6eddffb4468cf344f09f89def34a8b1df"
             ],
-<<<<<<< HEAD
+
             "markers": "python_full_version >= '3.5.0'",
-=======
-            "markers": "python_version >= '3.5'",
->>>>>>> 75cff8fe
+
             "version": "==2.0.12"
         },
         "click": {
@@ -1340,11 +1325,9 @@
                 "sha256:84d9dd047ffa80596e0f246e2eab0b391788b0503584e8945f2368256d2735ff",
                 "sha256:9d643ff0a55b762d5cdb124b8eaa99c66322e2157b69160bc32796e824360e6d"
             ],
-<<<<<<< HEAD
+
             "markers": "python_full_version >= '3.5.0'",
-=======
-            "markers": "python_version >= '3.5'",
->>>>>>> 75cff8fe
+
             "version": "==3.3"
         },
         "iniconfig": {
@@ -1637,11 +1620,9 @@
                 "sha256:44ece4d53fb1706f667c9bd1c648f5469a2ec925fcf3a776667042d645472c14",
                 "sha256:aabaf16477806a5e1dd19aa41f8c2b7950dd3c746362d7e3223dbe6de6ac448e"
             ],
-<<<<<<< HEAD
+
             "markers": "python_version >= '2.7' and python_version not in '3.0, 3.1, 3.2, 3.3, 3.4' and python_version < '4'",
-=======
-            "markers": "python_version >= '2.7' and python_version not in '3.0, 3.1, 3.2, 3.3, 3.4' and python_full_version < '4.0.0'",
->>>>>>> 75cff8fe
+
             "version": "==1.26.9"
         },
         "wcwidth": {
