--- conflicted
+++ resolved
@@ -24,12 +24,8 @@
                 "sha256:70cdb10628468ff14e57ec2f751c7aa9e48e7e3651cfd62d431213c0c4e58f21",
                 "sha256:aa7f313fb887c91f15474c1229907a04dac0b8135822d6603437803424c0aa59"
             ],
-<<<<<<< HEAD
             "markers": "python_version >= '2.7' and python_version not in '3.0, 3.1, 3.2, 3.3, 3.4'",
-            "version": "==2.6.0"
-=======
             "version": "==2.6.1"
->>>>>>> 338cff92
         },
         "arrow": {
             "hashes": [
@@ -145,10 +141,7 @@
                 "sha256:ce82cc06588e5cbc2a7df3c8a9c778f2cb722f56835a23a68b5a7264726bb00c",
                 "sha256:dea0ba7fe6f9461d244679efa968d215ea1f989b9c1957d7f10c21e5c7c09ad6"
             ],
-<<<<<<< HEAD
             "markers": "python_version >= '2.7' and python_version not in '3.0, 3.1, 3.2, 3.3, 3.4'",
-=======
->>>>>>> 338cff92
             "version": "==3.0"
         },
         "dictfilter": {
@@ -177,11 +170,11 @@
         },
         "django-anymail": {
             "hashes": [
-                "sha256:2b71c10d7e735b23da92be2d35afa47eb05e7e16c9a377086426bc4e71c138e9",
-                "sha256:3a58dc174f75b89b524adb1173391d8069b3bc77d87bfbba378e86158749eee0"
-            ],
-            "index": "bypi",
-            "version": "==7.2"
+                "sha256:7fadf9781573b30af5bb6ca2f39b345c4ca2547723ce677c3025292d0a309a96",
+                "sha256:dc5d835049a5dbf738a0f4bd793c4655cd53ba455e2ead275845bc158d48cc63"
+            ],
+            "index": "bypi",
+            "version": "==7.2.1"
         },
         "django-bulk-update": {
             "hashes": [
@@ -224,11 +217,11 @@
         },
         "djangorestframework": {
             "hashes": [
-                "sha256:05809fc66e1c997fd9a32ea5730d9f4ba28b109b9da71fccfa5ff241201fd0a4",
-                "sha256:e782087823c47a26826ee5b6fa0c542968219263fb3976ec3c31edab23a4001f"
-            ],
-            "index": "bypi",
-            "version": "==3.11.0"
+                "sha256:6dd02d5a4bd2516fb93f80360673bf540c3b6641fec8766b1da2870a5aa00b32",
+                "sha256:8b1ac62c581dbc5799b03e535854b92fc4053ecfe74bad3f9c05782063d4196b"
+            ],
+            "index": "bypi",
+            "version": "==3.11.1"
         },
         "factory-boy": {
             "hashes": [
@@ -260,18 +253,7 @@
                 "sha256:fdfe06f277092d022c271fcaefdc1f0c8d9bfa8cb15374cae41d66a20bd96d2b"
             ],
             "index": "bypi",
-<<<<<<< HEAD
-            "version": "==1.4.1"
-        },
-        "future": {
-            "hashes": [
-                "sha256:b1bead90b70cf6ec3f0710ae53a525360fa360d306a86583adc6bf83a4db537d"
-            ],
-            "markers": "python_version >= '2.6' and python_version not in '3.0, 3.1, 3.2, 3.3'",
-            "version": "==0.18.2"
-=======
             "version": "==1.4.2"
->>>>>>> 338cff92
         },
         "hashids": {
             "hashes": [
@@ -539,9 +521,9 @@
         },
         "requests-oauthlib": {
             "hashes": [
-                "sha256:fa6c47b933f01060936d87ae9327fead68768b69c6c9ea2109c48be30f2d4dbc",
                 "sha256:7f71572defaecd16372f9006f33c2ec8c077c3cfa6f5911a9a90202beb513f3d",
-                "sha256:b4261601a71fd721a8bd6d7aa1cc1d6a8a93b4a9f5e96626f8e4d91e8beeaa6a"
+                "sha256:b4261601a71fd721a8bd6d7aa1cc1d6a8a93b4a9f5e96626f8e4d91e8beeaa6a",
+                "sha256:fa6c47b933f01060936d87ae9327fead68768b69c6c9ea2109c48be30f2d4dbc"
             ],
             "index": "bypi",
             "version": "==1.3.0"
@@ -619,12 +601,8 @@
                 "sha256:91056c15fa70756691db97756772bb1eb9678fa585d9184f24534b100dc60f4a",
                 "sha256:e7983572181f5e1522d9c98453462384ee92a0be7fac5f1413a1e35c56cc0461"
             ],
-<<<<<<< HEAD
             "markers": "python_version >= '2.7' and python_version not in '3.0, 3.1, 3.2, 3.3, 3.4' and python_version < '4'",
-            "version": "==1.25.9"
-=======
             "version": "==1.25.10"
->>>>>>> 338cff92
         },
         "vine": {
             "hashes": [
