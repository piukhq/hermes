{
    "_meta": {
        "hash": {
            "sha256": "cb7fab75b2aa8997c3561c0be9871f34b7c40d297ff1c0716ee4f47e4d0f4bf5"
        },
        "pipfile-spec": 6,
        "requires": {
            "python_version": "3.9"
        },
        "sources": [
            {
                "name": "bink-pypi",
                "url": "https://269fdc63-af3d-4eca-8101-8bddc22d6f14:b694b5b1-f97e-49e4-959e-f3c202e3ab91@pypi.tools.uksouth.bink.sh/simple",
                "verify_ssl": true
            },
            {
                "name": "pypi",
                "url": "https://pypi.org/simple",
                "verify_ssl": true
            }
        ]
    },
    "default": {
        "aioredis": {
            "hashes": [
                "sha256:9ac0d0b3b485d293b8ca1987e6de8658d7dafcca1cddfcd1d506cae8cdebfdd6",
                "sha256:eaa51aaf993f2d71f54b70527c440437ba65340588afeb786cd87c55c89cd98e"
            ],
            "markers": "python_version >= '3.6'",
            "version": "==2.0.1"
        },
        "amqp": {
            "hashes": [
                "sha256:2c1b13fecc0893e946c65cbd5f36427861cffa4ea2201d8f6fca22e2a373b5e2",
                "sha256:6f0956d2c23d8fa6e7691934d8c3930eadb44972cbbd1a7ae3a520f735d43359"
            ],
            "markers": "python_version >= '3.6'",
            "version": "==5.1.1"
        },
        "arrow": {
            "hashes": [
                "sha256:3934b30ca1b9f292376d9db15b19446088d12ec58629bc3f0da28fd55fb633a1",
                "sha256:5a49ab92e3b7b71d96cd6bfcc4df14efefc9dfa96ea19045815914a6ab6b1fe2"
            ],
            "index": "bink-pypi",
            "version": "==1.2.3"
        },
        "asgiref": {
            "hashes": [
                "sha256:1d2880b792ae8757289136f1db2b7b99100ce959b2aa57fd69dab783d05afac4",
                "sha256:4a29362a6acebe09bf1d6640db38c1dc3d9217c68e6f9f6204d72667fc19a424"
            ],
            "markers": "python_version >= '3.7'",
            "version": "==3.5.2"
        },
        "async-timeout": {
            "hashes": [
                "sha256:2163e1640ddb52b7a8c80d0a67a08587e5d245cc9c553a74a847056bc2976b15",
                "sha256:8ca1e4fcf50d07413d66d1a5e416e42cfdf5851c981d679a09851a6853383b3c"
            ],
            "markers": "python_version >= '3.6'",
            "version": "==4.0.2"
        },
        "azure-common": {
            "hashes": [
                "sha256:4ac0cd3214e36b6a1b6a442686722a5d8cc449603aa833f3f0f40bda836704a3",
                "sha256:5c12d3dcf4ec20599ca6b0d3e09e86e146353d443e7fcc050c9a19c1f9df20ad"
            ],
            "version": "==1.1.28"
        },
        "azure-core": {
            "hashes": [
                "sha256:3c1cf368650e76ec009c07cd1174a95cdcb471b247bb72d18245f7d56c1809b2",
                "sha256:b0d62e67ec6d47365eebb12c50bc96f7b22d06b359f56ce7f904b095cb46b195"
            ],
            "markers": "python_version >= '3.7'",
            "version": "==1.25.1"
        },
        "azure-identity": {
            "hashes": [
                "sha256:656e5034d9cef297cf9b35376ed620085273c18cfa52cea4a625bf0d5d2d6409",
                "sha256:b386f1ccbea6a48b9ab7e7f162adc456793c345193a7c1a713959562b08dcbbd"
            ],
            "index": "bink-pypi",
            "version": "==1.10.0"
        },
        "azure-keyvault-secrets": {
            "hashes": [
                "sha256:21fcd2ad4b62e04e1067313c740a879c845fe029655b38a7645d8c2395d03ab2",
                "sha256:6a1cbd6272c0fcd0f80f3aea59bbe982decb4bc92b8a7f991c94113fc94b4b79"
            ],
            "index": "bink-pypi",
            "version": "==4.5.1"
        },
        "azure-storage-blob": {
            "hashes": [
                "sha256:726b86f733dc76218ce45b7a3254b61ba4f0cc3d68b7621be4985248c92ee483",
                "sha256:899c4b8e2671812d2cf78f107556a27dbb128caaa2bb06094e72a3d5836740af"
            ],
            "index": "bink-pypi",
            "version": "==12.13.1"
        },
        "bcrypt": {
            "hashes": [
                "sha256:0b0f0c7141622a31e9734b7f649451147c04ebb5122327ac0bd23744df84be90",
                "sha256:1c3334446fac200499e8bc04a530ce3cf0b3d7151e0e4ac5c0dddd3d95e97843",
                "sha256:2d0dd19aad87e4ab882ef1d12df505f4c52b28b69666ce83c528f42c07379227",
                "sha256:594780b364fb45f2634c46ec8d3e61c1c0f1811c4f2da60e8eb15594ecbf93ed",
                "sha256:7c7dd6c1f05bf89e65261d97ac3a6520f34c2acb369afb57e3ea4449be6ff8fd",
                "sha256:845b1daf4df2dd94d2fdbc9454953ca9dd0e12970a0bfc9f3dcc6faea3fa96e4",
                "sha256:8780e69f9deec9d60f947b169507d2c9816e4f11548f1f7ebee2af38b9b22ae4",
                "sha256:bf413f2a9b0a2950fc750998899013f2e718d20fa4a58b85ca50b6df5ed1bbf9",
                "sha256:bfb67f6a6c72dfb0a02f3df51550aa1862708e55128b22543e2b42c74f3620d7",
                "sha256:c59c170fc9225faad04dde1ba61d85b413946e8ce2e5f5f5ff30dfd67283f319",
                "sha256:dc6ec3dc19b1c193b2f7cf279d3e32e7caf447532fbcb7af0906fe4398900c33",
                "sha256:ede0f506554571c8eda80db22b83c139303ec6b595b8f60c4c8157bdd0bdee36"
            ],
            "markers": "python_version >= '3.6'",
            "version": "==4.0.0"
        },
        "billiard": {
            "hashes": [
                "sha256:299de5a8da28a783d51b197d496bef4f1595dd023a93a4f59dde1886ae905547",
                "sha256:87103ea78fa6ab4d5c751c4909bcff74617d985de7fa8b672cf8618afd5a875b"
            ],
            "version": "==3.6.4.0"
        },
        "black": {
            "hashes": [
                "sha256:0a12e4e1353819af41df998b02c6742643cfef58282915f781d0e4dd7a200411",
                "sha256:0ad827325a3a634bae88ae7747db1a395d5ee02cf05d9aa7a9bd77dfb10e940c",
                "sha256:32a4b17f644fc288c6ee2bafdf5e3b045f4eff84693ac069d87b1a347d861497",
                "sha256:3b2c25f8dea5e8444bdc6788a2f543e1fb01494e144480bc17f806178378005e",
                "sha256:4a098a69a02596e1f2a58a2a1c8d5a05d5a74461af552b371e82f9fa4ada8342",
                "sha256:5107ea36b2b61917956d018bd25129baf9ad1125e39324a9b18248d362156a27",
                "sha256:53198e28a1fb865e9fe97f88220da2e44df6da82b18833b588b1883b16bb5d41",
                "sha256:5594efbdc35426e35a7defa1ea1a1cb97c7dbd34c0e49af7fb593a36bd45edab",
                "sha256:5b879eb439094751185d1cfdca43023bc6786bd3c60372462b6f051efa6281a5",
                "sha256:78dd85caaab7c3153054756b9fe8c611efa63d9e7aecfa33e533060cb14b6d16",
                "sha256:792f7eb540ba9a17e8656538701d3eb1afcb134e3b45b71f20b25c77a8db7e6e",
                "sha256:8ce13ffed7e66dda0da3e0b2eb1bdfc83f5812f66e09aca2b0978593ed636b6c",
                "sha256:a05da0430bd5ced89176db098567973be52ce175a55677436a271102d7eaa3fe",
                "sha256:a983526af1bea1e4cf6768e649990f28ee4f4137266921c2c3cee8116ae42ec3",
                "sha256:bc4d4123830a2d190e9cc42a2e43570f82ace35c3aeb26a512a2102bce5af7ec",
                "sha256:c3a73f66b6d5ba7288cd5d6dad9b4c9b43f4e8a4b789a94bf5abfb878c663eb3",
                "sha256:ce957f1d6b78a8a231b18e0dd2d94a33d2ba738cd88a7fe64f53f659eea49fdd",
                "sha256:cea1b2542d4e2c02c332e83150e41e3ca80dc0fb8de20df3c5e98e242156222c",
                "sha256:d2c21d439b2baf7aa80d6dd4e3659259be64c6f49dfd0f32091063db0e006db4",
                "sha256:d839150f61d09e7217f52917259831fe2b689f5c8e5e32611736351b89bb2a90",
                "sha256:dd82842bb272297503cbec1a2600b6bfb338dae017186f8f215c8958f8acf869",
                "sha256:e8166b7bfe5dcb56d325385bd1d1e0f635f24aae14b3ae437102dedc0c186747",
                "sha256:e981e20ec152dfb3e77418fb616077937378b322d7b26aa1ff87717fb18b4875"
            ],
            "markers": "python_full_version >= '3.6.2'",
            "version": "==22.8.0"
        },
        "cached-property": {
            "hashes": [
                "sha256:9fa5755838eecbb2d234c3aa390bd80fbd3ac6b6869109bfc1b499f7bd89a130",
                "sha256:df4f613cf7ad9a588cc381aaf4a512d26265ecebd5eb9e1ba12f1319eb85a6a0"
            ],
            "index": "bink-pypi",
            "version": "==1.5.2"
        },
        "celery": {
            "hashes": [
                "sha256:138420c020cd58d6707e6257b6beda91fd39af7afde5d36c6334d175302c0e14",
                "sha256:fafbd82934d30f8a004f81e8f7a062e31413a23d444be8ee3326553915958c6d"
            ],
            "index": "bink-pypi",
            "version": "==5.2.7"
        },
        "certifi": {
            "hashes": [
                "sha256:84c85a9078b11105f04f3036a9482ae10e4621616db313fe045dd24743a0820d",
                "sha256:fe86415d55e84719d75f8b69414f6438ac3547d2078ab91b67e779ef69378412"
            ],
            "markers": "python_version >= '3.6'",
            "version": "==2022.6.15"
        },
        "cffi": {
            "hashes": [
                "sha256:00a9ed42e88df81ffae7a8ab6d9356b371399b91dbdf0c3cb1e84c03a13aceb5",
                "sha256:03425bdae262c76aad70202debd780501fabeaca237cdfddc008987c0e0f59ef",
                "sha256:04ed324bda3cda42b9b695d51bb7d54b680b9719cfab04227cdd1e04e5de3104",
                "sha256:0e2642fe3142e4cc4af0799748233ad6da94c62a8bec3a6648bf8ee68b1c7426",
                "sha256:173379135477dc8cac4bc58f45db08ab45d228b3363adb7af79436135d028405",
                "sha256:198caafb44239b60e252492445da556afafc7d1e3ab7a1fb3f0584ef6d742375",
                "sha256:1e74c6b51a9ed6589199c787bf5f9875612ca4a8a0785fb2d4a84429badaf22a",
                "sha256:2012c72d854c2d03e45d06ae57f40d78e5770d252f195b93f581acf3ba44496e",
                "sha256:21157295583fe8943475029ed5abdcf71eb3911894724e360acff1d61c1d54bc",
                "sha256:2470043b93ff09bf8fb1d46d1cb756ce6132c54826661a32d4e4d132e1977adf",
                "sha256:285d29981935eb726a4399badae8f0ffdff4f5050eaa6d0cfc3f64b857b77185",
                "sha256:30d78fbc8ebf9c92c9b7823ee18eb92f2e6ef79b45ac84db507f52fbe3ec4497",
                "sha256:320dab6e7cb2eacdf0e658569d2575c4dad258c0fcc794f46215e1e39f90f2c3",
                "sha256:33ab79603146aace82c2427da5ca6e58f2b3f2fb5da893ceac0c42218a40be35",
                "sha256:3548db281cd7d2561c9ad9984681c95f7b0e38881201e157833a2342c30d5e8c",
                "sha256:3799aecf2e17cf585d977b780ce79ff0dc9b78d799fc694221ce814c2c19db83",
                "sha256:39d39875251ca8f612b6f33e6b1195af86d1b3e60086068be9cc053aa4376e21",
                "sha256:3b926aa83d1edb5aa5b427b4053dc420ec295a08e40911296b9eb1b6170f6cca",
                "sha256:3bcde07039e586f91b45c88f8583ea7cf7a0770df3a1649627bf598332cb6984",
                "sha256:3d08afd128ddaa624a48cf2b859afef385b720bb4b43df214f85616922e6a5ac",
                "sha256:3eb6971dcff08619f8d91607cfc726518b6fa2a9eba42856be181c6d0d9515fd",
                "sha256:40f4774f5a9d4f5e344f31a32b5096977b5d48560c5592e2f3d2c4374bd543ee",
                "sha256:4289fc34b2f5316fbb762d75362931e351941fa95fa18789191b33fc4cf9504a",
                "sha256:470c103ae716238bbe698d67ad020e1db9d9dba34fa5a899b5e21577e6d52ed2",
                "sha256:4f2c9f67e9821cad2e5f480bc8d83b8742896f1242dba247911072d4fa94c192",
                "sha256:50a74364d85fd319352182ef59c5c790484a336f6db772c1a9231f1c3ed0cbd7",
                "sha256:54a2db7b78338edd780e7ef7f9f6c442500fb0d41a5a4ea24fff1c929d5af585",
                "sha256:5635bd9cb9731e6d4a1132a498dd34f764034a8ce60cef4f5319c0541159392f",
                "sha256:59c0b02d0a6c384d453fece7566d1c7e6b7bae4fc5874ef2ef46d56776d61c9e",
                "sha256:5d598b938678ebf3c67377cdd45e09d431369c3b1a5b331058c338e201f12b27",
                "sha256:5df2768244d19ab7f60546d0c7c63ce1581f7af8b5de3eb3004b9b6fc8a9f84b",
                "sha256:5ef34d190326c3b1f822a5b7a45f6c4535e2f47ed06fec77d3d799c450b2651e",
                "sha256:6975a3fac6bc83c4a65c9f9fcab9e47019a11d3d2cf7f3c0d03431bf145a941e",
                "sha256:6c9a799e985904922a4d207a94eae35c78ebae90e128f0c4e521ce339396be9d",
                "sha256:70df4e3b545a17496c9b3f41f5115e69a4f2e77e94e1d2a8e1070bc0c38c8a3c",
                "sha256:7473e861101c9e72452f9bf8acb984947aa1661a7704553a9f6e4baa5ba64415",
                "sha256:8102eaf27e1e448db915d08afa8b41d6c7ca7a04b7d73af6514df10a3e74bd82",
                "sha256:87c450779d0914f2861b8526e035c5e6da0a3199d8f1add1a665e1cbc6fc6d02",
                "sha256:8b7ee99e510d7b66cdb6c593f21c043c248537a32e0bedf02e01e9553a172314",
                "sha256:91fc98adde3d7881af9b59ed0294046f3806221863722ba7d8d120c575314325",
                "sha256:94411f22c3985acaec6f83c6df553f2dbe17b698cc7f8ae751ff2237d96b9e3c",
                "sha256:98d85c6a2bef81588d9227dde12db8a7f47f639f4a17c9ae08e773aa9c697bf3",
                "sha256:9ad5db27f9cabae298d151c85cf2bad1d359a1b9c686a275df03385758e2f914",
                "sha256:a0b71b1b8fbf2b96e41c4d990244165e2c9be83d54962a9a1d118fd8657d2045",
                "sha256:a0f100c8912c114ff53e1202d0078b425bee3649ae34d7b070e9697f93c5d52d",
                "sha256:a591fe9e525846e4d154205572a029f653ada1a78b93697f3b5a8f1f2bc055b9",
                "sha256:a5c84c68147988265e60416b57fc83425a78058853509c1b0629c180094904a5",
                "sha256:a66d3508133af6e8548451b25058d5812812ec3798c886bf38ed24a98216fab2",
                "sha256:a8c4917bd7ad33e8eb21e9a5bbba979b49d9a97acb3a803092cbc1133e20343c",
                "sha256:b3bbeb01c2b273cca1e1e0c5df57f12dce9a4dd331b4fa1635b8bec26350bde3",
                "sha256:cba9d6b9a7d64d4bd46167096fc9d2f835e25d7e4c121fb2ddfc6528fb0413b2",
                "sha256:cc4d65aeeaa04136a12677d3dd0b1c0c94dc43abac5860ab33cceb42b801c1e8",
                "sha256:ce4bcc037df4fc5e3d184794f27bdaab018943698f4ca31630bc7f84a7b69c6d",
                "sha256:cec7d9412a9102bdc577382c3929b337320c4c4c4849f2c5cdd14d7368c5562d",
                "sha256:d400bfb9a37b1351253cb402671cea7e89bdecc294e8016a707f6d1d8ac934f9",
                "sha256:d61f4695e6c866a23a21acab0509af1cdfd2c013cf256bbf5b6b5e2695827162",
                "sha256:db0fbb9c62743ce59a9ff687eb5f4afbe77e5e8403d6697f7446e5f609976f76",
                "sha256:dd86c085fae2efd48ac91dd7ccffcfc0571387fe1193d33b6394db7ef31fe2a4",
                "sha256:e00b098126fd45523dd056d2efba6c5a63b71ffe9f2bbe1a4fe1716e1d0c331e",
                "sha256:e229a521186c75c8ad9490854fd8bbdd9a0c9aa3a524326b55be83b54d4e0ad9",
                "sha256:e263d77ee3dd201c3a142934a086a4450861778baaeeb45db4591ef65550b0a6",
                "sha256:ed9cb427ba5504c1dc15ede7d516b84757c3e3d7868ccc85121d9310d27eed0b",
                "sha256:fa6693661a4c91757f4412306191b6dc88c1703f780c8234035eac011922bc01",
                "sha256:fcd131dd944808b5bdb38e6f5b53013c5aa4f334c5cad0c72742f6eba4b73db0"
            ],
            "version": "==1.15.1"
        },
        "charset-normalizer": {
            "hashes": [
                "sha256:5a3d016c7c547f69d6f81fb0db9449ce888b418b5b9952cc5e6e66843e9dd845",
                "sha256:83e9a75d1911279afd89352c68b45348559d1fc0506b054b346651b5e7fee29f"
            ],
            "markers": "python_version >= '3.6'",
            "version": "==2.1.1"
        },
        "click": {
            "hashes": [
                "sha256:7682dc8afb30297001674575ea00d1814d808d6a36af415a82bd481d37ba7b8e",
                "sha256:bb4d8133cb15a609f44e8213d9b391b0809795062913b383c62be0ee95b1db48"
            ],
            "markers": "python_version >= '3.7'",
            "version": "==8.1.3"
        },
        "click-didyoumean": {
            "hashes": [
                "sha256:a0713dc7a1de3f06bc0df5a9567ad19ead2d3d5689b434768a6145bff77c0667",
                "sha256:f184f0d851d96b6d29297354ed981b7dd71df7ff500d82fa6d11f0856bee8035"
            ],
            "markers": "python_full_version >= '3.6.2' and python_full_version < '4.0.0'",
            "version": "==0.3.0"
        },
        "click-plugins": {
            "hashes": [
                "sha256:46ab999744a9d831159c3411bb0c79346d94a444df9a3a3742e9ed63645f264b",
                "sha256:5d262006d3222f5057fd81e1623d4443e41dcda5dc815c06b442aa3c02889fc8"
            ],
            "version": "==1.1.1"
        },
        "click-repl": {
            "hashes": [
                "sha256:94b3fbbc9406a236f176e0506524b2937e4b23b6f4c0c0b2a0a83f8a64e9194b",
                "sha256:cd12f68d745bf6151210790540b4cb064c7b13e571bc64b6957d98d120dacfd8"
            ],
            "version": "==0.2.0"
        },
        "cryptography": {
            "hashes": [
                "sha256:03363b92b6d76e4292ace708dcc8fd31b28ce325714f5af9f72afca6e7ac4070",
                "sha256:144c9b09135caf6580fb8bf03594760a351dcb1bb6df3a4ed871527a90597e31",
                "sha256:18253e7aeb7a6a12d1af7548a70349ab41da099addc0bfdc8f980c0a55624206",
                "sha256:24d4137f3118900db02a2ec9a585d6dec2e79697fc90e84f19e5462dd1eeca44",
                "sha256:2cbd0989e8b2bc7182f4eaa85145e1264a139da94b78adf9440be0d9ccce8898",
                "sha256:3f1b0207dd0ec3167d5faec10d72368b7e1ba9eb2e3d54718963f6319254102b",
                "sha256:634f38529aac216844df4df8632cdc1d7fff11c1ba2440c7299c38c1aa7a3e19",
                "sha256:684134063c108b6a8af59c1869e09400a1c078336e79fa8cc1cbfb82e67d992a",
                "sha256:7208cf3fa37e4c2d3ec9b49ac7721c457b793c64d548c4f7f2989ded0405f700",
                "sha256:723581cbcfe89b83f86ed710b591520b6b148186b555dad2f84f717ad136f9e5",
                "sha256:7ac685fe7c1103f5802e52a49f90f010dd768fd1cffd797fe01df2c674f3862a",
                "sha256:7ed89815ea3483f92d6ca934ca8b2a8c35579453c1e2472a960a5086996981dd",
                "sha256:88fbfc4703987ed17990a0a5b6f465447e8996cc4c4117db08afce9d0f75ff82",
                "sha256:8fe3f1df20286d50dc5ab201cce4bf5c326e813d7fa39a62ed41bc01d46cd3ab",
                "sha256:959cce516bacb775fb52ff122f26e23178c76ca708d68dc353e177cb7ee6f167",
                "sha256:aaba2a47f0ce5c795d7caf46ff9c9ecc5d42b8ca5cecd11c0bf03d3df4626f9c",
                "sha256:b224d7e73676a3ea27cd1a726591c7984db32ceb63a801e11d80669eb9964f37",
                "sha256:b69f3f316711567f03eab907713a2c076f43fc84f92a6d7ce5ffc8c26e6709bc",
                "sha256:c27e541b532d13a15fe969977c55753d0f187696280ba073273efb0c733e522b",
                "sha256:cec962ac6db460a22ac78c1e316c7238b6979a9e369b9b1e3810af10c7445b1e",
                "sha256:d2700d1593e5a03bc32d1a9e9fda9b136bf7e67e7ae4aeefcfeac5a5090c200e",
                "sha256:d89a685ce8dd2c6869e9b9b884c9e0944cc74d67ca53a5bf4cd69f262fca0c3f",
                "sha256:db58dcd824d67bc7f9735f3b0f402add8b33687994f0e822cbe16868d68aa2a1",
                "sha256:ebe9e75f9a759e1019bdd2a823b51c8d4002bed006d60c025e3d6b9dff33ebaa",
                "sha256:efa101918a6b332e1db0d3c69085217eb754b85124ab8ca94bba9b1e8d079f84",
                "sha256:ff8709fcd3e49c41bc3da5720ab39882b76af8d15e268807e6d906f8c3a252fc"
            ],
            "index": "bink-pypi",
            "version": "==38.0.0"
        },
        "deprecated": {
            "hashes": [
                "sha256:43ac5335da90c31c24ba028af536a91d41d53f9e6901ddb021bcc572ce44e38d",
                "sha256:64756e3e14c8c5eea9795d93c524551432a0be75629f8f29e67ab8caf076c76d"
            ],
            "markers": "python_version >= '2.7' and python_version not in '3.0, 3.1, 3.2, 3.3'",
            "version": "==1.2.13"
        },
        "dictfilter": {
            "hashes": [
                "sha256:9a35275dfe82755f489902947e0d202c1411009c44680d21fd4370a5bd87a837",
                "sha256:c2da06083dfae2f2dad1528ff5bc45d025b486088cd3714f748d3dc8fd502a7c"
            ],
            "index": "bink-pypi",
            "version": "==2.1"
        },
        "dj-database-url": {
            "hashes": [
                "sha256:ccf3e8718f75ddd147a1e212fca88eecdaa721759ee48e38b485481c77bca3dc",
                "sha256:cd354a3b7a9136d78d64c17b2aec369e2ae5616fbca6bfbe435ef15bb372ce39"
            ],
            "index": "bink-pypi",
            "version": "==1.0.0"
        },
        "django": {
            "hashes": [
                "sha256:41bd65a9e5f8a89cdbfa7a7bba45cd7431ae89e750af82dea8a35fd1a7ecbe66",
                "sha256:9c6d5ad36be798e562ddcaa6b17b1c3ff2d3c4f529a47432b69fb9a30f847461"
            ],
            "index": "bink-pypi",
            "version": "==4.0.7"
        },
        "django-admin-env-notice": {
            "hashes": [
                "sha256:2ba723f9df160f693105224b069e084db269d382a80a736bf7cdf928899ffc00",
                "sha256:d1fd9b40b6a4cd8f390005f200988efda1f93063f88dbfa5c4fc468b3c328e06"
            ],
            "index": "bink-pypi",
            "version": "==0.4"
        },
        "django-admin-rangefilter": {
            "hashes": [
                "sha256:26e34a6fad29876b2e6b28d5caf32970524a58ac47f27b8b1138089a901cef0a",
                "sha256:ad4ffc94e05b535ccb72372ce0f698b7890a9ae7989b6d5e5694a41a61036a50"
            ],
            "index": "bink-pypi",
            "version": "==0.8.8"
        },
        "django-anymail": {
            "hashes": [
                "sha256:49d83d7c16316ca86a624097496881d59b7d71b16bf1c5211cffa5b19ef98d0c",
                "sha256:783342d49dd07d68778b81dd12a94c86e1d217463a68a85450a0513fabe31345"
            ],
            "index": "bink-pypi",
            "version": "==8.6"
        },
        "django-bulk-update": {
            "hashes": [
                "sha256:49a403392ae05ea872494d74fb3dfa3515f8df5c07cc277c3dc94724c0ee6985",
                "sha256:5ab7ce8a65eac26d19143cc189c0f041d5c03b9d1b290ca240dc4f3d6aaeb337"
            ],
            "index": "bink-pypi",
            "version": "==2.2.0"
        },
        "django-colorful": {
            "hashes": [
                "sha256:49d3feefdabdf6a22931c12ce1ed0cbb4596e7754e66bd55c0f362c0a369e5cb",
                "sha256:fd246f2fb297ed074dc4349966d33a1c82d0308b7fb0d6ef6e2e76b90cefffb7"
            ],
            "index": "bink-pypi",
            "version": "==1.3"
        },
        "django-cors-headers": {
            "hashes": [
                "sha256:37e42883b5f1f2295df6b4bba96eb2417a14a03270cb24b2a07f021cd4487cf4",
                "sha256:f9dc6b4e3f611c3199700b3e5f3398c28757dcd559c2f82932687f3d0443cfdf"
            ],
            "index": "bink-pypi",
            "version": "==3.13.0"
        },
        "django-mail-templated": {
            "hashes": [
                "sha256:2ce4b415d97f50587d9f9ff395b01e919539e1734b6b6f84385f4d2e6d3db7b5"
            ],
            "index": "bink-pypi",
            "version": "==2.6.5"
        },
        "django-prometheus": {
            "hashes": [
                "sha256:240378a1307c408bd5fc85614a3a57f1ce633d4a222c9e291e2bbf325173b801",
                "sha256:e6616770d8820b8834762764bf1b76ec08e1b98e72a6f359d488a2e15fe3537c"
            ],
            "index": "bink-pypi",
            "version": "==2.2.0"
        },
        "django-redis": {
            "hashes": [
                "sha256:1d037dc02b11ad7aa11f655d26dac3fb1af32630f61ef4428860a2e29ff92026",
                "sha256:8a99e5582c79f894168f5865c52bd921213253b7fd64d16733ae4591564465de"
            ],
            "index": "bink-pypi",
            "version": "==5.2.0"
        },
        "django-storages": {
            "extras": [
                "azure"
            ],
            "hashes": [
                "sha256:3540b45618b04be2c867c0982e8d2bd8e34f84dae922267fcebe4691fb93daf0",
                "sha256:b3d98ecc09f1b1627c2b2cf430964322ce4e08617dbf9b4236c16a32875a1e0b"
            ],
            "index": "bink-pypi",
            "version": "==1.13.1"
        },
        "djangorestframework": {
            "hashes": [
                "sha256:0c33407ce23acc68eca2a6e46424b008c9c02eceb8cf18581921d0092bc1f2ee",
                "sha256:24c4bf58ed7e85d1fe4ba250ab2da926d263cd57d64b03e8dcef0ac683f8b1aa"
            ],
            "index": "bink-pypi",
            "version": "==3.13.1"
        },
        "factory-boy": {
            "hashes": [
                "sha256:a98d277b0c047c75eb6e4ab8508a7f81fb03d2cb21986f627913546ef7a2a55e",
                "sha256:eb02a7dd1b577ef606b75a253b9818e6f9eaf996d94449c9d5ebb124f90dc795"
            ],
            "index": "bink-pypi",
            "version": "==3.2.1"
        },
        "faker": {
            "hashes": [
                "sha256:6db56e2c43a2b74250d1c332ef25fef7dc07dcb6c5fab5329dd7b4467b8ed7b9",
                "sha256:e02c55a5b0586caaf913cc6c254b3de178e08b031c5922e590fd033ebbdbfd02"
            ],
            "markers": "python_version >= '3.6'",
            "version": "==14.2.0"
        },
        "gunicorn": {
            "hashes": [
                "sha256:9dcc4547dbb1cb284accfb15ab5667a0e5d1881cc443e0677b4882a4067a807e",
                "sha256:e0a968b5ba15f8a328fdfd7ab1fcb5af4470c28aaf7e55df02a99bc13138e6e8"
            ],
            "index": "bink-pypi",
            "version": "==20.1.0"
        },
        "hashids": {
            "hashes": [
                "sha256:6c3dc775e65efc2ce2c157a65acb776d634cb814598f406469abef00ae3f635c",
                "sha256:8bddd1acba501bfc9306e7e5a99a1667f4f2cacdc20cbd70bcc5ddfa5147c94c"
            ],
            "index": "bink-pypi",
            "version": "==1.3.1"
        },
        "hvac": {
            "hashes": [
                "sha256:3e8a34804b1e20954a2b4991cc13ed9c09b32e50dadd9d3438224481150f6568",
                "sha256:f905c59d32d88d3f67571fe5a8a78de4659e04798ad809de439f667247d13626"
            ],
            "markers": "python_version >= '2.7'",
            "version": "==0.11.2"
        },
        "idna": {
            "hashes": [
                "sha256:84d9dd047ffa80596e0f246e2eab0b391788b0503584e8945f2368256d2735ff",
                "sha256:9d643ff0a55b762d5cdb124b8eaa99c66322e2157b69160bc32796e824360e6d"
            ],
            "markers": "python_version >= '3.5'",
            "version": "==3.3"
        },
        "influxdb": {
            "hashes": [
                "sha256:46f85e7b04ee4b3dee894672be6a295c94709003a7ddea8820deec2ac4d8b27a",
                "sha256:65040a1f53d1a2a4f88a677e89e3a98189a7d30cf2ab61c318aaa89733280747"
            ],
            "index": "bink-pypi",
            "version": "==5.3.1"
        },
        "isodate": {
            "hashes": [
                "sha256:0751eece944162659049d35f4f549ed815792b38793f07cf73381c1c87cbed96",
                "sha256:48c5881de7e8b0a0d648cb024c8062dc84e7b840ed81e864c7614fd3c127bde9"
            ],
            "version": "==0.6.1"
        },
        "josepy": {
            "hashes": [
                "sha256:6f64eb35186aaa1776b7a1768651b1c616cab7f9685f9660bffc6491074a5390",
                "sha256:8931daf38f8a4c85274a0e8b7cb25addfd8d1f28f9fb8fbed053dd51aec75dc9"
            ],
            "markers": "python_version >= '3.6'",
            "version": "==1.13.0"
        },
        "kombu": {
            "hashes": [
                "sha256:37cee3ee725f94ea8bb173eaab7c1760203ea53bbebae226328600f9d2799610",
                "sha256:8b213b24293d3417bcf0d2f5537b7f756079e3ea232a8386dcc89a59fd2361a4"
            ],
            "markers": "python_version >= '3.7'",
            "version": "==5.2.4"
        },
        "mozilla-django-oidc": {
            "hashes": [
                "sha256:53c39755b667e8c5923b1dffc3c29673198d03aa107aa42ac86b8a38b4720c25",
                "sha256:a8b2f27c69c122d2f4d801c3759761d33debf06ae9dabbab8aed82887bba3bb8"
            ],
            "index": "bink-pypi",
            "version": "==2.0.0"
        },
        "msal": {
            "hashes": [
                "sha256:576af55866038b60edbcb31d831325a1bd8241ed272186e2832968fd4717d202",
                "sha256:9c10e6cb32e0b6b8eaafc1c9a68bc3b2ff71505e0c5b8200799582d8b9f22947"
            ],
            "version": "==1.18.0"
        },
        "msal-extensions": {
            "hashes": [
                "sha256:91e3db9620b822d0ed2b4d1850056a0f133cba04455e62f11612e40f5502f2ee",
                "sha256:c676aba56b0cce3783de1b5c5ecfe828db998167875126ca4b47dc6436451354"
            ],
            "version": "==1.0.0"
        },
        "msgpack": {
            "hashes": [
                "sha256:002b5c72b6cd9b4bafd790f364b8480e859b4712e91f43014fe01e4f957b8467",
                "sha256:0a68d3ac0104e2d3510de90a1091720157c319ceeb90d74f7b5295a6bee51bae",
                "sha256:0df96d6eaf45ceca04b3f3b4b111b86b33785683d682c655063ef8057d61fd92",
                "sha256:0dfe3947db5fb9ce52aaea6ca28112a170db9eae75adf9339a1aec434dc954ef",
                "sha256:0e3590f9fb9f7fbc36df366267870e77269c03172d086fa76bb4eba8b2b46624",
                "sha256:11184bc7e56fd74c00ead4f9cc9a3091d62ecb96e97653add7a879a14b003227",
                "sha256:112b0f93202d7c0fef0b7810d465fde23c746a2d482e1e2de2aafd2ce1492c88",
                "sha256:1276e8f34e139aeff1c77a3cefb295598b504ac5314d32c8c3d54d24fadb94c9",
                "sha256:1576bd97527a93c44fa856770197dec00d223b0b9f36ef03f65bac60197cedf8",
                "sha256:1e91d641d2bfe91ba4c52039adc5bccf27c335356055825c7f88742c8bb900dd",
                "sha256:26b8feaca40a90cbe031b03d82b2898bf560027160d3eae1423f4a67654ec5d6",
                "sha256:2999623886c5c02deefe156e8f869c3b0aaeba14bfc50aa2486a0415178fce55",
                "sha256:2a2df1b55a78eb5f5b7d2a4bb221cd8363913830145fad05374a80bf0877cb1e",
                "sha256:2bb8cdf50dd623392fa75525cce44a65a12a00c98e1e37bf0fb08ddce2ff60d2",
                "sha256:2cc5ca2712ac0003bcb625c96368fd08a0f86bbc1a5578802512d87bc592fe44",
                "sha256:35bc0faa494b0f1d851fd29129b2575b2e26d41d177caacd4206d81502d4c6a6",
                "sha256:3c11a48cf5e59026ad7cb0dc29e29a01b5a66a3e333dc11c04f7e991fc5510a9",
                "sha256:449e57cc1ff18d3b444eb554e44613cffcccb32805d16726a5494038c3b93dab",
                "sha256:462497af5fd4e0edbb1559c352ad84f6c577ffbbb708566a0abaaa84acd9f3ae",
                "sha256:4733359808c56d5d7756628736061c432ded018e7a1dff2d35a02439043321aa",
                "sha256:48f5d88c99f64c456413d74a975bd605a9b0526293218a3b77220a2c15458ba9",
                "sha256:49565b0e3d7896d9ea71d9095df15b7f75a035c49be733051c34762ca95bbf7e",
                "sha256:4ab251d229d10498e9a2f3b1e68ef64cb393394ec477e3370c457f9430ce9250",
                "sha256:4d5834a2a48965a349da1c5a79760d94a1a0172fbb5ab6b5b33cbf8447e109ce",
                "sha256:4dea20515f660aa6b7e964433b1808d098dcfcabbebeaaad240d11f909298075",
                "sha256:545e3cf0cf74f3e48b470f68ed19551ae6f9722814ea969305794645da091236",
                "sha256:63e29d6e8c9ca22b21846234913c3466b7e4ee6e422f205a2988083de3b08cae",
                "sha256:6916c78f33602ecf0509cc40379271ba0f9ab572b066bd4bdafd7434dee4bc6e",
                "sha256:6a4192b1ab40f8dca3f2877b70e63799d95c62c068c84dc028b40a6cb03ccd0f",
                "sha256:6c9566f2c39ccced0a38d37c26cc3570983b97833c365a6044edef3574a00c08",
                "sha256:76ee788122de3a68a02ed6f3a16bbcd97bc7c2e39bd4d94be2f1821e7c4a64e6",
                "sha256:7760f85956c415578c17edb39eed99f9181a48375b0d4a94076d84148cf67b2d",
                "sha256:77ccd2af37f3db0ea59fb280fa2165bf1b096510ba9fe0cc2bf8fa92a22fdb43",
                "sha256:81fc7ba725464651190b196f3cd848e8553d4d510114a954681fd0b9c479d7e1",
                "sha256:85f279d88d8e833ec015650fd15ae5eddce0791e1e8a59165318f371158efec6",
                "sha256:9667bdfdf523c40d2511f0e98a6c9d3603be6b371ae9a238b7ef2dc4e7a427b0",
                "sha256:a75dfb03f8b06f4ab093dafe3ddcc2d633259e6c3f74bb1b01996f5d8aa5868c",
                "sha256:ac5bd7901487c4a1dd51a8c58f2632b15d838d07ceedaa5e4c080f7190925bff",
                "sha256:aca0f1644d6b5a73eb3e74d4d64d5d8c6c3d577e753a04c9e9c87d07692c58db",
                "sha256:b17be2478b622939e39b816e0aa8242611cc8d3583d1cd8ec31b249f04623243",
                "sha256:c1683841cd4fa45ac427c18854c3ec3cd9b681694caf5bff04edb9387602d661",
                "sha256:c23080fdeec4716aede32b4e0ef7e213c7b1093eede9ee010949f2a418ced6ba",
                "sha256:d5b5b962221fa2c5d3a7f8133f9abffc114fe218eb4365e40f17732ade576c8e",
                "sha256:d603de2b8d2ea3f3bcb2efe286849aa7a81531abc52d8454da12f46235092bcb",
                "sha256:e83f80a7fec1a62cf4e6c9a660e39c7f878f603737a0cdac8c13131d11d97f52",
                "sha256:eb514ad14edf07a1dbe63761fd30f89ae79b42625731e1ccf5e1f1092950eaa6",
                "sha256:eba96145051ccec0ec86611fe9cf693ce55f2a3ce89c06ed307de0e085730ec1",
                "sha256:ed6f7b854a823ea44cf94919ba3f727e230da29feb4a99711433f25800cf747f",
                "sha256:f0029245c51fd9473dc1aede1160b0a29f4a912e6b1dd353fa6d317085b219da",
                "sha256:f5d869c18f030202eb412f08b28d2afeea553d6613aee89e200d7aca7ef01f5f",
                "sha256:fb62ea4b62bfcb0b380d5680f9a4b3f9a2d166d9394e9bbd9666c0ee09a3645c",
                "sha256:fcb8a47f43acc113e24e910399376f7277cf8508b27e5b88499f053de6b115a8"
            ],
            "version": "==1.0.4"
        },
        "msrest": {
            "hashes": [
                "sha256:21120a810e1233e5e6cc7fe40b474eeb4ec6f757a15d7cf86702c369f9567c32",
                "sha256:6e7661f46f3afd88b75667b7187a92829924446c7ea1d169be8c4bb7eeb788b9"
            ],
            "markers": "python_version >= '3.6'",
            "version": "==0.7.1"
        },
        "mypy-extensions": {
            "hashes": [
                "sha256:090fedd75945a69ae91ce1303b5824f428daf5a028d2f6ab8a299250a846f15d",
                "sha256:2d82818f5bb3e369420cb3c4060a7970edba416647068eb4c5343488a6c604a8"
            ],
            "version": "==0.4.3"
        },
        "oauthlib": {
            "hashes": [
                "sha256:23a8208d75b902797ea29fd31fa80a15ed9dc2c6c16fe73f5d346f83f6fa27a2",
                "sha256:6db33440354787f9b7f3a6dbd4febf5d0f93758354060e802f6c06cb493022fe"
            ],
            "markers": "python_version >= '3.6'",
            "version": "==3.2.0"
        },
        "olympus-messaging": {
            "hashes": [
                "sha256:40a94bcf41ac96d3b1a9fe6fbf1a3c7199b13f8aaced485a1b6067ef526a26dd",
                "sha256:cadeefe00def508fad5a8d335f6b91f3b281f5d9c7f2e960f2b4a769f59d6216"
            ],
            "index": "bink-pypi",
            "version": "==0.2.4"
        },
        "packaging": {
            "hashes": [
                "sha256:dd47c42927d89ab911e606518907cc2d3a1f38bbd026385970643f9c5b8ecfeb",
                "sha256:ef103e05f519cdc783ae24ea4e2e0f508a9c99b2d4969652eed6a2e1ea5bd522"
            ],
            "markers": "python_version >= '3.6'",
            "version": "==21.3"
        },
        "paramiko": {
            "hashes": [
                "sha256:003e6bee7c034c21fbb051bf83dc0a9ee4106204dd3c53054c71452cc4ec3938",
                "sha256:655f25dc8baf763277b933dfcea101d636581df8d6b9774d1fb653426b72c270"
            ],
            "index": "bink-pypi",
            "version": "==2.11.0"
        },
        "pathspec": {
            "hashes": [
                "sha256:46846318467efc4556ccfd27816e004270a9eeeeb4d062ce5e6fc7a87c573f93",
                "sha256:7ace6161b621d31e7902eb6b5ae148d12cfd23f4a249b9ffb6b9fee12084323d"
            ],
            "markers": "python_version >= '3.7'",
            "version": "==0.10.1"
        },
        "pillow": {
            "hashes": [
                "sha256:0030fdbd926fb85844b8b92e2f9449ba89607231d3dd597a21ae72dc7fe26927",
                "sha256:030e3460861488e249731c3e7ab59b07c7853838ff3b8e16aac9561bb345da14",
                "sha256:0ed2c4ef2451de908c90436d6e8092e13a43992f1860275b4d8082667fbb2ffc",
                "sha256:136659638f61a251e8ed3b331fc6ccd124590eeff539de57c5f80ef3a9594e58",
                "sha256:13b725463f32df1bfeacbf3dd197fb358ae8ebcd8c5548faa75126ea425ccb60",
                "sha256:1536ad017a9f789430fb6b8be8bf99d2f214c76502becc196c6f2d9a75b01b76",
                "sha256:15928f824870535c85dbf949c09d6ae7d3d6ac2d6efec80f3227f73eefba741c",
                "sha256:17d4cafe22f050b46d983b71c707162d63d796a1235cdf8b9d7a112e97b15bac",
                "sha256:1802f34298f5ba11d55e5bb09c31997dc0c6aed919658dfdf0198a2fe75d5490",
                "sha256:1cc1d2451e8a3b4bfdb9caf745b58e6c7a77d2e469159b0d527a4554d73694d1",
                "sha256:1fd6f5e3c0e4697fa7eb45b6e93996299f3feee73a3175fa451f49a74d092b9f",
                "sha256:254164c57bab4b459f14c64e93df11eff5ded575192c294a0c49270f22c5d93d",
                "sha256:2ad0d4df0f5ef2247e27fc790d5c9b5a0af8ade9ba340db4a73bb1a4a3e5fb4f",
                "sha256:2c58b24e3a63efd22554c676d81b0e57f80e0a7d3a5874a7e14ce90ec40d3069",
                "sha256:2d33a11f601213dcd5718109c09a52c2a1c893e7461f0be2d6febc2879ec2402",
                "sha256:336b9036127eab855beec9662ac3ea13a4544a523ae273cbf108b228ecac8437",
                "sha256:337a74fd2f291c607d220c793a8135273c4c2ab001b03e601c36766005f36885",
                "sha256:37ff6b522a26d0538b753f0b4e8e164fdada12db6c6f00f62145d732d8a3152e",
                "sha256:3d1f14f5f691f55e1b47f824ca4fdcb4b19b4323fe43cc7bb105988cad7496be",
                "sha256:408673ed75594933714482501fe97e055a42996087eeca7e5d06e33218d05aa8",
                "sha256:4134d3f1ba5f15027ff5c04296f13328fecd46921424084516bdb1b2548e66ff",
                "sha256:4ad2f835e0ad81d1689f1b7e3fbac7b01bb8777d5a985c8962bedee0cc6d43da",
                "sha256:50dff9cc21826d2977ef2d2a205504034e3a4563ca6f5db739b0d1026658e004",
                "sha256:510cef4a3f401c246cfd8227b300828715dd055463cdca6176c2e4036df8bd4f",
                "sha256:5aed7dde98403cd91d86a1115c78d8145c83078e864c1de1064f52e6feb61b20",
                "sha256:69bd1a15d7ba3694631e00df8de65a8cb031911ca11f44929c97fe05eb9b6c1d",
                "sha256:6bf088c1ce160f50ea40764f825ec9b72ed9da25346216b91361eef8ad1b8f8c",
                "sha256:6e8c66f70fb539301e064f6478d7453e820d8a2c631da948a23384865cd95544",
                "sha256:727dd1389bc5cb9827cbd1f9d40d2c2a1a0c9b32dd2261db522d22a604a6eec9",
                "sha256:74a04183e6e64930b667d321524e3c5361094bb4af9083db5c301db64cd341f3",
                "sha256:75e636fd3e0fb872693f23ccb8a5ff2cd578801251f3a4f6854c6a5d437d3c04",
                "sha256:7761afe0126d046974a01e030ae7529ed0ca6a196de3ec6937c11df0df1bc91c",
                "sha256:7888310f6214f19ab2b6df90f3f06afa3df7ef7355fc025e78a3044737fab1f5",
                "sha256:7b0554af24df2bf96618dac71ddada02420f946be943b181108cac55a7a2dcd4",
                "sha256:7c7b502bc34f6e32ba022b4a209638f9e097d7a9098104ae420eb8186217ebbb",
                "sha256:808add66ea764ed97d44dda1ac4f2cfec4c1867d9efb16a33d158be79f32b8a4",
                "sha256:831e648102c82f152e14c1a0938689dbb22480c548c8d4b8b248b3e50967b88c",
                "sha256:93689632949aff41199090eff5474f3990b6823404e45d66a5d44304e9cdc467",
                "sha256:96b5e6874431df16aee0c1ba237574cb6dff1dcb173798faa6a9d8b399a05d0e",
                "sha256:9a54614049a18a2d6fe156e68e188da02a046a4a93cf24f373bffd977e943421",
                "sha256:a138441e95562b3c078746a22f8fca8ff1c22c014f856278bdbdd89ca36cff1b",
                "sha256:a647c0d4478b995c5e54615a2e5360ccedd2f85e70ab57fbe817ca613d5e63b8",
                "sha256:a9c9bc489f8ab30906d7a85afac4b4944a572a7432e00698a7239f44a44e6efb",
                "sha256:ad2277b185ebce47a63f4dc6302e30f05762b688f8dc3de55dbae4651872cdf3",
                "sha256:adabc0bce035467fb537ef3e5e74f2847c8af217ee0be0455d4fec8adc0462fc",
                "sha256:b6d5e92df2b77665e07ddb2e4dbd6d644b78e4c0d2e9272a852627cdba0d75cf",
                "sha256:bc431b065722a5ad1dfb4df354fb9333b7a582a5ee39a90e6ffff688d72f27a1",
                "sha256:bdd0de2d64688ecae88dd8935012c4a72681e5df632af903a1dca8c5e7aa871a",
                "sha256:c79698d4cd9318d9481d89a77e2d3fcaeff5486be641e60a4b49f3d2ecca4e28",
                "sha256:cb6259196a589123d755380b65127ddc60f4c64b21fc3bb46ce3a6ea663659b0",
                "sha256:d5b87da55a08acb586bad5c3aa3b86505f559b84f39035b233d5bf844b0834b1",
                "sha256:dcd7b9c7139dc8258d164b55696ecd16c04607f1cc33ba7af86613881ffe4ac8",
                "sha256:dfe4c1fedfde4e2fbc009d5ad420647f7730d719786388b7de0999bf32c0d9fd",
                "sha256:ea98f633d45f7e815db648fd7ff0f19e328302ac36427343e4432c84432e7ff4",
                "sha256:ec52c351b35ca269cb1f8069d610fc45c5bd38c3e91f9ab4cbbf0aebc136d9c8",
                "sha256:eef7592281f7c174d3d6cbfbb7ee5984a671fcd77e3fc78e973d492e9bf0eb3f",
                "sha256:f07f1f00e22b231dd3d9b9208692042e29792d6bd4f6639415d2f23158a80013",
                "sha256:f3fac744f9b540148fa7715a435d2283b71f68bfb6d4aae24482a890aed18b59",
                "sha256:fa768eff5f9f958270b081bb33581b4b569faabf8774726b283edb06617101dc",
                "sha256:fac2d65901fb0fdf20363fbd345c01958a742f2dc62a8dd4495af66e3ff502a4"
            ],
            "index": "bink-pypi",
            "version": "==9.2.0"
        },
        "platformdirs": {
            "hashes": [
                "sha256:027d8e83a2d7de06bbac4e5ef7e023c02b863d7ea5d079477e722bb41ab25788",
                "sha256:58c8abb07dcb441e6ee4b11d8df0ac856038f944ab98b7be6b27b2a3c7feef19"
            ],
            "markers": "python_version >= '3.7'",
            "version": "==2.5.2"
        },
        "portalocker": {
            "hashes": [
                "sha256:400bae275366e7b840d4baad0654c6ec5994e07c40c423d78e9e1340279b8352",
                "sha256:ae8e9cc2660da04bf41fa1a0eef7e300bb5e4a5869adfb1a6d8551632b559b2b"
            ],
            "markers": "python_version >= '3.5' and platform_system != 'Windows'",
            "version": "==2.5.1"
        },
        "prometheus-client": {
            "hashes": [
                "sha256:522fded625282822a89e2773452f42df14b5a8e84a86433e3f8a189c1d54dc01",
                "sha256:5459c427624961076277fdc6dc50540e2bacb98eebde99886e59ec55ed92093a"
            ],
            "markers": "python_version >= '3.6'",
            "version": "==0.14.1"
        },
        "prompt-toolkit": {
            "hashes": [
                "sha256:9696f386133df0fc8ca5af4895afe5d78f5fcfe5258111c2a79a1c3e41ffa96d",
                "sha256:9ada952c9d1787f52ff6d5f3484d0b4df8952787c087edf6a1f7c2cb1ea88148"
            ],
            "markers": "python_full_version >= '3.6.2'",
            "version": "==3.0.31"
        },
        "psycopg2-binary": {
            "hashes": [
                "sha256:01310cf4cf26db9aea5158c217caa92d291f0500051a6469ac52166e1a16f5b7",
                "sha256:083a55275f09a62b8ca4902dd11f4b33075b743cf0d360419e2051a8a5d5ff76",
                "sha256:090f3348c0ab2cceb6dfbe6bf721ef61262ddf518cd6cc6ecc7d334996d64efa",
                "sha256:0a29729145aaaf1ad8bafe663131890e2111f13416b60e460dae0a96af5905c9",
                "sha256:0c9d5450c566c80c396b7402895c4369a410cab5a82707b11aee1e624da7d004",
                "sha256:10bb90fb4d523a2aa67773d4ff2b833ec00857f5912bafcfd5f5414e45280fb1",
                "sha256:12b11322ea00ad8db8c46f18b7dfc47ae215e4df55b46c67a94b4effbaec7094",
                "sha256:152f09f57417b831418304c7f30d727dc83a12761627bb826951692cc6491e57",
                "sha256:15803fa813ea05bef089fa78835118b5434204f3a17cb9f1e5dbfd0b9deea5af",
                "sha256:15c4e4cfa45f5a60599d9cec5f46cd7b1b29d86a6390ec23e8eebaae84e64554",
                "sha256:183a517a3a63503f70f808b58bfbf962f23d73b6dccddae5aa56152ef2bcb232",
                "sha256:1f14c8b0942714eb3c74e1e71700cbbcb415acbc311c730370e70c578a44a25c",
                "sha256:1f6b813106a3abdf7b03640d36e24669234120c72e91d5cbaeb87c5f7c36c65b",
                "sha256:280b0bb5cbfe8039205c7981cceb006156a675362a00fe29b16fbc264e242834",
                "sha256:2d872e3c9d5d075a2e104540965a1cf898b52274a5923936e5bfddb58c59c7c2",
                "sha256:2f9ffd643bc7349eeb664eba8864d9e01f057880f510e4681ba40a6532f93c71",
                "sha256:3303f8807f342641851578ee7ed1f3efc9802d00a6f83c101d21c608cb864460",
                "sha256:35168209c9d51b145e459e05c31a9eaeffa9a6b0fd61689b48e07464ffd1a83e",
                "sha256:3a79d622f5206d695d7824cbf609a4f5b88ea6d6dab5f7c147fc6d333a8787e4",
                "sha256:404224e5fef3b193f892abdbf8961ce20e0b6642886cfe1fe1923f41aaa75c9d",
                "sha256:46f0e0a6b5fa5851bbd9ab1bc805eef362d3a230fbdfbc209f4a236d0a7a990d",
                "sha256:47133f3f872faf28c1e87d4357220e809dfd3fa7c64295a4a148bcd1e6e34ec9",
                "sha256:526ea0378246d9b080148f2d6681229f4b5964543c170dd10bf4faaab6e0d27f",
                "sha256:53293533fcbb94c202b7c800a12c873cfe24599656b341f56e71dd2b557be063",
                "sha256:539b28661b71da7c0e428692438efbcd048ca21ea81af618d845e06ebfd29478",
                "sha256:57804fc02ca3ce0dbfbef35c4b3a4a774da66d66ea20f4bda601294ad2ea6092",
                "sha256:63638d875be8c2784cfc952c9ac34e2b50e43f9f0a0660b65e2a87d656b3116c",
                "sha256:6472a178e291b59e7f16ab49ec8b4f3bdada0a879c68d3817ff0963e722a82ce",
                "sha256:68641a34023d306be959101b345732360fc2ea4938982309b786f7be1b43a4a1",
                "sha256:6e82d38390a03da28c7985b394ec3f56873174e2c88130e6966cb1c946508e65",
                "sha256:761df5313dc15da1502b21453642d7599d26be88bff659382f8f9747c7ebea4e",
                "sha256:7af0dd86ddb2f8af5da57a976d27cd2cd15510518d582b478fbb2292428710b4",
                "sha256:7b1e9b80afca7b7a386ef087db614faebbf8839b7f4db5eb107d0f1a53225029",
                "sha256:874a52ecab70af13e899f7847b3e074eeb16ebac5615665db33bce8a1009cf33",
                "sha256:887dd9aac71765ac0d0bac1d0d4b4f2c99d5f5c1382d8b770404f0f3d0ce8a39",
                "sha256:8b344adbb9a862de0c635f4f0425b7958bf5a4b927c8594e6e8d261775796d53",
                "sha256:8fc53f9af09426a61db9ba357865c77f26076d48669f2e1bb24d85a22fb52307",
                "sha256:91920527dea30175cc02a1099f331aa8c1ba39bf8b7762b7b56cbf54bc5cce42",
                "sha256:93cd1967a18aa0edd4b95b1dfd554cf15af657cb606280996d393dadc88c3c35",
                "sha256:99485cab9ba0fa9b84f1f9e1fef106f44a46ef6afdeec8885e0b88d0772b49e8",
                "sha256:9d29409b625a143649d03d0fd7b57e4b92e0ecad9726ba682244b73be91d2fdb",
                "sha256:a29b3ca4ec9defec6d42bf5feb36bb5817ba3c0230dd83b4edf4bf02684cd0ae",
                "sha256:a9e1f75f96ea388fbcef36c70640c4efbe4650658f3d6a2967b4cc70e907352e",
                "sha256:accfe7e982411da3178ec690baaceaad3c278652998b2c45828aaac66cd8285f",
                "sha256:adf20d9a67e0b6393eac162eb81fb10bc9130a80540f4df7e7355c2dd4af9fba",
                "sha256:af9813db73395fb1fc211bac696faea4ca9ef53f32dc0cfa27e4e7cf766dcf24",
                "sha256:b1c8068513f5b158cf7e29c43a77eb34b407db29aca749d3eb9293ee0d3103ca",
                "sha256:bda845b664bb6c91446ca9609fc69f7db6c334ec5e4adc87571c34e4f47b7ddb",
                "sha256:c381bda330ddf2fccbafab789d83ebc6c53db126e4383e73794c74eedce855ef",
                "sha256:c3ae8e75eb7160851e59adc77b3a19a976e50622e44fd4fd47b8b18208189d42",
                "sha256:d1c1b569ecafe3a69380a94e6ae09a4789bbb23666f3d3a08d06bbd2451f5ef1",
                "sha256:def68d7c21984b0f8218e8a15d514f714d96904265164f75f8d3a70f9c295667",
                "sha256:dffc08ca91c9ac09008870c9eb77b00a46b3378719584059c034b8945e26b272",
                "sha256:e3699852e22aa68c10de06524a3721ade969abf382da95884e6a10ff798f9281",
                "sha256:e847774f8ffd5b398a75bc1c18fbb56564cda3d629fe68fd81971fece2d3c67e",
                "sha256:ffb7a888a047696e7f8240d649b43fb3644f14f0ee229077e7f6b9f9081635bd"
            ],
            "index": "bink-pypi",
            "version": "==2.9.3"
        },
        "pycparser": {
            "hashes": [
                "sha256:8ee45429555515e1f6b185e78100aea234072576aa43ab53aefcae078162fca9",
                "sha256:e644fdec12f7872f86c58ff790da456218b10f863970249516d60a5eaca77206"
            ],
            "markers": "python_version >= '2.7' and python_version not in '3.0, 3.1, 3.2, 3.3'",
            "version": "==2.21"
        },
        "pycryptodome": {
            "hashes": [
                "sha256:045d75527241d17e6ef13636d845a12e54660aa82e823b3b3341bcf5af03fa79",
                "sha256:0926f7cc3735033061ef3cf27ed16faad6544b14666410727b31fea85a5b16eb",
                "sha256:092a26e78b73f2530b8bd6b3898e7453ab2f36e42fd85097d705d6aba2ec3e5e",
                "sha256:1b22bcd9ec55e9c74927f6b1f69843cb256fb5a465088ce62837f793d9ffea88",
                "sha256:2aa55aae81f935a08d5a3c2042eb81741a43e044bd8a81ea7239448ad751f763",
                "sha256:2ea63d46157386c5053cfebcdd9bd8e0c8b7b0ac4a0507a027f5174929403884",
                "sha256:2ec709b0a58b539a4f9d33fb8508264c3678d7edb33a68b8906ba914f71e8c13",
                "sha256:2ffd8b31561455453ca9f62cb4c24e6b8d119d6d531087af5f14b64bee2c23e6",
                "sha256:4b52cb18b0ad46087caeb37a15e08040f3b4c2d444d58371b6f5d786d95534c2",
                "sha256:4c3ccad74eeb7b001f3538643c4225eac398c77d617ebb3e57571a897943c667",
                "sha256:5099c9ca345b2f252f0c28e96904643153bae9258647585e5e6f649bb7a1844a",
                "sha256:57f565acd2f0cf6fb3e1ba553d0cb1f33405ec1f9c5ded9b9a0a5320f2c0bd3d",
                "sha256:60b4faae330c3624cc5a546ba9cfd7b8273995a15de94ee4538130d74953ec2e",
                "sha256:7c9ed8aa31c146bef65d89a1b655f5f4eab5e1120f55fc297713c89c9e56ff0b",
                "sha256:7e3a8f6ee405b3bd1c4da371b93c31f7027944b2bcce0697022801db93120d83",
                "sha256:9135dddad504592bcc18b0d2d95ce86c3a5ea87ec6447ef25cfedea12d6018b8",
                "sha256:9c772c485b27967514d0df1458b56875f4b6d025566bf27399d0c239ff1b369f",
                "sha256:9eaadc058106344a566dc51d3d3a758ab07f8edde013712bc8d22032a86b264f",
                "sha256:9ee40e2168f1348ae476676a2e938ca80a2f57b14a249d8fe0d3cdf803e5a676",
                "sha256:a8f06611e691c2ce45ca09bbf983e2ff2f8f4f87313609d80c125aff9fad6e7f",
                "sha256:b9c5b1a1977491533dfd31e01550ee36ae0249d78aae7f632590db833a5012b8",
                "sha256:b9cc96e274b253e47ad33ae1fccc36ea386f5251a823ccb50593a935db47fdd2",
                "sha256:c3640deff4197fa064295aaac10ab49a0d55ef3d6a54ae1499c40d646655c89f",
                "sha256:c77126899c4b9c9827ddf50565e93955cb3996813c18900c16b2ea0474e130e9",
                "sha256:d2a39a66057ab191e5c27211a7daf8f0737f23acbf6b3562b25a62df65ffcb7b",
                "sha256:e244ab85c422260de91cda6379e8e986405b4f13dc97d2876497178707f87fc1",
                "sha256:ecaaef2d21b365d9c5ca8427ffc10cebed9d9102749fd502218c23cb9a05feb5",
                "sha256:fd2184aae6ee2a944aaa49113e6f5787cdc5e4db1eb8edb1aea914bd75f33a0c",
                "sha256:ff287bcba9fbeb4f1cccc1f2e90a08d691480735a611ee83c80a7d74ad72b9d9",
                "sha256:ff7ae90e36c1715a54446e7872b76102baa5c63aa980917f4aa45e8c78d1a3ec"
            ],
            "index": "bink-pypi",
            "version": "==3.15.0"
        },
        "pyjwt": {
            "hashes": [
                "sha256:72d1d253f32dbd4f5c88eaf1fdc62f3a19f676ccbadb9dbc5d07e951b2b26daf",
                "sha256:d42908208c699b3b973cbeb01a969ba6a96c821eefb1c5bfe4c390c01d67abba"
            ],
            "index": "bink-pypi",
            "version": "==2.4.0"
        },
        "pynacl": {
            "hashes": [
                "sha256:06b8f6fa7f5de8d5d2f7573fe8c863c051225a27b61e6860fd047b1775807858",
                "sha256:0c84947a22519e013607c9be43706dd42513f9e6ae5d39d3613ca1e142fba44d",
                "sha256:20f42270d27e1b6a29f54032090b972d97f0a1b0948cc52392041ef7831fee93",
                "sha256:401002a4aaa07c9414132aaed7f6836ff98f59277a234704ff66878c2ee4a0d1",
                "sha256:52cb72a79269189d4e0dc537556f4740f7f0a9ec41c1322598799b0bdad4ef92",
                "sha256:61f642bf2378713e2c2e1de73444a3778e5f0a38be6fee0fe532fe30060282ff",
                "sha256:8ac7448f09ab85811607bdd21ec2464495ac8b7c66d146bf545b0f08fb9220ba",
                "sha256:a36d4a9dda1f19ce6e03c9a784a2921a4b726b02e1c736600ca9c22029474394",
                "sha256:a422368fc821589c228f4c49438a368831cb5bbc0eab5ebe1d7fac9dded6567b",
                "sha256:e46dae94e34b085175f8abb3b0aaa7da40767865ac82c928eeb9e57e1ea8a543"
            ],
            "markers": "python_version >= '3.6'",
            "version": "==1.5.0"
        },
        "pyopenssl": {
            "hashes": [
                "sha256:660b1b1425aac4a1bea1d94168a85d99f0b3144c869dd4390d27629d0087f1bf",
                "sha256:ea252b38c87425b64116f808355e8da644ef9b07e429398bfece610f893ee2e0"
            ],
            "markers": "python_version >= '3.6'",
            "version": "==22.0.0"
        },
        "pyparsing": {
            "hashes": [
                "sha256:2b020ecf7d21b687f219b71ecad3631f644a47f01403fa1d1036b0c6416d70fb",
                "sha256:5026bae9a10eeaefb61dab2f09052b9f4307d44aee4eda64b309723d8d206bbc"
            ],
            "markers": "python_full_version >= '3.6.8'",
            "version": "==3.0.9"
        },
        "python-dateutil": {
            "hashes": [
                "sha256:0123cacc1627ae19ddf3c27a5de5bd67ee4586fbdd6440d9748f8abb483d3e86",
                "sha256:961d03dc3453ebbc59dbdea9e4e11c5651520a876d0f4db161e8674aae935da9"
            ],
            "markers": "python_version >= '2.7' and python_version not in '3.0, 3.1, 3.2, 3.3'",
            "version": "==2.8.2"
        },
        "pytz": {
            "hashes": [
                "sha256:220f481bdafa09c3955dfbdddb7b57780e9a94f5127e35456a48589b9e0c0197",
                "sha256:cea221417204f2d1a2aa03ddae3e867921971d0d76f14d87abb4414415bbdcf5"
            ],
            "version": "==2022.2.1"
        },
        "pyyaml": {
            "hashes": [
                "sha256:0283c35a6a9fbf047493e3a0ce8d79ef5030852c51e9d911a27badfde0605293",
                "sha256:055d937d65826939cb044fc8c9b08889e8c743fdc6a32b33e2390f66013e449b",
                "sha256:07751360502caac1c067a8132d150cf3d61339af5691fe9e87803040dbc5db57",
                "sha256:0b4624f379dab24d3725ffde76559cff63d9ec94e1736b556dacdfebe5ab6d4b",
                "sha256:0ce82d761c532fe4ec3f87fc45688bdd3a4c1dc5e0b4a19814b9009a29baefd4",
                "sha256:1e4747bc279b4f613a09eb64bba2ba602d8a6664c6ce6396a4d0cd413a50ce07",
                "sha256:213c60cd50106436cc818accf5baa1aba61c0189ff610f64f4a3e8c6726218ba",
                "sha256:231710d57adfd809ef5d34183b8ed1eeae3f76459c18fb4a0b373ad56bedcdd9",
                "sha256:277a0ef2981ca40581a47093e9e2d13b3f1fbbeffae064c1d21bfceba2030287",
                "sha256:2cd5df3de48857ed0544b34e2d40e9fac445930039f3cfe4bcc592a1f836d513",
                "sha256:40527857252b61eacd1d9af500c3337ba8deb8fc298940291486c465c8b46ec0",
                "sha256:473f9edb243cb1935ab5a084eb238d842fb8f404ed2193a915d1784b5a6b5fc0",
                "sha256:48c346915c114f5fdb3ead70312bd042a953a8ce5c7106d5bfb1a5254e47da92",
                "sha256:50602afada6d6cbfad699b0c7bb50d5ccffa7e46a3d738092afddc1f9758427f",
                "sha256:68fb519c14306fec9720a2a5b45bc9f0c8d1b9c72adf45c37baedfcd949c35a2",
                "sha256:77f396e6ef4c73fdc33a9157446466f1cff553d979bd00ecb64385760c6babdc",
                "sha256:819b3830a1543db06c4d4b865e70ded25be52a2e0631ccd2f6a47a2822f2fd7c",
                "sha256:897b80890765f037df3403d22bab41627ca8811ae55e9a722fd0392850ec4d86",
                "sha256:98c4d36e99714e55cfbaaee6dd5badbc9a1ec339ebfc3b1f52e293aee6bb71a4",
                "sha256:9df7ed3b3d2e0ecfe09e14741b857df43adb5a3ddadc919a2d94fbdf78fea53c",
                "sha256:9fa600030013c4de8165339db93d182b9431076eb98eb40ee068700c9c813e34",
                "sha256:a80a78046a72361de73f8f395f1f1e49f956c6be882eed58505a15f3e430962b",
                "sha256:b3d267842bf12586ba6c734f89d1f5b871df0273157918b0ccefa29deb05c21c",
                "sha256:b5b9eccad747aabaaffbc6064800670f0c297e52c12754eb1d976c57e4f74dcb",
                "sha256:c5687b8d43cf58545ade1fe3e055f70eac7a5a1a0bf42824308d868289a95737",
                "sha256:cba8c411ef271aa037d7357a2bc8f9ee8b58b9965831d9e51baf703280dc73d3",
                "sha256:d15a181d1ecd0d4270dc32edb46f7cb7733c7c508857278d3d378d14d606db2d",
                "sha256:d4db7c7aef085872ef65a8fd7d6d09a14ae91f691dec3e87ee5ee0539d516f53",
                "sha256:d4eccecf9adf6fbcc6861a38015c2a64f38b9d94838ac1810a9023a0609e1b78",
                "sha256:d67d839ede4ed1b28a4e8909735fc992a923cdb84e618544973d7dfc71540803",
                "sha256:daf496c58a8c52083df09b80c860005194014c3698698d1a57cbcfa182142a3a",
                "sha256:e61ceaab6f49fb8bdfaa0f92c4b57bcfbea54c09277b1b4f7ac376bfb7a7c174",
                "sha256:f84fbc98b019fef2ee9a1cb3ce93e3187a6df0b2538a651bfb890254ba9f90b5"
            ],
            "index": "bink-pypi",
            "version": "==6.0"
        },
        "redis": {
            "hashes": [
                "sha256:a52d5694c9eb4292770084fa8c863f79367ca19884b329ab574d5cb2036b3e54",
                "sha256:ddf27071df4adf3821c4f2ca59d67525c3a82e5f268bed97b813cb4fabf87880"
            ],
            "index": "bink-pypi",
            "version": "==4.3.4"
        },
        "requests": {
            "hashes": [
                "sha256:7c5599b102feddaa661c826c56ab4fee28bfd17f5abca1ebbe3e7f19d7c97983",
                "sha256:8fefa2a1a1365bf5520aac41836fbee479da67864514bdb821f31ce07ce65349"
            ],
            "index": "bink-pypi",
            "version": "==2.28.1"
        },
        "requests-oauthlib": {
            "hashes": [
                "sha256:2577c501a2fb8d05a304c09d090d6e47c306fef15809d102b327cf8364bddab5",
                "sha256:75beac4a47881eeb94d5ea5d6ad31ef88856affe2332b9aafb52c6452ccf0d7a"
            ],
            "index": "bink-pypi",
            "version": "==1.3.1"
        },
        "rusty-jeff": {
            "hashes": [
                "sha256:046ca7cedde3d4b050de56347d67fa28e870e7eb9372c3f69f3ec54f5932db96",
                "sha256:3e5486134de314b5ce663cbdebb03de05a337332da930b2aa64c1896b01f6208",
                "sha256:4f68b0a04a82dc6bc9cdcc5c8443f85824daa26297dfe56519bc8801ae004e03",
                "sha256:773312c0c01476ac94b8b69644d1bf4cc5fc516cbeb3c63e5f2207ad242c9201",
                "sha256:979724d1dd3c7457675ceedce9d4e1740a574c56b58831bd6dbb38cc27731865",
                "sha256:a045fe34ad19b4ac56d3f93657a3f98fe5d0336934dde30e265aefa933c7d814",
                "sha256:c07d9af59ffb3f452e8a391203f02ac2dd3fd257364a31d47814ed358d151224",
                "sha256:eb838f1f62a153e224a1fbdd654723fe3476e78c5705af0df61c8e33c187c914"
            ],
            "index": "bink-pypi",
            "version": "==0.1.4"
        },
        "sentry-sdk": {
            "hashes": [
<<<<<<< HEAD
                "sha256:7378c08d81da78a4860da7b4900ac51fef38be841d01bc5b7cb249ac51e070c6",
                "sha256:ef4b4d57631662ff81e15c22bf007f7ce07c47321648c8e601fbd22950ed1a79"
            ],
            "index": "bink-pypi",
            "version": "==1.9.8"
=======
                "sha256:af0987fc074ada4a166bdc7e9d99d1da7811c6107e4b3416c7052ea1adb77dfc",
                "sha256:d391204a2a59c54b764cd351c44c67eed17b43d51f4dbe3eba48b83b70c93db9"
            ],
            "index": "bink-pypi",
            "version": "==1.9.7"
>>>>>>> 814d6cb6
        },
        "setuptools": {
            "hashes": [
                "sha256:2e24e0bec025f035a2e72cdd1961119f557d78ad331bb00ff82efb2ab8da8e82",
                "sha256:7732871f4f7fa58fb6bdcaeadb0161b2bd046c85905dbaa066bdcbcc81953b57"
            ],
            "markers": "python_version >= '3.7'",
            "version": "==65.3.0"
        },
        "shared-config-storage": {
            "hashes": [
                "sha256:2aace59c928a7fe2f899871de2237fa6773f93652f414984a825567760b36907",
                "sha256:98829b386a827ef59cf1b42b39432fa715bbb201d3170c1f9cc6afc2cc308a25"
            ],
            "index": "bink-pypi",
            "version": "==1.6.1"
        },
        "single-beat": {
            "hashes": [
                "sha256:7561c2b32a7804e44b872434de7170880fc1f5de05aeb1c9c46522710a03fb70",
                "sha256:f3820f8ba27ea3e35ce1a2cf59ca4e3aaf7ddb7ec909f0a1f52fb2f4739c9dc7"
            ],
            "index": "bink-pypi",
            "version": "==0.6.1"
        },
        "six": {
            "hashes": [
                "sha256:1e61c37477a1626458e36f7b1d82aa5c9b094fa4802892072e49de9c60c4c926",
                "sha256:8abb2f1d86890a2dfb989f9a77cfcfd3e47c2a354b01111771326f8aa26e0254"
            ],
            "markers": "python_version >= '2.7' and python_version not in '3.0, 3.1, 3.2, 3.3'",
            "version": "==1.16.0"
        },
        "sqlparse": {
            "hashes": [
                "sha256:0c00730c74263a94e5a9919ade150dfc3b19c574389985446148402998287dae",
                "sha256:48719e356bb8b42991bdbb1e8b83223757b93789c00910a616a071910ca4a64d"
            ],
            "markers": "python_version >= '3.5'",
            "version": "==0.4.2"
        },
        "tenacity": {
            "hashes": [
                "sha256:43242a20e3e73291a28bcbcacfd6e000b02d3857a9a9fff56b297a27afdc932f",
                "sha256:f78f4ea81b0fabc06728c11dc2a8c01277bfc5181b321a4770471902e3eb844a"
            ],
            "index": "bink-pypi",
            "version": "==8.0.1"
        },
        "tomli": {
            "hashes": [
                "sha256:939de3e7a6161af0c887ef91b7d41a53e7c5a1ca976325f429cb46ea9bc30ecc",
                "sha256:de526c12914f0c550d15924c62d72abc48d6fe7364aa87328337a31007fe8a4f"
            ],
            "markers": "python_full_version < '3.11.0a7'",
            "version": "==2.0.1"
        },
        "typing-extensions": {
            "hashes": [
                "sha256:25642c956049920a5aa49edcdd6ab1e06d7e5d467fc00e0506c44ac86fbfca02",
                "sha256:e6d2677a32f47fc7eb2795db1dd15c1f34eff616bcaf2cfb5e997f854fa1c4a6"
            ],
            "markers": "python_version >= '3.7'",
            "version": "==4.3.0"
        },
        "tzdata": {
            "hashes": [
                "sha256:21f4f0d7241572efa7f7a4fdabb052e61b55dc48274e6842697ccdf5253e5451",
                "sha256:c3119520447d68ef3eb8187a55a4f44fa455f30eb1b4238fa5691ba094f2b05b"
            ],
            "index": "bink-pypi",
            "version": "==2022.2"
        },
        "urllib3": {
            "hashes": [
                "sha256:3fa96cf423e6987997fc326ae8df396db2a8b7c667747d47ddd8ecba91f4a74e",
                "sha256:b930dd878d5a8afb066a637fbb35144fe7901e3b209d1cd4f524bd0e9deee997"
            ],
<<<<<<< HEAD
            "markers": "python_version >= '2.7' and python_version not in '3.0, 3.1, 3.2, 3.3, 3.4, 3.5' and python_full_version < '4.0.0'",
=======
            "markers": "python_version >= '3.6'",
>>>>>>> 814d6cb6
            "version": "==1.26.12"
        },
        "vine": {
            "hashes": [
                "sha256:4c9dceab6f76ed92105027c49c823800dd33cacce13bdedc5b914e3514b7fb30",
                "sha256:7d3b1624a953da82ef63462013bbd271d3eb75751489f9807598e8f340bd637e"
            ],
            "markers": "python_version >= '3.6'",
            "version": "==5.0.0"
        },
        "wcwidth": {
            "hashes": [
                "sha256:beb4802a9cebb9144e99086eff703a642a13d6a0052920003a230f3294bbe784",
                "sha256:c4d647b99872929fdb7bdcaa4fbe7f01413ed3d98077df798530e5b04f116c83"
            ],
            "version": "==0.2.5"
        },
        "whitenoise": {
            "hashes": [
                "sha256:8e9c600a5c18bd17655ef668ad55b5edf6c24ce9bdca5bf607649ca4b1e8e2c2",
                "sha256:8fa943c6d4cd9e27673b70c21a07b0aa120873901e099cd46cab40f7cc96d567"
            ],
            "index": "bink-pypi",
            "version": "==6.2.0"
        },
        "wrapt": {
            "hashes": [
                "sha256:00b6d4ea20a906c0ca56d84f93065b398ab74b927a7a3dbd470f6fc503f95dc3",
                "sha256:01c205616a89d09827986bc4e859bcabd64f5a0662a7fe95e0d359424e0e071b",
                "sha256:02b41b633c6261feff8ddd8d11c711df6842aba629fdd3da10249a53211a72c4",
                "sha256:07f7a7d0f388028b2df1d916e94bbb40624c59b48ecc6cbc232546706fac74c2",
                "sha256:11871514607b15cfeb87c547a49bca19fde402f32e2b1c24a632506c0a756656",
                "sha256:1b376b3f4896e7930f1f772ac4b064ac12598d1c38d04907e696cc4d794b43d3",
                "sha256:21ac0156c4b089b330b7666db40feee30a5d52634cc4560e1905d6529a3897ff",
                "sha256:257fd78c513e0fb5cdbe058c27a0624c9884e735bbd131935fd49e9fe719d310",
                "sha256:2b39d38039a1fdad98c87279b48bc5dce2c0ca0d73483b12cb72aa9609278e8a",
                "sha256:2cf71233a0ed05ccdabe209c606fe0bac7379fdcf687f39b944420d2a09fdb57",
                "sha256:2fe803deacd09a233e4762a1adcea5db5d31e6be577a43352936179d14d90069",
                "sha256:3232822c7d98d23895ccc443bbdf57c7412c5a65996c30442ebe6ed3df335383",
                "sha256:34aa51c45f28ba7f12accd624225e2b1e5a3a45206aa191f6f9aac931d9d56fe",
                "sha256:36f582d0c6bc99d5f39cd3ac2a9062e57f3cf606ade29a0a0d6b323462f4dd87",
                "sha256:380a85cf89e0e69b7cfbe2ea9f765f004ff419f34194018a6827ac0e3edfed4d",
                "sha256:40e7bc81c9e2b2734ea4bc1aceb8a8f0ceaac7c5299bc5d69e37c44d9081d43b",
                "sha256:43ca3bbbe97af00f49efb06e352eae40434ca9d915906f77def219b88e85d907",
                "sha256:4fcc4649dc762cddacd193e6b55bc02edca674067f5f98166d7713b193932b7f",
                "sha256:5a0f54ce2c092aaf439813735584b9537cad479575a09892b8352fea5e988dc0",
                "sha256:5a9a0d155deafd9448baff28c08e150d9b24ff010e899311ddd63c45c2445e28",
                "sha256:5b02d65b9ccf0ef6c34cba6cf5bf2aab1bb2f49c6090bafeecc9cd81ad4ea1c1",
                "sha256:60db23fa423575eeb65ea430cee741acb7c26a1365d103f7b0f6ec412b893853",
                "sha256:642c2e7a804fcf18c222e1060df25fc210b9c58db7c91416fb055897fc27e8cc",
                "sha256:6a9a25751acb379b466ff6be78a315e2b439d4c94c1e99cb7266d40a537995d3",
                "sha256:6b1a564e6cb69922c7fe3a678b9f9a3c54e72b469875aa8018f18b4d1dd1adf3",
                "sha256:6d323e1554b3d22cfc03cd3243b5bb815a51f5249fdcbb86fda4bf62bab9e164",
                "sha256:6e743de5e9c3d1b7185870f480587b75b1cb604832e380d64f9504a0535912d1",
                "sha256:709fe01086a55cf79d20f741f39325018f4df051ef39fe921b1ebe780a66184c",
                "sha256:7b7c050ae976e286906dd3f26009e117eb000fb2cf3533398c5ad9ccc86867b1",
                "sha256:7d2872609603cb35ca513d7404a94d6d608fc13211563571117046c9d2bcc3d7",
                "sha256:7ef58fb89674095bfc57c4069e95d7a31cfdc0939e2a579882ac7d55aadfd2a1",
                "sha256:80bb5c256f1415f747011dc3604b59bc1f91c6e7150bd7db03b19170ee06b320",
                "sha256:81b19725065dcb43df02b37e03278c011a09e49757287dca60c5aecdd5a0b8ed",
                "sha256:833b58d5d0b7e5b9832869f039203389ac7cbf01765639c7309fd50ef619e0b1",
                "sha256:88bd7b6bd70a5b6803c1abf6bca012f7ed963e58c68d76ee20b9d751c74a3248",
                "sha256:8ad85f7f4e20964db4daadcab70b47ab05c7c1cf2a7c1e51087bfaa83831854c",
                "sha256:8c0ce1e99116d5ab21355d8ebe53d9460366704ea38ae4d9f6933188f327b456",
                "sha256:8d649d616e5c6a678b26d15ece345354f7c2286acd6db868e65fcc5ff7c24a77",
                "sha256:903500616422a40a98a5a3c4ff4ed9d0066f3b4c951fa286018ecdf0750194ef",
                "sha256:9736af4641846491aedb3c3f56b9bc5568d92b0692303b5a305301a95dfd38b1",
                "sha256:988635d122aaf2bdcef9e795435662bcd65b02f4f4c1ae37fbee7401c440b3a7",
                "sha256:9cca3c2cdadb362116235fdbd411735de4328c61425b0aa9f872fd76d02c4e86",
                "sha256:9e0fd32e0148dd5dea6af5fee42beb949098564cc23211a88d799e434255a1f4",
                "sha256:9f3e6f9e05148ff90002b884fbc2a86bd303ae847e472f44ecc06c2cd2fcdb2d",
                "sha256:a85d2b46be66a71bedde836d9e41859879cc54a2a04fad1191eb50c2066f6e9d",
                "sha256:a9a52172be0b5aae932bef82a79ec0a0ce87288c7d132946d645eba03f0ad8a8",
                "sha256:aa31fdcc33fef9eb2552cbcbfee7773d5a6792c137b359e82879c101e98584c5",
                "sha256:b014c23646a467558be7da3d6b9fa409b2c567d2110599b7cf9a0c5992b3b471",
                "sha256:b21bb4c09ffabfa0e85e3a6b623e19b80e7acd709b9f91452b8297ace2a8ab00",
                "sha256:b5901a312f4d14c59918c221323068fad0540e34324925c8475263841dbdfe68",
                "sha256:b9b7a708dd92306328117d8c4b62e2194d00c365f18eff11a9b53c6f923b01e3",
                "sha256:d1967f46ea8f2db647c786e78d8cc7e4313dbd1b0aca360592d8027b8508e24d",
                "sha256:d52a25136894c63de15a35bc0bdc5adb4b0e173b9c0d07a2be9d3ca64a332735",
                "sha256:d77c85fedff92cf788face9bfa3ebaa364448ebb1d765302e9af11bf449ca36d",
                "sha256:d79d7d5dc8a32b7093e81e97dad755127ff77bcc899e845f41bf71747af0c569",
                "sha256:dbcda74c67263139358f4d188ae5faae95c30929281bc6866d00573783c422b7",
                "sha256:ddaea91abf8b0d13443f6dac52e89051a5063c7d014710dcb4d4abb2ff811a59",
                "sha256:dee0ce50c6a2dd9056c20db781e9c1cfd33e77d2d569f5d1d9321c641bb903d5",
                "sha256:dee60e1de1898bde3b238f18340eec6148986da0455d8ba7848d50470a7a32fb",
                "sha256:e2f83e18fe2f4c9e7db597e988f72712c0c3676d337d8b101f6758107c42425b",
                "sha256:e3fb1677c720409d5f671e39bac6c9e0e422584e5f518bfd50aa4cbbea02433f",
                "sha256:ee2b1b1769f6707a8a445162ea16dddf74285c3964f605877a20e38545c3c462",
                "sha256:ee6acae74a2b91865910eef5e7de37dc6895ad96fa23603d1d27ea69df545015",
                "sha256:ef3f72c9666bba2bab70d2a8b79f2c6d2c1a42a7f7e2b0ec83bb2f9e383950af"
            ],
            "markers": "python_version >= '2.7' and python_version not in '3.0, 3.1, 3.2, 3.3, 3.4'",
            "version": "==1.14.1"
        }
    },
    "develop": {
        "appdirs": {
            "hashes": [
                "sha256:7d5d0167b2b1ba821647616af46a749d1c653740dd0d2415100fe26e27afdf41",
                "sha256:a841dacd6b99318a741b166adb07e19ee71a274450e68237b4650ca1055ab128"
            ],
            "version": "==1.4.4"
        },
        "async-timeout": {
            "hashes": [
                "sha256:2163e1640ddb52b7a8c80d0a67a08587e5d245cc9c553a74a847056bc2976b15",
                "sha256:8ca1e4fcf50d07413d66d1a5e416e42cfdf5851c981d679a09851a6853383b3c"
            ],
            "markers": "python_version >= '3.6'",
            "version": "==4.0.2"
        },
        "attrs": {
            "hashes": [
                "sha256:29adc2665447e5191d0e7c568fde78b21f9672d344281d0c6e1ab085429b22b6",
                "sha256:86efa402f67bf2df34f51a335487cf46b1ec130d02b8d39fd248abfd30da551c"
            ],
            "markers": "python_version >= '3.5'",
            "version": "==22.1.0"
        },
        "black": {
            "hashes": [
                "sha256:0a12e4e1353819af41df998b02c6742643cfef58282915f781d0e4dd7a200411",
                "sha256:0ad827325a3a634bae88ae7747db1a395d5ee02cf05d9aa7a9bd77dfb10e940c",
                "sha256:32a4b17f644fc288c6ee2bafdf5e3b045f4eff84693ac069d87b1a347d861497",
                "sha256:3b2c25f8dea5e8444bdc6788a2f543e1fb01494e144480bc17f806178378005e",
                "sha256:4a098a69a02596e1f2a58a2a1c8d5a05d5a74461af552b371e82f9fa4ada8342",
                "sha256:5107ea36b2b61917956d018bd25129baf9ad1125e39324a9b18248d362156a27",
                "sha256:53198e28a1fb865e9fe97f88220da2e44df6da82b18833b588b1883b16bb5d41",
                "sha256:5594efbdc35426e35a7defa1ea1a1cb97c7dbd34c0e49af7fb593a36bd45edab",
                "sha256:5b879eb439094751185d1cfdca43023bc6786bd3c60372462b6f051efa6281a5",
                "sha256:78dd85caaab7c3153054756b9fe8c611efa63d9e7aecfa33e533060cb14b6d16",
                "sha256:792f7eb540ba9a17e8656538701d3eb1afcb134e3b45b71f20b25c77a8db7e6e",
                "sha256:8ce13ffed7e66dda0da3e0b2eb1bdfc83f5812f66e09aca2b0978593ed636b6c",
                "sha256:a05da0430bd5ced89176db098567973be52ce175a55677436a271102d7eaa3fe",
                "sha256:a983526af1bea1e4cf6768e649990f28ee4f4137266921c2c3cee8116ae42ec3",
                "sha256:bc4d4123830a2d190e9cc42a2e43570f82ace35c3aeb26a512a2102bce5af7ec",
                "sha256:c3a73f66b6d5ba7288cd5d6dad9b4c9b43f4e8a4b789a94bf5abfb878c663eb3",
                "sha256:ce957f1d6b78a8a231b18e0dd2d94a33d2ba738cd88a7fe64f53f659eea49fdd",
                "sha256:cea1b2542d4e2c02c332e83150e41e3ca80dc0fb8de20df3c5e98e242156222c",
                "sha256:d2c21d439b2baf7aa80d6dd4e3659259be64c6f49dfd0f32091063db0e006db4",
                "sha256:d839150f61d09e7217f52917259831fe2b689f5c8e5e32611736351b89bb2a90",
                "sha256:dd82842bb272297503cbec1a2600b6bfb338dae017186f8f215c8958f8acf869",
                "sha256:e8166b7bfe5dcb56d325385bd1d1e0f635f24aae14b3ae437102dedc0c186747",
                "sha256:e981e20ec152dfb3e77418fb616077937378b322d7b26aa1ff87717fb18b4875"
            ],
            "markers": "python_full_version >= '3.6.2'",
            "version": "==22.8.0"
        },
        "certifi": {
            "hashes": [
                "sha256:84c85a9078b11105f04f3036a9482ae10e4621616db313fe045dd24743a0820d",
                "sha256:fe86415d55e84719d75f8b69414f6438ac3547d2078ab91b67e779ef69378412"
            ],
            "markers": "python_version >= '3.6'",
            "version": "==2022.6.15"
        },
        "charset-normalizer": {
            "hashes": [
                "sha256:5a3d016c7c547f69d6f81fb0db9449ce888b418b5b9952cc5e6e66843e9dd845",
                "sha256:83e9a75d1911279afd89352c68b45348559d1fc0506b054b346651b5e7fee29f"
            ],
            "markers": "python_version >= '3.6'",
            "version": "==2.1.1"
        },
        "click": {
            "hashes": [
                "sha256:7682dc8afb30297001674575ea00d1814d808d6a36af415a82bd481d37ba7b8e",
                "sha256:bb4d8133cb15a609f44e8213d9b391b0809795062913b383c62be0ee95b1db48"
            ],
            "markers": "python_version >= '3.7'",
            "version": "==8.1.3"
        },
        "colorama": {
            "hashes": [
                "sha256:854bf444933e37f5824ae7bfc1e98d5bce2ebe4160d46b5edf346a89358e99da",
                "sha256:e6c6b4334fc50988a639d9b98aa429a0b57da6e17b9a44f0451f930b6967b7a4"
            ],
            "markers": "python_version >= '3.5'",
            "version": "==0.4.5"
        },
        "coverage": {
            "hashes": [
                "sha256:01778769097dbd705a24e221f42be885c544bb91251747a8a3efdec6eb4788f2",
                "sha256:08002f9251f51afdcc5e3adf5d5d66bb490ae893d9e21359b085f0e03390a820",
                "sha256:1238b08f3576201ebf41f7c20bf59baa0d05da941b123c6656e42cdb668e9827",
                "sha256:14a32ec68d721c3d714d9b105c7acf8e0f8a4f4734c811eda75ff3718570b5e3",
                "sha256:15e38d853ee224e92ccc9a851457fb1e1f12d7a5df5ae44544ce7863691c7a0d",
                "sha256:354df19fefd03b9a13132fa6643527ef7905712109d9c1c1903f2133d3a4e145",
                "sha256:35ef1f8d8a7a275aa7410d2f2c60fa6443f4a64fae9be671ec0696a68525b875",
                "sha256:4179502f210ebed3ccfe2f78bf8e2d59e50b297b598b100d6c6e3341053066a2",
                "sha256:42c499c14efd858b98c4e03595bf914089b98400d30789511577aa44607a1b74",
                "sha256:4b7101938584d67e6f45f0015b60e24a95bf8dea19836b1709a80342e01b472f",
                "sha256:564cd0f5b5470094df06fab676c6d77547abfdcb09b6c29c8a97c41ad03b103c",
                "sha256:5f444627b3664b80d078c05fe6a850dd711beeb90d26731f11d492dcbadb6973",
                "sha256:6113e4df2fa73b80f77663445be6d567913fb3b82a86ceb64e44ae0e4b695de1",
                "sha256:61b993f3998ee384935ee423c3d40894e93277f12482f6e777642a0141f55782",
                "sha256:66e6df3ac4659a435677d8cd40e8eb1ac7219345d27c41145991ee9bf4b806a0",
                "sha256:67f9346aeebea54e845d29b487eb38ec95f2ecf3558a3cffb26ee3f0dcc3e760",
                "sha256:6913dddee2deff8ab2512639c5168c3e80b3ebb0f818fed22048ee46f735351a",
                "sha256:6a864733b22d3081749450466ac80698fe39c91cb6849b2ef8752fd7482011f3",
                "sha256:7026f5afe0d1a933685d8f2169d7c2d2e624f6255fb584ca99ccca8c0e966fd7",
                "sha256:783bc7c4ee524039ca13b6d9b4186a67f8e63d91342c713e88c1865a38d0892a",
                "sha256:7a98d6bf6d4ca5c07a600c7b4e0c5350cd483c85c736c522b786be90ea5bac4f",
                "sha256:8d032bfc562a52318ae05047a6eb801ff31ccee172dc0d2504614e911d8fa83e",
                "sha256:98c0b9e9b572893cdb0a00e66cf961a238f8d870d4e1dc8e679eb8bdc2eb1b86",
                "sha256:9c7b9b498eb0c0d48b4c2abc0e10c2d78912203f972e0e63e3c9dc21f15abdaa",
                "sha256:9cc4f107009bca5a81caef2fca843dbec4215c05e917a59dec0c8db5cff1d2aa",
                "sha256:9d6e1f3185cbfd3d91ac77ea065d85d5215d3dfa45b191d14ddfcd952fa53796",
                "sha256:a095aa0a996ea08b10580908e88fbaf81ecf798e923bbe64fb98d1807db3d68a",
                "sha256:a3b2752de32c455f2521a51bd3ffb53c5b3ae92736afde67ce83477f5c1dd928",
                "sha256:ab066f5ab67059d1f1000b5e1aa8bbd75b6ed1fc0014559aea41a9eb66fc2ce0",
                "sha256:c1328d0c2f194ffda30a45f11058c02410e679456276bfa0bbe0b0ee87225fac",
                "sha256:c35cca192ba700979d20ac43024a82b9b32a60da2f983bec6c0f5b84aead635c",
                "sha256:cbbb0e4cd8ddcd5ef47641cfac97d8473ab6b132dd9a46bacb18872828031685",
                "sha256:cdbb0d89923c80dbd435b9cf8bba0ff55585a3cdb28cbec65f376c041472c60d",
                "sha256:cf2afe83a53f77aec067033199797832617890e15bed42f4a1a93ea24794ae3e",
                "sha256:d5dd4b8e9cd0deb60e6fcc7b0647cbc1da6c33b9e786f9c79721fd303994832f",
                "sha256:dfa0b97eb904255e2ab24166071b27408f1f69c8fbda58e9c0972804851e0558",
                "sha256:e16c45b726acb780e1e6f88b286d3c10b3914ab03438f32117c4aa52d7f30d58",
                "sha256:e1fabd473566fce2cf18ea41171d92814e4ef1495e04471786cbc943b89a3781",
                "sha256:e3d3c4cc38b2882f9a15bafd30aec079582b819bec1b8afdbde8f7797008108a",
                "sha256:e431e305a1f3126477abe9a184624a85308da8edf8486a863601d58419d26ffa",
                "sha256:e7b4da9bafad21ea45a714d3ea6f3e1679099e420c8741c74905b92ee9bfa7cc",
                "sha256:ee2b2fb6eb4ace35805f434e0f6409444e1466a47f620d1d5763a22600f0f892",
                "sha256:ee6ae6bbcac0786807295e9687169fba80cb0617852b2fa118a99667e8e6815d",
                "sha256:ef6f44409ab02e202b31a05dd6666797f9de2aa2b4b3534e9d450e42dea5e817",
                "sha256:f67cf9f406cf0d2f08a3515ce2db5b82625a7257f88aad87904674def6ddaec1",
                "sha256:f855b39e4f75abd0dfbcf74a82e84ae3fc260d523fcb3532786bcbbcb158322c",
                "sha256:fc600f6ec19b273da1d85817eda339fb46ce9eef3e89f220055d8696e0a06908",
                "sha256:fcbe3d9a53e013f8ab88734d7e517eb2cd06b7e689bedf22c0eb68db5e4a0a19",
                "sha256:fde17bc42e0716c94bf19d92e4c9f5a00c5feb401f5bc01101fdf2a8b7cacf60",
                "sha256:ff934ced84054b9018665ca3967fc48e1ac99e811f6cc99ea65978e1d384454b"
            ],
            "index": "bink-pypi",
            "version": "==6.4.4"
        },
        "deprecated": {
            "hashes": [
                "sha256:43ac5335da90c31c24ba028af536a91d41d53f9e6901ddb021bcc572ce44e38d",
                "sha256:64756e3e14c8c5eea9795d93c524551432a0be75629f8f29e67ab8caf076c76d"
            ],
            "markers": "python_version >= '2.7' and python_version not in '3.0, 3.1, 3.2, 3.3'",
            "version": "==1.2.13"
        },
        "faker": {
            "hashes": [
                "sha256:6db56e2c43a2b74250d1c332ef25fef7dc07dcb6c5fab5329dd7b4467b8ed7b9",
                "sha256:e02c55a5b0586caaf913cc6c254b3de178e08b031c5922e590fd033ebbdbfd02"
            ],
            "markers": "python_version >= '3.6'",
            "version": "==14.2.0"
        },
        "fakeredis": {
            "hashes": [
<<<<<<< HEAD
                "sha256:b9830f68dafafc0abe6c037775765166e9e2ff6b0da8abd3838eb2c3910f8e65",
                "sha256:e884776d7d0216e9c6c514527718259cfbd555777b36ba403ae680bd1489f7a1"
            ],
            "index": "bink-pypi",
            "version": "==1.9.1"
=======
                "sha256:60639946e3bb1274c30416f539f01f9d73b4ea68c244c1442f5524e45f51e882",
                "sha256:868467ff399520fc77e37ff002c60d1b2a1674742982e27338adaeebcc537648"
            ],
            "index": "bink-pypi",
            "version": "==1.9.0"
>>>>>>> 814d6cb6
        },
        "flake8": {
            "hashes": [
                "sha256:6fbe320aad8d6b95cec8b8e47bc933004678dc63095be98528b7bdd2a9f510db",
                "sha256:7a1cf6b73744f5806ab95e526f6f0d8c01c66d7bbe349562d22dfca20610b248"
            ],
            "index": "bink-pypi",
            "version": "==5.0.4"
        },
        "future": {
            "hashes": [
                "sha256:b1bead90b70cf6ec3f0710ae53a525360fa360d306a86583adc6bf83a4db537d"
            ],
            "markers": "python_version >= '2.6' and python_version not in '3.0, 3.1, 3.2, 3.3'",
            "version": "==0.18.2"
        },
        "httpretty": {
            "hashes": [
                "sha256:e53c927c4d3d781a0761727f1edfad64abef94e828718e12b672a678a8b3e0b5"
            ],
            "index": "bink-pypi",
            "version": "==1.0.5"
        },
        "idna": {
            "hashes": [
                "sha256:84d9dd047ffa80596e0f246e2eab0b391788b0503584e8945f2368256d2735ff",
                "sha256:9d643ff0a55b762d5cdb124b8eaa99c66322e2157b69160bc32796e824360e6d"
            ],
            "markers": "python_version >= '3.5'",
            "version": "==3.3"
        },
        "iniconfig": {
            "hashes": [
                "sha256:011e24c64b7f47f6ebd835bb12a743f2fbe9a26d4cecaa7f53bc4f35ee9da8b3",
                "sha256:bc3af051d7d14b2ee5ef9969666def0cd1a000e121eaea580d4a313df4b37f32"
            ],
            "version": "==1.1.1"
        },
        "isort": {
            "hashes": [
                "sha256:6f62d78e2f89b4500b080fe3a81690850cd254227f27f75c3a0c491a1f351ba7",
                "sha256:e8443a5e7a020e9d7f97f1d7d9cd17c88bcb3bc7e218bf9cf5095fe550be2951"
            ],
            "index": "bink-pypi",
            "version": "==5.10.1"
        },
        "jedi": {
            "hashes": [
                "sha256:637c9635fcf47945ceb91cd7f320234a7be540ded6f3e99a50cb6febdfd1ba8d",
                "sha256:74137626a64a99c8eb6ae5832d99b3bdd7d29a3850fe2aa80a4126b2a7d949ab"
            ],
            "markers": "python_version >= '3.6'",
            "version": "==0.18.1"
        },
        "mando": {
            "hashes": [
                "sha256:4ce09faec7e5192ffc3c57830e26acba0fd6cd11e1ee81af0d4df0657463bd1c",
                "sha256:79feb19dc0f097daa64a1243db578e7674909b75f88ac2220f1c065c10a0d960"
            ],
            "version": "==0.6.4"
        },
        "mccabe": {
            "hashes": [
                "sha256:348e0240c33b60bbdf4e523192ef919f28cb2c3d7d5c7794f74009290f236325",
                "sha256:6c2d30ab6be0e4a46919781807b4f0d834ebdd6c6e3dca0bda5a15f863427b6e"
            ],
            "markers": "python_version >= '3.6'",
            "version": "==0.7.0"
        },
        "mypy": {
            "hashes": [
                "sha256:02ef476f6dcb86e6f502ae39a16b93285fef97e7f1ff22932b657d1ef1f28655",
                "sha256:0d054ef16b071149917085f51f89555a576e2618d5d9dd70bd6eea6410af3ac9",
                "sha256:19830b7dba7d5356d3e26e2427a2ec91c994cd92d983142cbd025ebe81d69cf3",
                "sha256:1f7656b69974a6933e987ee8ffb951d836272d6c0f81d727f1d0e2696074d9e6",
                "sha256:23488a14a83bca6e54402c2e6435467a4138785df93ec85aeff64c6170077fb0",
                "sha256:23c7ff43fff4b0df93a186581885c8512bc50fc4d4910e0f838e35d6bb6b5e58",
                "sha256:25c5750ba5609a0c7550b73a33deb314ecfb559c350bb050b655505e8aed4103",
                "sha256:2ad53cf9c3adc43cf3bea0a7d01a2f2e86db9fe7596dfecb4496a5dda63cbb09",
                "sha256:3fa7a477b9900be9b7dd4bab30a12759e5abe9586574ceb944bc29cddf8f0417",
                "sha256:40b0f21484238269ae6a57200c807d80debc6459d444c0489a102d7c6a75fa56",
                "sha256:4b21e5b1a70dfb972490035128f305c39bc4bc253f34e96a4adf9127cf943eb2",
                "sha256:5a361d92635ad4ada1b1b2d3630fc2f53f2127d51cf2def9db83cba32e47c856",
                "sha256:77a514ea15d3007d33a9e2157b0ba9c267496acf12a7f2b9b9f8446337aac5b0",
                "sha256:855048b6feb6dfe09d3353466004490b1872887150c5bb5caad7838b57328cc8",
                "sha256:9796a2ba7b4b538649caa5cecd398d873f4022ed2333ffde58eaf604c4d2cb27",
                "sha256:98e02d56ebe93981c41211c05adb630d1d26c14195d04d95e49cd97dbc046dc5",
                "sha256:b793b899f7cf563b1e7044a5c97361196b938e92f0a4343a5d27966a53d2ec71",
                "sha256:d1ea5d12c8e2d266b5fb8c7a5d2e9c0219fedfeb493b7ed60cd350322384ac27",
                "sha256:d2022bfadb7a5c2ef410d6a7c9763188afdb7f3533f22a0a32be10d571ee4bbe",
                "sha256:d3348e7eb2eea2472db611486846742d5d52d1290576de99d59edeb7cd4a42ca",
                "sha256:d744f72eb39f69312bc6c2abf8ff6656973120e2eb3f3ec4f758ed47e414a4bf",
                "sha256:ef943c72a786b0f8d90fd76e9b39ce81fb7171172daf84bf43eaf937e9f220a9",
                "sha256:f2899a3cbd394da157194f913a931edfd4be5f274a88041c9dc2d9cdcb1c315c"
            ],
            "index": "bink-pypi",
            "version": "==0.971"
        },
        "mypy-extensions": {
            "hashes": [
                "sha256:090fedd75945a69ae91ce1303b5824f428daf5a028d2f6ab8a299250a846f15d",
                "sha256:2d82818f5bb3e369420cb3c4060a7970edba416647068eb4c5343488a6c604a8"
            ],
            "version": "==0.4.3"
        },
        "packaging": {
            "hashes": [
                "sha256:dd47c42927d89ab911e606518907cc2d3a1f38bbd026385970643f9c5b8ecfeb",
                "sha256:ef103e05f519cdc783ae24ea4e2e0f508a9c99b2d4969652eed6a2e1ea5bd522"
            ],
            "markers": "python_version >= '3.6'",
            "version": "==21.3"
        },
        "parso": {
            "hashes": [
                "sha256:8c07be290bb59f03588915921e29e8a50002acaf2cdc5fa0e0114f91709fafa0",
                "sha256:c001d4636cd3aecdaf33cbb40aebb59b094be2a74c556778ef5576c175e19e75"
            ],
            "markers": "python_version >= '3.6'",
            "version": "==0.8.3"
        },
        "pathspec": {
            "hashes": [
                "sha256:46846318467efc4556ccfd27816e004270a9eeeeb4d062ce5e6fc7a87c573f93",
                "sha256:7ace6161b621d31e7902eb6b5ae148d12cfd23f4a249b9ffb6b9fee12084323d"
            ],
            "markers": "python_version >= '3.7'",
            "version": "==0.10.1"
        },
        "platformdirs": {
            "hashes": [
                "sha256:027d8e83a2d7de06bbac4e5ef7e023c02b863d7ea5d079477e722bb41ab25788",
                "sha256:58c8abb07dcb441e6ee4b11d8df0ac856038f944ab98b7be6b27b2a3c7feef19"
            ],
            "markers": "python_version >= '3.7'",
            "version": "==2.5.2"
        },
        "pluggy": {
            "hashes": [
                "sha256:4224373bacce55f955a878bf9cfa763c1e360858e330072059e10bad68531159",
                "sha256:74134bbf457f031a36d68416e1509f34bd5ccc019f0bcc952c7b909d06b37bd3"
            ],
            "markers": "python_version >= '3.6'",
            "version": "==1.0.0"
        },
        "prompt-toolkit": {
            "hashes": [
                "sha256:9696f386133df0fc8ca5af4895afe5d78f5fcfe5258111c2a79a1c3e41ffa96d",
                "sha256:9ada952c9d1787f52ff6d5f3484d0b4df8952787c087edf6a1f7c2cb1ea88148"
            ],
            "markers": "python_full_version >= '3.6.2'",
            "version": "==3.0.31"
        },
        "ptpython": {
            "hashes": [
                "sha256:99636899ab0e4d026e2ecc9368269114f387b4bb5411e57f072b0bde724d9f99",
                "sha256:eafd4ced27ca5dc370881d4358d1ab5041b32d88d31af8e3c24167fe4af64ed6"
            ],
            "index": "bink-pypi",
            "version": "==3.0.20"
        },
        "py": {
            "hashes": [
                "sha256:51c75c4126074b472f746a24399ad32f6053d1b34b68d2fa41e558e6f4a98719",
                "sha256:607c53218732647dff4acdfcd50cb62615cedf612e72d1724fb1a0cc6405b378"
            ],
            "markers": "python_version >= '2.7' and python_version not in '3.0, 3.1, 3.2, 3.3, 3.4'",
            "version": "==1.11.0"
        },
        "pycodestyle": {
            "hashes": [
                "sha256:2c9607871d58c76354b697b42f5d57e1ada7d261c261efac224b664affdc5785",
                "sha256:d1735fc58b418fd7c5f658d28d943854f8a849b01a5d0a1e6f3f3fdd0166804b"
            ],
            "markers": "python_version >= '3.6'",
            "version": "==2.9.1"
        },
        "pyflakes": {
            "hashes": [
                "sha256:4579f67d887f804e67edb544428f264b7b24f435b263c4614f384135cea553d2",
                "sha256:491feb020dca48ccc562a8c0cbe8df07ee13078df59813b83959cbdada312ea3"
            ],
            "markers": "python_version >= '3.6'",
            "version": "==2.5.0"
        },
        "pygments": {
            "hashes": [
                "sha256:56a8508ae95f98e2b9bdf93a6be5ae3f7d8af858b43e02c5a2ff083726be40c1",
                "sha256:f643f331ab57ba3c9d89212ee4a2dabc6e94f117cf4eefde99a0574720d14c42"
            ],
            "markers": "python_version >= '3.6'",
            "version": "==2.13.0"
        },
        "pyparsing": {
            "hashes": [
                "sha256:2b020ecf7d21b687f219b71ecad3631f644a47f01403fa1d1036b0c6416d70fb",
                "sha256:5026bae9a10eeaefb61dab2f09052b9f4307d44aee4eda64b309723d8d206bbc"
            ],
            "markers": "python_full_version >= '3.6.8'",
            "version": "==3.0.9"
        },
        "pytest": {
            "hashes": [
                "sha256:1377bda3466d70b55e3f5cecfa55bb7cfcf219c7964629b967c37cf0bda818b7",
                "sha256:4f365fec2dff9c1162f834d9f18af1ba13062db0c708bf7b946f8a5c76180c39"
            ],
            "index": "bink-pypi",
            "version": "==7.1.3"
        },
        "pytest-django": {
            "hashes": [
                "sha256:c60834861933773109334fe5a53e83d1ef4828f2203a1d6a0fa9972f4f75ab3e",
                "sha256:d9076f759bb7c36939dbdd5ae6633c18edfc2902d1a69fdbefd2426b970ce6c2"
            ],
            "index": "bink-pypi",
            "version": "==4.5.2"
        },
        "python-dateutil": {
            "hashes": [
                "sha256:0123cacc1627ae19ddf3c27a5de5bd67ee4586fbdd6440d9748f8abb483d3e86",
                "sha256:961d03dc3453ebbc59dbdea9e4e11c5651520a876d0f4db161e8674aae935da9"
            ],
            "markers": "python_version >= '2.7' and python_version not in '3.0, 3.1, 3.2, 3.3'",
            "version": "==2.8.2"
        },
        "pyyaml": {
            "hashes": [
                "sha256:0283c35a6a9fbf047493e3a0ce8d79ef5030852c51e9d911a27badfde0605293",
                "sha256:055d937d65826939cb044fc8c9b08889e8c743fdc6a32b33e2390f66013e449b",
                "sha256:07751360502caac1c067a8132d150cf3d61339af5691fe9e87803040dbc5db57",
                "sha256:0b4624f379dab24d3725ffde76559cff63d9ec94e1736b556dacdfebe5ab6d4b",
                "sha256:0ce82d761c532fe4ec3f87fc45688bdd3a4c1dc5e0b4a19814b9009a29baefd4",
                "sha256:1e4747bc279b4f613a09eb64bba2ba602d8a6664c6ce6396a4d0cd413a50ce07",
                "sha256:213c60cd50106436cc818accf5baa1aba61c0189ff610f64f4a3e8c6726218ba",
                "sha256:231710d57adfd809ef5d34183b8ed1eeae3f76459c18fb4a0b373ad56bedcdd9",
                "sha256:277a0ef2981ca40581a47093e9e2d13b3f1fbbeffae064c1d21bfceba2030287",
                "sha256:2cd5df3de48857ed0544b34e2d40e9fac445930039f3cfe4bcc592a1f836d513",
                "sha256:40527857252b61eacd1d9af500c3337ba8deb8fc298940291486c465c8b46ec0",
                "sha256:473f9edb243cb1935ab5a084eb238d842fb8f404ed2193a915d1784b5a6b5fc0",
                "sha256:48c346915c114f5fdb3ead70312bd042a953a8ce5c7106d5bfb1a5254e47da92",
                "sha256:50602afada6d6cbfad699b0c7bb50d5ccffa7e46a3d738092afddc1f9758427f",
                "sha256:68fb519c14306fec9720a2a5b45bc9f0c8d1b9c72adf45c37baedfcd949c35a2",
                "sha256:77f396e6ef4c73fdc33a9157446466f1cff553d979bd00ecb64385760c6babdc",
                "sha256:819b3830a1543db06c4d4b865e70ded25be52a2e0631ccd2f6a47a2822f2fd7c",
                "sha256:897b80890765f037df3403d22bab41627ca8811ae55e9a722fd0392850ec4d86",
                "sha256:98c4d36e99714e55cfbaaee6dd5badbc9a1ec339ebfc3b1f52e293aee6bb71a4",
                "sha256:9df7ed3b3d2e0ecfe09e14741b857df43adb5a3ddadc919a2d94fbdf78fea53c",
                "sha256:9fa600030013c4de8165339db93d182b9431076eb98eb40ee068700c9c813e34",
                "sha256:a80a78046a72361de73f8f395f1f1e49f956c6be882eed58505a15f3e430962b",
                "sha256:b3d267842bf12586ba6c734f89d1f5b871df0273157918b0ccefa29deb05c21c",
                "sha256:b5b9eccad747aabaaffbc6064800670f0c297e52c12754eb1d976c57e4f74dcb",
                "sha256:c5687b8d43cf58545ade1fe3e055f70eac7a5a1a0bf42824308d868289a95737",
                "sha256:cba8c411ef271aa037d7357a2bc8f9ee8b58b9965831d9e51baf703280dc73d3",
                "sha256:d15a181d1ecd0d4270dc32edb46f7cb7733c7c508857278d3d378d14d606db2d",
                "sha256:d4db7c7aef085872ef65a8fd7d6d09a14ae91f691dec3e87ee5ee0539d516f53",
                "sha256:d4eccecf9adf6fbcc6861a38015c2a64f38b9d94838ac1810a9023a0609e1b78",
                "sha256:d67d839ede4ed1b28a4e8909735fc992a923cdb84e618544973d7dfc71540803",
                "sha256:daf496c58a8c52083df09b80c860005194014c3698698d1a57cbcfa182142a3a",
                "sha256:e61ceaab6f49fb8bdfaa0f92c4b57bcfbea54c09277b1b4f7ac376bfb7a7c174",
                "sha256:f84fbc98b019fef2ee9a1cb3ce93e3187a6df0b2538a651bfb890254ba9f90b5"
            ],
            "index": "bink-pypi",
            "version": "==6.0"
        },
        "radon": {
            "hashes": [
                "sha256:cb1d8752e5f862fb9e20d82b5f758cbc4fb1237c92c9a66450ea0ea7bf29aeee",
                "sha256:fa74e018197f1fcb54578af0f675d8b8e2342bd8e0b72bef8197bc4c9e645f36"
            ],
            "version": "==5.1.0"
        },
        "redis": {
            "hashes": [
                "sha256:a52d5694c9eb4292770084fa8c863f79367ca19884b329ab574d5cb2036b3e54",
                "sha256:ddf27071df4adf3821c4f2ca59d67525c3a82e5f268bed97b813cb4fabf87880"
            ],
            "index": "bink-pypi",
            "version": "==4.3.4"
        },
        "requests": {
            "hashes": [
                "sha256:7c5599b102feddaa661c826c56ab4fee28bfd17f5abca1ebbe3e7f19d7c97983",
                "sha256:8fefa2a1a1365bf5520aac41836fbee479da67864514bdb821f31ce07ce65349"
            ],
            "index": "bink-pypi",
            "version": "==2.28.1"
        },
        "six": {
            "hashes": [
                "sha256:1e61c37477a1626458e36f7b1d82aa5c9b094fa4802892072e49de9c60c4c926",
                "sha256:8abb2f1d86890a2dfb989f9a77cfcfd3e47c2a354b01111771326f8aa26e0254"
            ],
            "markers": "python_version >= '2.7' and python_version not in '3.0, 3.1, 3.2, 3.3'",
            "version": "==1.16.0"
        },
        "sortedcontainers": {
            "hashes": [
                "sha256:25caa5a06cc30b6b83d11423433f65d1f9d76c4c6a0c90e3379eaa43b9bfdb88",
                "sha256:a163dcaede0f1c021485e957a39245190e74249897e2ae4b2aa38595db237ee0"
            ],
            "version": "==2.4.0"
        },
        "tomli": {
            "hashes": [
                "sha256:939de3e7a6161af0c887ef91b7d41a53e7c5a1ca976325f429cb46ea9bc30ecc",
                "sha256:de526c12914f0c550d15924c62d72abc48d6fe7364aa87328337a31007fe8a4f"
            ],
            "markers": "python_full_version < '3.11.0a7'",
            "version": "==2.0.1"
        },
        "typing-extensions": {
            "hashes": [
                "sha256:25642c956049920a5aa49edcdd6ab1e06d7e5d467fc00e0506c44ac86fbfca02",
                "sha256:e6d2677a32f47fc7eb2795db1dd15c1f34eff616bcaf2cfb5e997f854fa1c4a6"
            ],
            "markers": "python_version >= '3.7'",
            "version": "==4.3.0"
        },
        "urllib3": {
            "hashes": [
                "sha256:3fa96cf423e6987997fc326ae8df396db2a8b7c667747d47ddd8ecba91f4a74e",
                "sha256:b930dd878d5a8afb066a637fbb35144fe7901e3b209d1cd4f524bd0e9deee997"
            ],
            "markers": "python_version >= '3.6'",
            "version": "==1.26.12"
        },
        "wcwidth": {
            "hashes": [
                "sha256:beb4802a9cebb9144e99086eff703a642a13d6a0052920003a230f3294bbe784",
                "sha256:c4d647b99872929fdb7bdcaa4fbe7f01413ed3d98077df798530e5b04f116c83"
            ],
            "version": "==0.2.5"
        },
        "wrapt": {
            "hashes": [
                "sha256:00b6d4ea20a906c0ca56d84f93065b398ab74b927a7a3dbd470f6fc503f95dc3",
                "sha256:01c205616a89d09827986bc4e859bcabd64f5a0662a7fe95e0d359424e0e071b",
                "sha256:02b41b633c6261feff8ddd8d11c711df6842aba629fdd3da10249a53211a72c4",
                "sha256:07f7a7d0f388028b2df1d916e94bbb40624c59b48ecc6cbc232546706fac74c2",
                "sha256:11871514607b15cfeb87c547a49bca19fde402f32e2b1c24a632506c0a756656",
                "sha256:1b376b3f4896e7930f1f772ac4b064ac12598d1c38d04907e696cc4d794b43d3",
                "sha256:21ac0156c4b089b330b7666db40feee30a5d52634cc4560e1905d6529a3897ff",
                "sha256:257fd78c513e0fb5cdbe058c27a0624c9884e735bbd131935fd49e9fe719d310",
                "sha256:2b39d38039a1fdad98c87279b48bc5dce2c0ca0d73483b12cb72aa9609278e8a",
                "sha256:2cf71233a0ed05ccdabe209c606fe0bac7379fdcf687f39b944420d2a09fdb57",
                "sha256:2fe803deacd09a233e4762a1adcea5db5d31e6be577a43352936179d14d90069",
                "sha256:3232822c7d98d23895ccc443bbdf57c7412c5a65996c30442ebe6ed3df335383",
                "sha256:34aa51c45f28ba7f12accd624225e2b1e5a3a45206aa191f6f9aac931d9d56fe",
                "sha256:36f582d0c6bc99d5f39cd3ac2a9062e57f3cf606ade29a0a0d6b323462f4dd87",
                "sha256:380a85cf89e0e69b7cfbe2ea9f765f004ff419f34194018a6827ac0e3edfed4d",
                "sha256:40e7bc81c9e2b2734ea4bc1aceb8a8f0ceaac7c5299bc5d69e37c44d9081d43b",
                "sha256:43ca3bbbe97af00f49efb06e352eae40434ca9d915906f77def219b88e85d907",
                "sha256:4fcc4649dc762cddacd193e6b55bc02edca674067f5f98166d7713b193932b7f",
                "sha256:5a0f54ce2c092aaf439813735584b9537cad479575a09892b8352fea5e988dc0",
                "sha256:5a9a0d155deafd9448baff28c08e150d9b24ff010e899311ddd63c45c2445e28",
                "sha256:5b02d65b9ccf0ef6c34cba6cf5bf2aab1bb2f49c6090bafeecc9cd81ad4ea1c1",
                "sha256:60db23fa423575eeb65ea430cee741acb7c26a1365d103f7b0f6ec412b893853",
                "sha256:642c2e7a804fcf18c222e1060df25fc210b9c58db7c91416fb055897fc27e8cc",
                "sha256:6a9a25751acb379b466ff6be78a315e2b439d4c94c1e99cb7266d40a537995d3",
                "sha256:6b1a564e6cb69922c7fe3a678b9f9a3c54e72b469875aa8018f18b4d1dd1adf3",
                "sha256:6d323e1554b3d22cfc03cd3243b5bb815a51f5249fdcbb86fda4bf62bab9e164",
                "sha256:6e743de5e9c3d1b7185870f480587b75b1cb604832e380d64f9504a0535912d1",
                "sha256:709fe01086a55cf79d20f741f39325018f4df051ef39fe921b1ebe780a66184c",
                "sha256:7b7c050ae976e286906dd3f26009e117eb000fb2cf3533398c5ad9ccc86867b1",
                "sha256:7d2872609603cb35ca513d7404a94d6d608fc13211563571117046c9d2bcc3d7",
                "sha256:7ef58fb89674095bfc57c4069e95d7a31cfdc0939e2a579882ac7d55aadfd2a1",
                "sha256:80bb5c256f1415f747011dc3604b59bc1f91c6e7150bd7db03b19170ee06b320",
                "sha256:81b19725065dcb43df02b37e03278c011a09e49757287dca60c5aecdd5a0b8ed",
                "sha256:833b58d5d0b7e5b9832869f039203389ac7cbf01765639c7309fd50ef619e0b1",
                "sha256:88bd7b6bd70a5b6803c1abf6bca012f7ed963e58c68d76ee20b9d751c74a3248",
                "sha256:8ad85f7f4e20964db4daadcab70b47ab05c7c1cf2a7c1e51087bfaa83831854c",
                "sha256:8c0ce1e99116d5ab21355d8ebe53d9460366704ea38ae4d9f6933188f327b456",
                "sha256:8d649d616e5c6a678b26d15ece345354f7c2286acd6db868e65fcc5ff7c24a77",
                "sha256:903500616422a40a98a5a3c4ff4ed9d0066f3b4c951fa286018ecdf0750194ef",
                "sha256:9736af4641846491aedb3c3f56b9bc5568d92b0692303b5a305301a95dfd38b1",
                "sha256:988635d122aaf2bdcef9e795435662bcd65b02f4f4c1ae37fbee7401c440b3a7",
                "sha256:9cca3c2cdadb362116235fdbd411735de4328c61425b0aa9f872fd76d02c4e86",
                "sha256:9e0fd32e0148dd5dea6af5fee42beb949098564cc23211a88d799e434255a1f4",
                "sha256:9f3e6f9e05148ff90002b884fbc2a86bd303ae847e472f44ecc06c2cd2fcdb2d",
                "sha256:a85d2b46be66a71bedde836d9e41859879cc54a2a04fad1191eb50c2066f6e9d",
                "sha256:a9a52172be0b5aae932bef82a79ec0a0ce87288c7d132946d645eba03f0ad8a8",
                "sha256:aa31fdcc33fef9eb2552cbcbfee7773d5a6792c137b359e82879c101e98584c5",
                "sha256:b014c23646a467558be7da3d6b9fa409b2c567d2110599b7cf9a0c5992b3b471",
                "sha256:b21bb4c09ffabfa0e85e3a6b623e19b80e7acd709b9f91452b8297ace2a8ab00",
                "sha256:b5901a312f4d14c59918c221323068fad0540e34324925c8475263841dbdfe68",
                "sha256:b9b7a708dd92306328117d8c4b62e2194d00c365f18eff11a9b53c6f923b01e3",
                "sha256:d1967f46ea8f2db647c786e78d8cc7e4313dbd1b0aca360592d8027b8508e24d",
                "sha256:d52a25136894c63de15a35bc0bdc5adb4b0e173b9c0d07a2be9d3ca64a332735",
                "sha256:d77c85fedff92cf788face9bfa3ebaa364448ebb1d765302e9af11bf449ca36d",
                "sha256:d79d7d5dc8a32b7093e81e97dad755127ff77bcc899e845f41bf71747af0c569",
                "sha256:dbcda74c67263139358f4d188ae5faae95c30929281bc6866d00573783c422b7",
                "sha256:ddaea91abf8b0d13443f6dac52e89051a5063c7d014710dcb4d4abb2ff811a59",
                "sha256:dee0ce50c6a2dd9056c20db781e9c1cfd33e77d2d569f5d1d9321c641bb903d5",
                "sha256:dee60e1de1898bde3b238f18340eec6148986da0455d8ba7848d50470a7a32fb",
                "sha256:e2f83e18fe2f4c9e7db597e988f72712c0c3676d337d8b101f6758107c42425b",
                "sha256:e3fb1677c720409d5f671e39bac6c9e0e422584e5f518bfd50aa4cbbea02433f",
                "sha256:ee2b1b1769f6707a8a445162ea16dddf74285c3964f605877a20e38545c3c462",
                "sha256:ee6acae74a2b91865910eef5e7de37dc6895ad96fa23603d1d27ea69df545015",
                "sha256:ef3f72c9666bba2bab70d2a8b79f2c6d2c1a42a7f7e2b0ec83bb2f9e383950af"
            ],
            "markers": "python_version >= '2.7' and python_version not in '3.0, 3.1, 3.2, 3.3, 3.4'",
            "version": "==1.14.1"
        },
        "xenon": {
            "hashes": [
                "sha256:994c80c7f1c6d40596b600b93734d85a5739208f31895ef99f1e4d362caf9e35",
                "sha256:d2b9cb6c6260f771a432c1e588e51fddb17858f88f73ef641e7532f7a5f58fb8"
            ],
            "index": "bink-pypi",
            "version": "==0.9.0"
        }
    }
}<|MERGE_RESOLUTION|>--- conflicted
+++ resolved
@@ -39,11 +39,11 @@
         },
         "arrow": {
             "hashes": [
-                "sha256:3934b30ca1b9f292376d9db15b19446088d12ec58629bc3f0da28fd55fb633a1",
-                "sha256:5a49ab92e3b7b71d96cd6bfcc4df14efefc9dfa96ea19045815914a6ab6b1fe2"
-            ],
-            "index": "bink-pypi",
-            "version": "==1.2.3"
+                "sha256:05caf1fd3d9a11a1135b2b6f09887421153b94558e5ef4d090b567b47173ac2b",
+                "sha256:d622c46ca681b5b3e3574fcb60a04e5cc81b9625112d5fb2b44220c36c892177"
+            ],
+            "index": "bink-pypi",
+            "version": "==1.2.2"
         },
         "asgiref": {
             "hashes": [
@@ -268,7 +268,7 @@
                 "sha256:a0713dc7a1de3f06bc0df5a9567ad19ead2d3d5689b434768a6145bff77c0667",
                 "sha256:f184f0d851d96b6d29297354ed981b7dd71df7ff500d82fa6d11f0856bee8035"
             ],
-            "markers": "python_full_version >= '3.6.2' and python_full_version < '4.0.0'",
+            "markers": "python_version < '4.0' and python_full_version >= '3.6.2'",
             "version": "==0.3.0"
         },
         "click-plugins": {
@@ -287,35 +287,31 @@
         },
         "cryptography": {
             "hashes": [
-                "sha256:03363b92b6d76e4292ace708dcc8fd31b28ce325714f5af9f72afca6e7ac4070",
-                "sha256:144c9b09135caf6580fb8bf03594760a351dcb1bb6df3a4ed871527a90597e31",
-                "sha256:18253e7aeb7a6a12d1af7548a70349ab41da099addc0bfdc8f980c0a55624206",
-                "sha256:24d4137f3118900db02a2ec9a585d6dec2e79697fc90e84f19e5462dd1eeca44",
-                "sha256:2cbd0989e8b2bc7182f4eaa85145e1264a139da94b78adf9440be0d9ccce8898",
-                "sha256:3f1b0207dd0ec3167d5faec10d72368b7e1ba9eb2e3d54718963f6319254102b",
-                "sha256:634f38529aac216844df4df8632cdc1d7fff11c1ba2440c7299c38c1aa7a3e19",
-                "sha256:684134063c108b6a8af59c1869e09400a1c078336e79fa8cc1cbfb82e67d992a",
-                "sha256:7208cf3fa37e4c2d3ec9b49ac7721c457b793c64d548c4f7f2989ded0405f700",
-                "sha256:723581cbcfe89b83f86ed710b591520b6b148186b555dad2f84f717ad136f9e5",
-                "sha256:7ac685fe7c1103f5802e52a49f90f010dd768fd1cffd797fe01df2c674f3862a",
-                "sha256:7ed89815ea3483f92d6ca934ca8b2a8c35579453c1e2472a960a5086996981dd",
-                "sha256:88fbfc4703987ed17990a0a5b6f465447e8996cc4c4117db08afce9d0f75ff82",
-                "sha256:8fe3f1df20286d50dc5ab201cce4bf5c326e813d7fa39a62ed41bc01d46cd3ab",
-                "sha256:959cce516bacb775fb52ff122f26e23178c76ca708d68dc353e177cb7ee6f167",
-                "sha256:aaba2a47f0ce5c795d7caf46ff9c9ecc5d42b8ca5cecd11c0bf03d3df4626f9c",
-                "sha256:b224d7e73676a3ea27cd1a726591c7984db32ceb63a801e11d80669eb9964f37",
-                "sha256:b69f3f316711567f03eab907713a2c076f43fc84f92a6d7ce5ffc8c26e6709bc",
-                "sha256:c27e541b532d13a15fe969977c55753d0f187696280ba073273efb0c733e522b",
-                "sha256:cec962ac6db460a22ac78c1e316c7238b6979a9e369b9b1e3810af10c7445b1e",
-                "sha256:d2700d1593e5a03bc32d1a9e9fda9b136bf7e67e7ae4aeefcfeac5a5090c200e",
-                "sha256:d89a685ce8dd2c6869e9b9b884c9e0944cc74d67ca53a5bf4cd69f262fca0c3f",
-                "sha256:db58dcd824d67bc7f9735f3b0f402add8b33687994f0e822cbe16868d68aa2a1",
-                "sha256:ebe9e75f9a759e1019bdd2a823b51c8d4002bed006d60c025e3d6b9dff33ebaa",
-                "sha256:efa101918a6b332e1db0d3c69085217eb754b85124ab8ca94bba9b1e8d079f84",
-                "sha256:ff8709fcd3e49c41bc3da5720ab39882b76af8d15e268807e6d906f8c3a252fc"
-            ],
-            "index": "bink-pypi",
-            "version": "==38.0.0"
+                "sha256:190f82f3e87033821828f60787cfa42bff98404483577b591429ed99bed39d59",
+                "sha256:2be53f9f5505673eeda5f2736bea736c40f051a739bfae2f92d18aed1eb54596",
+                "sha256:30788e070800fec9bbcf9faa71ea6d8068f5136f60029759fd8c3efec3c9dcb3",
+                "sha256:3d41b965b3380f10e4611dbae366f6dc3cefc7c9ac4e8842a806b9672ae9add5",
+                "sha256:4c590ec31550a724ef893c50f9a97a0c14e9c851c85621c5650d699a7b88f7ab",
+                "sha256:549153378611c0cca1042f20fd9c5030d37a72f634c9326e225c9f666d472884",
+                "sha256:63f9c17c0e2474ccbebc9302ce2f07b55b3b3fcb211ded18a42d5764f5c10a82",
+                "sha256:6bc95ed67b6741b2607298f9ea4932ff157e570ef456ef7ff0ef4884a134cc4b",
+                "sha256:7099a8d55cd49b737ffc99c17de504f2257e3787e02abe6d1a6d136574873441",
+                "sha256:75976c217f10d48a8b5a8de3d70c454c249e4b91851f6838a4e48b8f41eb71aa",
+                "sha256:7bc997818309f56c0038a33b8da5c0bfbb3f1f067f315f9abd6fc07ad359398d",
+                "sha256:80f49023dd13ba35f7c34072fa17f604d2f19bf0989f292cedf7ab5770b87a0b",
+                "sha256:91ce48d35f4e3d3f1d83e29ef4a9267246e6a3be51864a5b7d2247d5086fa99a",
+                "sha256:a958c52505c8adf0d3822703078580d2c0456dd1d27fabfb6f76fe63d2971cd6",
+                "sha256:b62439d7cd1222f3da897e9a9fe53bbf5c104fff4d60893ad1355d4c14a24157",
+                "sha256:b7f8dd0d4c1f21759695c05a5ec8536c12f31611541f8904083f3dc582604280",
+                "sha256:d204833f3c8a33bbe11eda63a54b1aad7aa7456ed769a982f21ec599ba5fa282",
+                "sha256:e007f052ed10cc316df59bc90fbb7ff7950d7e2919c9757fd42a2b8ecf8a5f67",
+                "sha256:f2dcb0b3b63afb6df7fd94ec6fbddac81b5492513f7b0436210d390c14d46ee8",
+                "sha256:f721d1885ecae9078c3f6bbe8a88bc0786b6e749bf32ccec1ef2b18929a05046",
+                "sha256:f7a6de3e98771e183645181b3627e2563dcde3ce94a9e42a3f427d2255190327",
+                "sha256:f8c0a6e9e1dd3eb0414ba320f85da6b0dcbd543126e30fcc546e7372a7fbf3b9"
+            ],
+            "index": "bink-pypi",
+            "version": "==37.0.4"
         },
         "deprecated": {
             "hashes": [
@@ -990,19 +986,11 @@
         },
         "sentry-sdk": {
             "hashes": [
-<<<<<<< HEAD
-                "sha256:7378c08d81da78a4860da7b4900ac51fef38be841d01bc5b7cb249ac51e070c6",
-                "sha256:ef4b4d57631662ff81e15c22bf007f7ce07c47321648c8e601fbd22950ed1a79"
-            ],
-            "index": "bink-pypi",
-            "version": "==1.9.8"
-=======
                 "sha256:af0987fc074ada4a166bdc7e9d99d1da7811c6107e4b3416c7052ea1adb77dfc",
                 "sha256:d391204a2a59c54b764cd351c44c67eed17b43d51f4dbe3eba48b83b70c93db9"
             ],
             "index": "bink-pypi",
             "version": "==1.9.7"
->>>>>>> 814d6cb6
         },
         "setuptools": {
             "hashes": [
@@ -1081,11 +1069,7 @@
                 "sha256:3fa96cf423e6987997fc326ae8df396db2a8b7c667747d47ddd8ecba91f4a74e",
                 "sha256:b930dd878d5a8afb066a637fbb35144fe7901e3b209d1cd4f524bd0e9deee997"
             ],
-<<<<<<< HEAD
-            "markers": "python_version >= '2.7' and python_version not in '3.0, 3.1, 3.2, 3.3, 3.4, 3.5' and python_full_version < '4.0.0'",
-=======
-            "markers": "python_version >= '3.6'",
->>>>>>> 814d6cb6
+            "markers": "python_version >= '3.6'",
             "version": "==1.26.12"
         },
         "vine": {
@@ -1341,19 +1325,11 @@
         },
         "fakeredis": {
             "hashes": [
-<<<<<<< HEAD
-                "sha256:b9830f68dafafc0abe6c037775765166e9e2ff6b0da8abd3838eb2c3910f8e65",
-                "sha256:e884776d7d0216e9c6c514527718259cfbd555777b36ba403ae680bd1489f7a1"
-            ],
-            "index": "bink-pypi",
-            "version": "==1.9.1"
-=======
                 "sha256:60639946e3bb1274c30416f539f01f9d73b4ea68c244c1442f5524e45f51e882",
                 "sha256:868467ff399520fc77e37ff002c60d1b2a1674742982e27338adaeebcc537648"
             ],
             "index": "bink-pypi",
             "version": "==1.9.0"
->>>>>>> 814d6cb6
         },
         "flake8": {
             "hashes": [
