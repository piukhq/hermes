{
    "_meta": {
        "hash": {
<<<<<<< HEAD
            "sha256": "6764ccb51a8477065bd9153ca75beb6846fb954ac03f02d883e51bdb1c9cea69"
=======
            "sha256": "974e9d9a3207144a6f4006316b243601c14b3eb46076519410f069d3fcdf7638"
>>>>>>> 4b88d691
        },
        "pipfile-spec": 6,
        "requires": {},
        "sources": [
            {
                "name": "bypi",
                "url": "https://269fdc63-af3d-4eca-8101-8bddc22d6f14:b694b5b1-f97e-49e4-959e-f3c202e3ab91@pypi.tools.bink.sh/simple",
                "verify_ssl": true
            },
            {
                "name": "pypi",
                "url": "https://pypi.org/simple",
                "verify_ssl": true
            }
        ]
    },
    "default": {
        "amqp": {
            "hashes": [
                "sha256:24dbaff8ce4f30566bb88976b398e8c4e77637171af3af6f1b9650f48890e60b",
                "sha256:bb68f8d2bced8f93ccfd07d96c689b716b3227720add971be980accfc2952139"
            ],
            "version": "==2.6.0"
        },
        "arrow": {
            "hashes": [
                "sha256:3f1a92b25bbee5f80cc8f6bdecfeade9028219229137c559c37335b4f574a292",
                "sha256:61a1af3a31f731e7993509124839ac28b91b6743bd6692a949600737900cf43b"
            ],
            "index": "bypi",
            "version": "==0.15.7"
        },
        "azure-common": {
            "hashes": [
                "sha256:ce0f1013e6d0e9faebaf3188cc069f4892fc60a6ec552e3f817c1a2f92835054",
                "sha256:fd02e4256dc9cdd2d4422bc795bdca2ef302f7a86148b154fbf4ea1f09da400a"
            ],
            "version": "==1.1.25"
        },
        "azure-storage-blob": {
            "hashes": [
                "sha256:a8e91a51d4f62d11127c7fd8ba0077385c5b11022f0269f8a2a71b9fc36bef31",
                "sha256:b90323aad60f207f9f90a0c4cf94c10acc313c20b39403398dfba51f25f7b454"
            ],
            "index": "bypi",
            "version": "==2.1.0"
        },
        "azure-storage-common": {
            "hashes": [
                "sha256:b01a491a18839b9d05a4fe3421458a0ddb5ab9443c14e487f40d16f9a1dc2fbe",
                "sha256:ccedef5c67227bc4d6670ffd37cec18fb529a1b7c3a5e53e4096eb0cf23dc73f"
            ],
            "version": "==2.1.0"
        },
        "billiard": {
            "hashes": [
                "sha256:bff575450859a6e0fbc2f9877d9b715b0bbc07c3565bb7ed2280526a0cdf5ede",
                "sha256:d91725ce6425f33a97dfa72fb6bfef0e47d4652acd98a032bd1a7fbf06d5fa6a"
            ],
            "version": "==3.6.3.0"
        },
        "celery": {
            "hashes": [
                "sha256:ef17d7dffde7fc73ecab3a3b6389d93d3213bac53fa7f28e68e33647ad50b916",
                "sha256:fd77e4248bb1b7af5f7922dd8e81156f540306e3a5c4b1c24167c1f5f06025da"
            ],
<<<<<<< HEAD
            "index": "pypi",
=======
            "index": "bypi",
>>>>>>> 4b88d691
            "version": "==4.4.6"
        },
        "certifi": {
            "hashes": [
                "sha256:5930595817496dd21bb8dc35dad090f1c2cd0adfaf21204bf6732ca5d8ee34d3",
                "sha256:8fc0819f1f30ba15bdb34cceffb9ef04d99f420f68eb75d901e9560b8749fc41"
            ],
            "version": "==2020.6.20"
        },
        "cffi": {
            "hashes": [
                "sha256:001bf3242a1bb04d985d63e138230802c6c8d4db3668fb545fb5005ddf5bb5ff",
                "sha256:00789914be39dffba161cfc5be31b55775de5ba2235fe49aa28c148236c4e06b",
                "sha256:028a579fc9aed3af38f4892bdcc7390508adabc30c6af4a6e4f611b0c680e6ac",
                "sha256:14491a910663bf9f13ddf2bc8f60562d6bc5315c1f09c704937ef17293fb85b0",
                "sha256:1cae98a7054b5c9391eb3249b86e0e99ab1e02bb0cc0575da191aedadbdf4384",
                "sha256:2089ed025da3919d2e75a4d963d008330c96751127dd6f73c8dc0c65041b4c26",
                "sha256:2d384f4a127a15ba701207f7639d94106693b6cd64173d6c8988e2c25f3ac2b6",
                "sha256:337d448e5a725bba2d8293c48d9353fc68d0e9e4088d62a9571def317797522b",
                "sha256:399aed636c7d3749bbed55bc907c3288cb43c65c4389964ad5ff849b6370603e",
                "sha256:3b911c2dbd4f423b4c4fcca138cadde747abdb20d196c4a48708b8a2d32b16dd",
                "sha256:3d311bcc4a41408cf5854f06ef2c5cab88f9fded37a3b95936c9879c1640d4c2",
                "sha256:62ae9af2d069ea2698bf536dcfe1e4eed9090211dbaafeeedf5cb6c41b352f66",
                "sha256:66e41db66b47d0d8672d8ed2708ba91b2f2524ece3dee48b5dfb36be8c2f21dc",
                "sha256:675686925a9fb403edba0114db74e741d8181683dcf216be697d208857e04ca8",
                "sha256:7e63cbcf2429a8dbfe48dcc2322d5f2220b77b2e17b7ba023d6166d84655da55",
                "sha256:8a6c688fefb4e1cd56feb6c511984a6c4f7ec7d2a1ff31a10254f3c817054ae4",
                "sha256:8c0ffc886aea5df6a1762d0019e9cb05f825d0eec1f520c51be9d198701daee5",
                "sha256:95cd16d3dee553f882540c1ffe331d085c9e629499ceadfbda4d4fde635f4b7d",
                "sha256:99f748a7e71ff382613b4e1acc0ac83bf7ad167fb3802e35e90d9763daba4d78",
                "sha256:b8c78301cefcf5fd914aad35d3c04c2b21ce8629b5e4f4e45ae6812e461910fa",
                "sha256:c420917b188a5582a56d8b93bdd8e0f6eca08c84ff623a4c16e809152cd35793",
                "sha256:c43866529f2f06fe0edc6246eb4faa34f03fe88b64a0a9a942561c8e22f4b71f",
                "sha256:cab50b8c2250b46fe738c77dbd25ce017d5e6fb35d3407606e7a4180656a5a6a",
                "sha256:cef128cb4d5e0b3493f058f10ce32365972c554572ff821e175dbc6f8ff6924f",
                "sha256:cf16e3cf6c0a5fdd9bc10c21687e19d29ad1fe863372b5543deaec1039581a30",
                "sha256:e56c744aa6ff427a607763346e4170629caf7e48ead6921745986db3692f987f",
                "sha256:e577934fc5f8779c554639376beeaa5657d54349096ef24abe8c74c5d9c117c3",
                "sha256:f2b0fa0c01d8a0c7483afd9f31d7ecf2d71760ca24499c8697aeb5ca37dc090c"
            ],
            "version": "==1.14.0"
        },
        "chardet": {
            "hashes": [
                "sha256:84ab92ed1c4d4f16916e05906b6b75a6c0fb5db821cc65e70cbd64a3e2a5eaae",
                "sha256:fc323ffcaeaed0e0a02bf4d117757b98aed530d9ed4531e3e15460124c106691"
            ],
            "version": "==3.0.4"
        },
        "cryptography": {
            "hashes": [
                "sha256:091d31c42f444c6f519485ed528d8b451d1a0c7bf30e8ca583a0cac44b8a0df6",
                "sha256:18452582a3c85b96014b45686af264563e3e5d99d226589f057ace56196ec78b",
                "sha256:1dfa985f62b137909496e7fc182dac687206d8d089dd03eaeb28ae16eec8e7d5",
                "sha256:1e4014639d3d73fbc5ceff206049c5a9a849cefd106a49fa7aaaa25cc0ce35cf",
                "sha256:22e91636a51170df0ae4dcbd250d318fd28c9f491c4e50b625a49964b24fe46e",
                "sha256:3b3eba865ea2754738616f87292b7f29448aec342a7c720956f8083d252bf28b",
                "sha256:651448cd2e3a6bc2bb76c3663785133c40d5e1a8c1a9c5429e4354201c6024ae",
                "sha256:726086c17f94747cedbee6efa77e99ae170caebeb1116353c6cf0ab67ea6829b",
                "sha256:844a76bc04472e5135b909da6aed84360f522ff5dfa47f93e3dd2a0b84a89fa0",
                "sha256:88c881dd5a147e08d1bdcf2315c04972381d026cdb803325c03fe2b4a8ed858b",
                "sha256:96c080ae7118c10fcbe6229ab43eb8b090fccd31a09ef55f83f690d1ef619a1d",
                "sha256:a0c30272fb4ddda5f5ffc1089d7405b7a71b0b0f51993cb4e5dbb4590b2fc229",
                "sha256:bb1f0281887d89617b4c68e8db9a2c42b9efebf2702a3c5bf70599421a8623e3",
                "sha256:c447cf087cf2dbddc1add6987bbe2f767ed5317adb2d08af940db517dd704365",
                "sha256:c4fd17d92e9d55b84707f4fd09992081ba872d1a0c610c109c18e062e06a2e55",
                "sha256:d0d5aeaedd29be304848f1c5059074a740fa9f6f26b84c5b63e8b29e73dfc270",
                "sha256:daf54a4b07d67ad437ff239c8a4080cfd1cc7213df57d33c97de7b4738048d5e",
                "sha256:e993468c859d084d5579e2ebee101de8f5a27ce8e2159959b6673b418fd8c785",
                "sha256:f118a95c7480f5be0df8afeb9a11bd199aa20afab7a96bcf20409b411a3a85f0"
            ],
            "version": "==2.9.2"
        },
        "dictfilter": {
            "hashes": [
                "sha256:7c85da12bf420717ec9e5ff15c605f8849e718b6af14866c976da093ee8b5760",
                "sha256:ec3ad3e4d50c1e5d80f4974e832aa07877843d7de748b42dacdd11738bd82161"
            ],
            "index": "bypi",
            "version": "==1.2"
        },
        "django": {
            "hashes": [
                "sha256:65e2387e6bde531d3bb803244a2b74e0253550a9612c64a60c8c5be267b30f50",
                "sha256:b51c9c548d5c3b3ccbb133d0bebc992e8ec3f14899bce8936e6fdda6b23a1881"
            ],
            "index": "bypi",
            "version": "==2.2.11"
        },
        "django-admin-env-notice": {
            "hashes": [
                "sha256:3897c4b06f0d579ca3aab8024e4291d6bb2bc41f283211136b4e30062c5a0355",
                "sha256:53fb237b8655ed72b401caf08d1bf13035c0e989899eaa36ef92ff2976e83a7b"
            ],
            "index": "bypi",
            "version": "==0.2"
        },
        "django-anymail": {
            "hashes": [
                "sha256:7af1076f383fb3b62b301949ea8f7d87a41376015309ffc35a246a1726060429",
                "sha256:a2bd7a40aa91a1033892630652d3ca8148de70fa2927eb4eebde239fe705f0f4"
            ],
            "index": "bypi",
            "version": "==7.1.0"
        },
        "django-bulk-update": {
            "hashes": [
                "sha256:49a403392ae05ea872494d74fb3dfa3515f8df5c07cc277c3dc94724c0ee6985",
                "sha256:5ab7ce8a65eac26d19143cc189c0f041d5c03b9d1b290ca240dc4f3d6aaeb337"
            ],
            "index": "bypi",
            "version": "==2.2.0"
        },
        "django-colorful": {
            "hashes": [
                "sha256:49d3feefdabdf6a22931c12ce1ed0cbb4596e7754e66bd55c0f362c0a369e5cb",
                "sha256:fd246f2fb297ed074dc4349966d33a1c82d0308b7fb0d6ef6e2e76b90cefffb7"
            ],
            "index": "bypi",
            "version": "==1.3"
        },
        "django-cors-headers": {
            "hashes": [
                "sha256:5240062ef0b16668ce8a5f43324c388d65f5439e1a30e22c38684d5ddaff0d15",
                "sha256:f5218f2f0bb1210563ff87687afbf10786e080d8494a248e705507ebd92d7153"
            ],
            "index": "bypi",
            "version": "==3.4.0"
        },
        "django-mail-templated": {
            "hashes": [
                "sha256:2ce4b415d97f50587d9f9ff395b01e919539e1734b6b6f84385f4d2e6d3db7b5"
            ],
            "index": "bypi",
            "version": "==2.6.5"
        },
        "django-redis": {
            "hashes": [
                "sha256:1133b26b75baa3664164c3f44b9d5d133d1b8de45d94d79f38d1adc5b1d502e5",
                "sha256:306589c7021e6468b2656edc89f62b8ba67e8d5a1c8877e2688042263daa7a63"
            ],
            "index": "bypi",
            "version": "==4.12.1"
        },
        "djangorestframework": {
            "hashes": [
                "sha256:05809fc66e1c997fd9a32ea5730d9f4ba28b109b9da71fccfa5ff241201fd0a4",
                "sha256:e782087823c47a26826ee5b6fa0c542968219263fb3976ec3c31edab23a4001f"
            ],
            "index": "bypi",
            "version": "==3.11.0"
        },
        "factory-boy": {
            "hashes": [
                "sha256:728df59b372c9588b83153facf26d3d28947fc750e8e3c95cefa9bed0e6394ee",
                "sha256:faf48d608a1735f0d0a3c9cbf536d64f9132b547dae7ba452c4d99a79e84a370"
            ],
            "index": "bypi",
            "version": "==2.12.0"
        },
        "fake-factory": {
            "hashes": [
                "sha256:60c64a953c03e29fbee6b59fcb700c86a313778d68dc5816fc560ef515019d77",
                "sha256:f5bd18deb22ad8cb4402513c025877bc6b50de58902d686b6b21ba8981dce260"
            ],
            "index": "bypi",
            "version": "==9999.9.9"
        },
        "faker": {
            "hashes": [
                "sha256:1290f589648bc470b8d98fff1fdff773fe3f46b4ca2cac73ac74668b12cf008e",
                "sha256:c006b3664c270a2cfd4785c5e41ff263d48101c4e920b5961cf9c237131d8418"
            ],
            "version": "==4.1.1"
        },
        "fakeredis": {
            "hashes": [
                "sha256:4d170886865a91dbc8b7f8cbd4e5d488f4c5f2f25dfae127f001617bbe9e8f97",
                "sha256:647b2593d349d9d4e566c8dadb2e4c71ba35be5bdc4f1f7ac2d565a12a965053"
            ],
            "index": "pypi",
            "version": "==1.4.1"
        },
        "future": {
            "hashes": [
                "sha256:b1bead90b70cf6ec3f0710ae53a525360fa360d306a86583adc6bf83a4db537d"
            ],
            "version": "==0.18.2"
        },
        "hashids": {
            "hashes": [
                "sha256:6539b892a426e75747a9c0ad69409e9566f9c21b79310fc3424b5b6726f28da6"
            ],
            "index": "bypi",
            "version": "==1.2.0"
        },
        "httpretty": {
            "hashes": [
                "sha256:24a6fd2fe1c76e94801b74db8f52c0fb42718dc4a199a861b305b1a492b9d868"
            ],
            "index": "bypi",
            "version": "==1.0.2"
        },
        "hvac": {
            "hashes": [
                "sha256:239f5e262db3bb53d6035c95da46bd072a46ce5eac227149c003fc773462a646",
                "sha256:d0eebbed370a5ae3f13d47ca74b18413b80f398b7ced1d8f23ec1ae450e51e7a"
            ],
            "version": "==0.10.4"
        },
        "idna": {
            "hashes": [
                "sha256:b307872f855b18632ce0c21c5e45be78c0ea7ae4c15c828c20788b26921eb3f6",
                "sha256:b97d804b1e9b523befed77c48dacec60e6dcb0b5391d57af6a65a312a90648c0"
            ],
            "version": "==2.10"
        },
        "importlib-metadata": {
            "hashes": [
                "sha256:90bb658cdbbf6d1735b6341ce708fc7024a3e14e99ffdc5783edea9f9b077f83",
                "sha256:dc15b2969b4ce36305c51eebe62d418ac7791e9a157911d58bfb1f9ccd8e2070"
            ],
            "markers": "python_version < '3.8'",
            "version": "==1.7.0"
        },
        "influxdb": {
            "hashes": [
                "sha256:9bcaafd57ac152b9824ab12ed19f204206ef5df8af68404770554c5b55b475f6",
                "sha256:b4c034ee9c9ee888d43de547cf40c616bba35f0aa8f11e5a6f056bf5855970ac"
            ],
            "index": "bypi",
            "version": "==5.3.0"
        },
        "kombu": {
            "hashes": [
                "sha256:be48cdffb54a2194d93ad6533d73f69408486483d189fe9f5990ee24255b0e0a",
                "sha256:ca1b45faac8c0b18493d02a8571792f3c40291cf2bcf1f55afed3d8f3aa7ba74"
            ],
            "version": "==4.6.11"
        },
        "msgpack": {
            "hashes": [
                "sha256:26cb40116111c232bc235ce131cc3b4e76549088cb154e66a2eb8ff6fcc907ec",
                "sha256:300fd3f2c664a3bf473d6a952f843b4a71454f4c592ed7e74a36b205c1782d28",
                "sha256:3129c355342853007de4a2a86e75eab966119733eb15748819b6554363d4e85c",
                "sha256:31f6d645ee5a97d59d3263fab9e6be76f69fa131cddc0d94091a3c8aca30d67a",
                "sha256:3ce7ef7ee2546c3903ca8c934d09250531b80c6127e6478781ae31ed835aac4c",
                "sha256:4008c72f5ef2b7936447dcb83db41d97e9791c83221be13d5e19db0796df1972",
                "sha256:62bd8e43d204580308d477a157b78d3fee2fb4c15d32578108dc5d89866036c8",
                "sha256:70cebfe08fb32f83051971264466eadf183101e335d8107b80002e632f425511",
                "sha256:72cb7cf85e9df5251abd7b61a1af1fb77add15f40fa7328e924a9c0b6bc7a533",
                "sha256:7c55649965c35eb32c499d17dadfb8f53358b961582846e1bc06f66b9bccc556",
                "sha256:86b963a5de11336ec26bc4f839327673c9796b398b9f1fe6bb6150c2a5d00f0f",
                "sha256:8c73c9bcdfb526247c5e4f4f6cf581b9bb86b388df82cfcaffde0a6e7bf3b43a",
                "sha256:8e68c76c6aff4849089962d25346d6784d38e02baa23ffa513cf46be72e3a540",
                "sha256:97ac6b867a8f63debc64f44efdc695109d541ecc361ee2dce2c8884ab37360a1",
                "sha256:9d4f546af72aa001241d74a79caec278bcc007b4bcde4099994732e98012c858",
                "sha256:a28e69fe5468c9f5251c7e4e7232286d71b7dfadc74f312006ebe984433e9746",
                "sha256:fd509d4aa95404ce8d86b4e32ce66d5d706fd6646c205e1c2a715d87078683a2"
            ],
            "version": "==0.6.1"
        },
        "oauthlib": {
            "hashes": [
                "sha256:bee41cc35fcca6e988463cacc3bcb8a96224f470ca547e697b604cc697b2f889",
                "sha256:df884cd6cbe20e32633f1db1072e9356f53638e4361bef4e8b03c9127c9328ea"
            ],
            "version": "==3.1.0"
        },
        "pillow": {
            "hashes": [
                "sha256:0295442429645fa16d05bd567ef5cff178482439c9aad0411d3f0ce9b88b3a6f",
                "sha256:06aba4169e78c439d528fdeb34762c3b61a70813527a2c57f0540541e9f433a8",
                "sha256:09d7f9e64289cb40c2c8d7ad674b2ed6105f55dc3b09aa8e4918e20a0311e7ad",
                "sha256:0a80dd307a5d8440b0a08bd7b81617e04d870e40a3e46a32d9c246e54705e86f",
                "sha256:1ca594126d3c4def54babee699c055a913efb01e106c309fa6b04405d474d5ae",
                "sha256:25930fadde8019f374400f7986e8404c8b781ce519da27792cbe46eabec00c4d",
                "sha256:431b15cffbf949e89df2f7b48528be18b78bfa5177cb3036284a5508159492b5",
                "sha256:52125833b070791fcb5710fabc640fc1df07d087fc0c0f02d3661f76c23c5b8b",
                "sha256:5e51ee2b8114def244384eda1c82b10e307ad9778dac5c83fb0943775a653cd8",
                "sha256:612cfda94e9c8346f239bf1a4b082fdd5c8143cf82d685ba2dba76e7adeeb233",
                "sha256:6d7741e65835716ceea0fd13a7d0192961212fd59e741a46bbed7a473c634ed6",
                "sha256:6edb5446f44d901e8683ffb25ebdfc26988ee813da3bf91e12252b57ac163727",
                "sha256:725aa6cfc66ce2857d585f06e9519a1cc0ef6d13f186ff3447ab6dff0a09bc7f",
                "sha256:8dad18b69f710bf3a001d2bf3afab7c432785d94fcf819c16b5207b1cfd17d38",
                "sha256:94cf49723928eb6070a892cb39d6c156f7b5a2db4e8971cb958f7b6b104fb4c4",
                "sha256:97f9e7953a77d5a70f49b9a48da7776dc51e9b738151b22dacf101641594a626",
                "sha256:9ad7f865eebde135d526bb3163d0b23ffff365cf87e767c649550964ad72785d",
                "sha256:a060cf8aa332052df2158e5a119303965be92c3da6f2d93b6878f0ebca80b2f6",
                "sha256:c79f9c5fb846285f943aafeafda3358992d64f0ef58566e23484132ecd8d7d63",
                "sha256:c92302a33138409e8f1ad16731568c55c9053eee71bb05b6b744067e1b62380f",
                "sha256:d08b23fdb388c0715990cbc06866db554e1822c4bdcf6d4166cf30ac82df8c41",
                "sha256:d350f0f2c2421e65fbc62690f26b59b0bcda1b614beb318c81e38647e0f673a1",
                "sha256:ec29604081f10f16a7aea809ad42e27764188fc258b02259a03a8ff7ded3808d",
                "sha256:edf31f1150778abd4322444c393ab9c7bd2af271dd4dafb4208fb613b1f3cdc9",
                "sha256:f7e30c27477dffc3e85c2463b3e649f751789e0f6c8456099eea7ddd53be4a8a",
                "sha256:ffe538682dc19cc542ae7c3e504fdf54ca7f86fb8a135e59dd6bc8627eae6cce"
            ],
<<<<<<< HEAD
            "index": "pypi",
=======
            "index": "bypi",
>>>>>>> 4b88d691
            "version": "==7.2.0"
        },
        "psycopg2-binary": {
            "hashes": [
                "sha256:008da3ab51adc70a5f1cfbbe5db3a22607ab030eb44bcecf517ad11a0c2b3cac",
                "sha256:07cf82c870ec2d2ce94d18e70c13323c89f2f2a2628cbf1feee700630be2519a",
                "sha256:08507efbe532029adee21b8d4c999170a83760d38249936038bd0602327029b5",
                "sha256:107d9be3b614e52a192719c6bf32e8813030020ea1d1215daa86ded9a24d8b04",
                "sha256:17a0ea0b0eabf07035e5e0d520dabc7950aeb15a17c6d36128ba99b2721b25b1",
                "sha256:3286541b9d85a340ee4ed42732d15fc1bb441dc500c97243a768154ab8505bb5",
                "sha256:3939cf75fc89c5e9ed836e228c4a63604dff95ad19aed2bbf71d5d04c15ed5ce",
                "sha256:40abc319f7f26c042a11658bf3dd3b0b3bceccf883ec1c565d5c909a90204434",
                "sha256:51f7823f1b087d2020d8e8c9e6687473d3d239ba9afc162d9b2ab6e80b53f9f9",
                "sha256:6bb2dd006a46a4a4ce95201f836194eb6a1e863f69ee5bab506673e0ca767057",
                "sha256:702f09d8f77dc4794651f650828791af82f7c2efd8c91ae79e3d9fe4bb7d4c98",
                "sha256:7036ccf715925251fac969f4da9ad37e4b7e211b1e920860148a10c0de963522",
                "sha256:7b832d76cc65c092abd9505cc670c4e3421fd136fb6ea5b94efbe4c146572505",
                "sha256:8f74e631b67482d504d7e9cf364071fc5d54c28e79a093ff402d5f8f81e23bfa",
                "sha256:930315ac53dc65cbf52ab6b6d27422611f5fb461d763c531db229c7e1af6c0b3",
                "sha256:96d3038f5bd061401996614f65d27a4ecb62d843eb4f48e212e6d129171a721f",
                "sha256:a20299ee0ea2f9cca494396ac472d6e636745652a64a418b39522c120fd0a0a4",
                "sha256:a34826d6465c2e2bbe9d0605f944f19d2480589f89863ed5f091943be27c9de4",
                "sha256:a69970ee896e21db4c57e398646af9edc71c003bc52a3cc77fb150240fefd266",
                "sha256:b9a8b391c2b0321e0cd7ec6b4cfcc3dd6349347bd1207d48bcb752aa6c553a66",
                "sha256:ba13346ff6d3eb2dca0b6fa0d8a9d999eff3dcd9b55f3a890f12b0b6362b2b38",
                "sha256:bb0608694a91db1e230b4a314e8ed00ad07ed0c518f9a69b83af2717e31291a3",
                "sha256:c8830b7d5f16fd79d39b21e3d94f247219036b29b30c8270314c46bf8b732389",
                "sha256:cac918cd7c4c498a60f5d2a61d4f0a6091c2c9490d81bc805c963444032d0dab",
                "sha256:cc30cb900f42c8a246e2cb76539d9726f407330bc244ca7729c41a44e8d807fb",
                "sha256:ccdc6a87f32b491129ada4b87a43b1895cf2c20fdb7f98ad979647506ffc41b6",
                "sha256:d1a8b01f6a964fec702d6b6dac1f91f2b9f9fe41b310cbb16c7ef1fac82df06d",
                "sha256:e004db88e5a75e5fdab1620fb9f90c9598c2a195a594225ac4ed2a6f1c23e162",
                "sha256:eb2f43ae3037f1ef5e19339c41cf56947021ac892f668765cd65f8ab9814192e",
                "sha256:fa466306fcf6b39b8a61d003123d442b23707d635a5cb05ac4e1b62cc79105cd"
            ],
            "index": "bypi",
            "version": "==2.8.5"
        },
        "pycparser": {
            "hashes": [
                "sha256:2d475327684562c3a96cc71adf7dc8c4f0565175cf86b6d7a404ff4c771f15f0",
                "sha256:7582ad22678f0fcd81102833f60ef8d0e57288b6b5fb00323d101be910e35705"
            ],
            "version": "==2.20"
        },
        "pycryptodome": {
            "hashes": [
                "sha256:02e51e1d5828d58f154896ddfd003e2e7584869c275e5acbe290443575370fba",
                "sha256:03d5cca8618620f45fd40f827423f82b86b3a202c8d44108601b0f5f56b04299",
                "sha256:0e24171cf01021bc5dc17d6a9d4f33a048f09d62cc3f62541e95ef104588bda4",
                "sha256:132a56abba24e2e06a479d8e5db7a48271a73a215f605017bbd476d31f8e71c1",
                "sha256:1e655746f539421d923fd48df8f6f40b3443d80b75532501c0085b64afed9df5",
                "sha256:2b998dc45ef5f4e5cf5248a6edfcd8d8e9fb5e35df8e4259b13a1b10eda7b16b",
                "sha256:360955eece2cd0fa694a708d10303c6abd7b39614fa2547b6bd245da76198beb",
                "sha256:39ef9fb52d6ec7728fce1f1693cb99d60ce302aeebd59bcedea70ca3203fda60",
                "sha256:4350a42028240c344ee855f032c7d4ad6ff4f813bfbe7121547b7dc579ecc876",
                "sha256:50348edd283afdccddc0938cdc674484533912ba8a99a27c7bfebb75030aa856",
                "sha256:54bdedd28476dea8a3cd86cb67c0df1f0e3d71cae8022354b0f879c41a3d27b2",
                "sha256:55eb61aca2c883db770999f50d091ff7c14016f2769ad7bca3d9b75d1d7c1b68",
                "sha256:6276478ada411aca97c0d5104916354b3d740d368407912722bd4d11aa9ee4c2",
                "sha256:67dcad1b8b201308586a8ca2ffe89df1e4f731d5a4cdd0610cc4ea790351c739",
                "sha256:709b9f144d23e290b9863121d1ace14a72e01f66ea9c903fbdc690520dfdfcf0",
                "sha256:8063a712fba642f78d3c506b0896846601b6de7f5c3d534e388ad0cc07f5a149",
                "sha256:80d57177a0b7c14d4594c62bbb47fe2f6309ad3b0a34348a291d570925c97a82",
                "sha256:a207231a52426de3ff20f5608f0687261a3329d97a036c51f7d4c606a6f30c23",
                "sha256:abc2e126c9490e58a36a0f83516479e781d83adfb134576a5cbe5c6af2a3e93c",
                "sha256:b56638d58a3a4be13229c6a815cd448f9e3ce40c00880a5398471b42ee86f50e",
                "sha256:bcd5b8416e73e4b0d48afba3704d8c826414764dafaed7a1a93c442188d90ccc",
                "sha256:bec2bcdf7c9ce7f04d718e51887f3b05dc5c1cfaf5d2c2e9065ecddd1b2f6c9a",
                "sha256:c8bf40cf6e281a4378e25846924327e728a887e8bf0ee83b2604a0f4b61692e8",
                "sha256:d8074c8448cfd0705dfa71ca333277fce9786d0b9cac75d120545de6253f996a",
                "sha256:dd302b6ae3965afeb5ef1b0d92486f986c0e65183cd7835973f0b593800590e6",
                "sha256:de6e1cd75677423ff64712c337521e62e3a7a4fc84caabbd93207752e831a85a",
                "sha256:ef39c98d9b8c0736d91937d193653e47c3b19ddf4fc3bccdc5e09aaa4b0c5d21",
                "sha256:f521178e5a991ffd04182ed08f552daca1affcb826aeda0e1945cd989a9d4345",
                "sha256:f78a68c2c820e4731e510a2df3eef0322f24fde1781ced970bf497b6c7d92982",
                "sha256:fbe65d5cfe04ff2f7684160d50f5118bdefb01e3af4718eeb618bfed40f19d94"
            ],
<<<<<<< HEAD
            "index": "pypi",
=======
            "index": "bypi",
>>>>>>> 4b88d691
            "version": "==3.9.8"
        },
        "pyjwt": {
            "hashes": [
                "sha256:5c6eca3c2940464d106b99ba83b00c6add741c9becaec087fb7ccdefea71350e",
                "sha256:8d59a976fb773f3e6a39c85636357c4f0e242707394cadadd9814f5cbaa20e96"
            ],
            "index": "bypi",
            "version": "==1.7.1"
        },
        "python-dateutil": {
            "hashes": [
                "sha256:73ebfe9dbf22e832286dafa60473e4cd239f8592f699aa5adaf10050e6e1823c",
                "sha256:75bb3f31ea686f1197762692a9ee6a7550b59fc6ca3a1f4b5d7e32fb98e2da2a"
            ],
            "version": "==2.8.1"
        },
        "pytz": {
            "hashes": [
                "sha256:a494d53b6d39c3c6e44c3bec237336e14305e4f29bbf800b599253057fbb79ed",
                "sha256:c35965d010ce31b23eeb663ed3cc8c906275d6be1a34393a1d73a41febf4a048"
            ],
            "version": "==2020.1"
        },
        "pyyaml": {
            "hashes": [
                "sha256:06a0d7ba600ce0b2d2fe2e78453a470b5a6e000a985dd4a4e54e436cc36b0e97",
                "sha256:240097ff019d7c70a4922b6869d8a86407758333f02203e0fc6ff79c5dcede76",
                "sha256:4f4b913ca1a7319b33cfb1369e91e50354d6f07a135f3b901aca02aa95940bd2",
                "sha256:69f00dca373f240f842b2931fb2c7e14ddbacd1397d57157a9b005a6a9942648",
                "sha256:73f099454b799e05e5ab51423c7bcf361c58d3206fa7b0d555426b1f4d9a3eaf",
                "sha256:74809a57b329d6cc0fdccee6318f44b9b8649961fa73144a98735b0aaf029f1f",
                "sha256:7739fc0fa8205b3ee8808aea45e968bc90082c10aef6ea95e855e10abf4a37b2",
                "sha256:95f71d2af0ff4227885f7a6605c37fd53d3a106fcab511b8860ecca9fcf400ee",
                "sha256:b8eac752c5e14d3eca0e6dd9199cd627518cb5ec06add0de9d32baeee6fe645d",
                "sha256:cc8955cfbfc7a115fa81d85284ee61147059a753344bc51098f3ccd69b0d7e0c",
                "sha256:d13155f591e6fcc1ec3b30685d50bf0711574e2c0dfffd7644babf8b5102ca1a"
            ],
            "index": "bypi",
            "version": "==5.3.1"
        },
        "redis": {
            "hashes": [
                "sha256:0e7e0cfca8660dea8b7d5cd8c4f6c5e29e11f31158c0b0ae91a397f00e5a05a2",
                "sha256:432b788c4530cfe16d8d943a09d40ca6c16149727e4afe8c2c9d5580c59d9f24"
            ],
            "index": "bypi",
            "version": "==3.5.3"
        },
        "requests": {
            "hashes": [
                "sha256:b3559a131db72c33ee969480840fff4bb6dd111de7dd27c8ee1f820f4f00231b",
                "sha256:fe75cc94a9443b9246fc7049224f75604b113c36acb93f87b80ed42c44cbb898"
            ],
            "index": "bypi",
            "version": "==2.24.0"
        },
        "requests-oauthlib": {
            "hashes": [
                "sha256:7f71572defaecd16372f9006f33c2ec8c077c3cfa6f5911a9a90202beb513f3d",
                "sha256:b4261601a71fd721a8bd6d7aa1cc1d6a8a93b4a9f5e96626f8e4d91e8beeaa6a"
            ],
            "index": "bypi",
            "version": "==1.3.0"
        },
        "sentry-sdk": {
            "hashes": [
                "sha256:da06bc3641e81ec2c942f87a0676cd9180044fa3d1697524a0005345997542e2",
                "sha256:e80d61af85d99a1222c1a3e2a24023618374cd50a99673aa7fa3cf920e7d813b"
            ],
<<<<<<< HEAD
            "index": "pypi",
=======
            "index": "bypi",
>>>>>>> 4b88d691
            "version": "==0.16.0"
        },
        "shared-config-storage": {
            "hashes": [
                "sha256:453f3b64cc8cec6743bd9069542fada1edc46fc66d4a606ac73f7cccf32ec547"
            ],
            "index": "bypi",
            "version": "==1.4.6"
        },
        "six": {
            "hashes": [
                "sha256:30639c035cdb23534cd4aa2dd52c3bf48f06e5f4a941509c8bafd8ce11080259",
                "sha256:8b74bedcbbbaca38ff6d7491d76f2b06b3592611af620f8426e82dddb04a5ced"
            ],
            "version": "==1.15.0"
        },
        "sortedcontainers": {
            "hashes": [
                "sha256:4e73a757831fc3ca4de2859c422564239a31d8213d09a2a666e375807034d2ba",
                "sha256:c633ebde8580f241f274c1f8994a665c0e54a17724fecd0cae2f079e09c36d3f"
            ],
            "version": "==2.2.2"
        },
        "sqlparse": {
            "hashes": [
                "sha256:022fb9c87b524d1f7862b3037e541f68597a730a8843245c349fc93e1643dc4e",
                "sha256:e162203737712307dfe78860cc56c8da8a852ab2ee33750e33aeadf38d12c548"
            ],
            "version": "==0.3.1"
        },
        "storages": {
            "git": "https://github.com/BackwardSpy/django-storages.git",
            "ref": "ebff9987ce041d79128919d2a172e3da93f44f79"
        },
        "tenacity": {
            "hashes": [
                "sha256:29ae90e7faf488a8628432154bb34ace1cca58244c6ea399fd33f066ac71339a",
                "sha256:5a5d3dcd46381abe8b4f82b5736b8726fd3160c6c7161f53f8af7f1eb9b82173"
            ],
            "index": "bypi",
            "version": "==6.2.0"
        },
        "text-unidecode": {
            "hashes": [
                "sha256:1311f10e8b895935241623731c2ba64f4c455287888b18189350b67134a822e8",
                "sha256:bad6603bb14d279193107714b288be206cac565dfa49aa5b105294dd5c4aab93"
            ],
            "version": "==1.3"
        },
        "urllib3": {
            "hashes": [
                "sha256:3018294ebefce6572a474f0604c2021e33b3fd8006ecd11d62107a5d2a963527",
                "sha256:88206b0eb87e6d677d424843ac5209e3fb9d0190d0ee169599165ec25e9d9115"
            ],
            "version": "==1.25.9"
        },
        "vine": {
            "hashes": [
                "sha256:133ee6d7a9016f177ddeaf191c1f58421a1dcc6ee9a42c58b34bed40e1d2cd87",
                "sha256:ea4947cc56d1fd6f2095c8d543ee25dad966f78692528e68b4fada11ba3f98af"
            ],
            "version": "==1.3.0"
        },
        "zipp": {
            "hashes": [
                "sha256:aa36550ff0c0b7ef7fa639055d797116ee891440eac1a56f378e2d3179e0320b",
                "sha256:c599e4d75c98f6798c509911d08a22e6c021d074469042177c8c86fb92eefd96"
            ],
            "version": "==3.1.0"
        }
    },
    "develop": {
        "appdirs": {
            "hashes": [
                "sha256:7d5d0167b2b1ba821647616af46a749d1c653740dd0d2415100fe26e27afdf41",
                "sha256:a841dacd6b99318a741b166adb07e19ee71a274450e68237b4650ca1055ab128"
            ],
            "version": "==1.4.4"
        },
        "attrs": {
            "hashes": [
                "sha256:08a96c641c3a74e44eb59afb61a24f2cb9f4d7188748e76ba4bb5edfa3cb7d1c",
                "sha256:f7b7ce16570fe9965acd6d30101a28f62fb4a7f9e926b3bbc9b61f8b04247e72"
            ],
            "version": "==19.3.0"
        },
        "black": {
            "hashes": [
                "sha256:1b30e59be925fafc1ee4565e5e08abef6b03fe455102883820fe5ee2e4734e0b",
                "sha256:c2edb73a08e9e0e6f65a0e6af18b059b8b1cdd5bef997d7a0b181df93dc81539"
            ],
            "index": "bypi",
            "version": "==19.10b0"
        },
        "click": {
            "hashes": [
                "sha256:d2b5255c7c6349bc1bd1e59e08cd12acbbd63ce649f2588755783aa94dfb6b1a",
                "sha256:dacca89f4bfadd5de3d7489b7c8a566eee0d3676333fbb50030263894c38c0dc"
            ],
            "version": "==7.1.2"
        },
        "flake8": {
            "hashes": [
                "sha256:15e351d19611c887e482fb960eae4d44845013cc142d42896e9862f775d8cf5c",
                "sha256:f04b9fcbac03b0a3e58c0ab3a0ecc462e023a9faf046d57794184028123aa208"
            ],
            "index": "bypi",
            "version": "==3.8.3"
        },
        "importlib-metadata": {
            "hashes": [
                "sha256:90bb658cdbbf6d1735b6341ce708fc7024a3e14e99ffdc5783edea9f9b077f83",
                "sha256:dc15b2969b4ce36305c51eebe62d418ac7791e9a157911d58bfb1f9ccd8e2070"
            ],
            "markers": "python_version < '3.8'",
            "version": "==1.7.0"
        },
        "mccabe": {
            "hashes": [
                "sha256:ab8a6258860da4b6677da4bd2fe5dc2c659cff31b3ee4f7f5d64e79735b80d42",
                "sha256:dd8d182285a0fe56bace7f45b5e7d1a6ebcbf524e8f3bd87eb0f125271b8831f"
            ],
            "version": "==0.6.1"
        },
        "pathspec": {
            "hashes": [
                "sha256:7d91249d21749788d07a2d0f94147accd8f845507400749ea19c1ec9054a12b0",
                "sha256:da45173eb3a6f2a5a487efba21f050af2b41948be6ab52b6a1e3ff22bb8b7061"
            ],
            "version": "==0.8.0"
        },
        "pycodestyle": {
            "hashes": [
                "sha256:2295e7b2f6b5bd100585ebcb1f616591b652db8a741695b3d8f5d28bdc934367",
                "sha256:c58a7d2815e0e8d7972bf1803331fb0152f867bd89adf8a01dfd55085434192e"
            ],
            "version": "==2.6.0"
        },
        "pyflakes": {
            "hashes": [
                "sha256:0d94e0e05a19e57a99444b6ddcf9a6eb2e5c68d3ca1e98e90707af8152c90a92",
                "sha256:35b2d75ee967ea93b55750aa9edbbf72813e06a66ba54438df2cfac9e3c27fc8"
            ],
            "version": "==2.2.0"
        },
        "regex": {
            "hashes": [
                "sha256:08997a37b221a3e27d68ffb601e45abfb0093d39ee770e4257bd2f5115e8cb0a",
                "sha256:112e34adf95e45158c597feea65d06a8124898bdeac975c9087fe71b572bd938",
                "sha256:1700419d8a18c26ff396b3b06ace315b5f2a6e780dad387e4c48717a12a22c29",
                "sha256:2f6f211633ee8d3f7706953e9d3edc7ce63a1d6aad0be5dcee1ece127eea13ae",
                "sha256:52e1b4bef02f4040b2fd547357a170fc1146e60ab310cdbdd098db86e929b387",
                "sha256:55b4c25cbb3b29f8d5e63aeed27b49fa0f8476b0d4e1b3171d85db891938cc3a",
                "sha256:5aaa5928b039ae440d775acea11d01e42ff26e1561c0ffcd3d805750973c6baf",
                "sha256:654cb773b2792e50151f0e22be0f2b6e1c3a04c5328ff1d9d59c0398d37ef610",
                "sha256:690f858d9a94d903cf5cada62ce069b5d93b313d7d05456dbcd99420856562d9",
                "sha256:6ad8663c17db4c5ef438141f99e291c4d4edfeaacc0ce28b5bba2b0bf273d9b5",
                "sha256:89cda1a5d3e33ec9e231ece7307afc101b5217523d55ef4dc7fb2abd6de71ba3",
                "sha256:92d8a043a4241a710c1cf7593f5577fbb832cf6c3a00ff3fc1ff2052aff5dd89",
                "sha256:95fa7726d073c87141f7bbfb04c284901f8328e2d430eeb71b8ffdd5742a5ded",
                "sha256:97712e0d0af05febd8ab63d2ef0ab2d0cd9deddf4476f7aa153f76feef4b2754",
                "sha256:b2ba0f78b3ef375114856cbdaa30559914d081c416b431f2437f83ce4f8b7f2f",
                "sha256:bae83f2a56ab30d5353b47f9b2a33e4aac4de9401fb582b55c42b132a8ac3868",
                "sha256:c78e66a922de1c95a208e4ec02e2e5cf0bb83a36ceececc10a72841e53fbf2bd",
                "sha256:cf59bbf282b627130f5ba68b7fa3abdb96372b24b66bdf72a4920e8153fc7910",
                "sha256:e3cdc9423808f7e1bb9c2e0bdb1c9dc37b0607b30d646ff6faf0d4e41ee8fee3",
                "sha256:e9b64e609d37438f7d6e68c2546d2cb8062f3adb27e6336bc129b51be20773ac",
                "sha256:fbff901c54c22425a5b809b914a3bfaf4b9570eee0e5ce8186ac71eb2025191c"
            ],
            "version": "==2020.6.8"
        },
        "toml": {
            "hashes": [
                "sha256:926b612be1e5ce0634a2ca03470f95169cf16f939018233a670519cb4ac58b0f",
                "sha256:bda89d5935c2eac546d648028b9901107a595863cb36bae0c73ac804a9b4ce88"
            ],
            "version": "==0.10.1"
        },
        "typed-ast": {
            "hashes": [
                "sha256:0666aa36131496aed8f7be0410ff974562ab7eeac11ef351def9ea6fa28f6355",
                "sha256:0c2c07682d61a629b68433afb159376e24e5b2fd4641d35424e462169c0a7919",
                "sha256:249862707802d40f7f29f6e1aad8d84b5aa9e44552d2cc17384b209f091276aa",
                "sha256:24995c843eb0ad11a4527b026b4dde3da70e1f2d8806c99b7b4a7cf491612652",
                "sha256:269151951236b0f9a6f04015a9004084a5ab0d5f19b57de779f908621e7d8b75",
                "sha256:4083861b0aa07990b619bd7ddc365eb7fa4b817e99cf5f8d9cf21a42780f6e01",
                "sha256:498b0f36cc7054c1fead3d7fc59d2150f4d5c6c56ba7fb150c013fbc683a8d2d",
                "sha256:4e3e5da80ccbebfff202a67bf900d081906c358ccc3d5e3c8aea42fdfdfd51c1",
                "sha256:6daac9731f172c2a22ade6ed0c00197ee7cc1221aa84cfdf9c31defeb059a907",
                "sha256:715ff2f2df46121071622063fc7543d9b1fd19ebfc4f5c8895af64a77a8c852c",
                "sha256:73d785a950fc82dd2a25897d525d003f6378d1cb23ab305578394694202a58c3",
                "sha256:8c8aaad94455178e3187ab22c8b01a3837f8ee50e09cf31f1ba129eb293ec30b",
                "sha256:8ce678dbaf790dbdb3eba24056d5364fb45944f33553dd5869b7580cdbb83614",
                "sha256:aaee9905aee35ba5905cfb3c62f3e83b3bec7b39413f0a7f19be4e547ea01ebb",
                "sha256:bcd3b13b56ea479b3650b82cabd6b5343a625b0ced5429e4ccad28a8973f301b",
                "sha256:c9e348e02e4d2b4a8b2eedb48210430658df6951fa484e59de33ff773fbd4b41",
                "sha256:d205b1b46085271b4e15f670058ce182bd1199e56b317bf2ec004b6a44f911f6",
                "sha256:d43943ef777f9a1c42bf4e552ba23ac77a6351de620aa9acf64ad54933ad4d34",
                "sha256:d5d33e9e7af3b34a40dc05f498939f0ebf187f07c385fd58d591c533ad8562fe",
                "sha256:fc0fea399acb12edbf8a628ba8d2312f583bdbdb3335635db062fa98cf71fca4",
                "sha256:fe460b922ec15dd205595c9b5b99e2f056fd98ae8f9f56b888e7a17dc2b757e7"
            ],
            "version": "==1.4.1"
        },
        "zipp": {
            "hashes": [
                "sha256:aa36550ff0c0b7ef7fa639055d797116ee891440eac1a56f378e2d3179e0320b",
                "sha256:c599e4d75c98f6798c509911d08a22e6c021d074469042177c8c86fb92eefd96"
            ],
            "version": "==3.1.0"
        }
    }
}<|MERGE_RESOLUTION|>--- conflicted
+++ resolved
@@ -1,11 +1,7 @@
 {
     "_meta": {
         "hash": {
-<<<<<<< HEAD
-            "sha256": "6764ccb51a8477065bd9153ca75beb6846fb954ac03f02d883e51bdb1c9cea69"
-=======
-            "sha256": "974e9d9a3207144a6f4006316b243601c14b3eb46076519410f069d3fcdf7638"
->>>>>>> 4b88d691
+            "sha256": "8f59a18feece962ee19f1f6023618a30121634ad7281c7d634a88a94cb024173"
         },
         "pipfile-spec": 6,
         "requires": {},
@@ -28,6 +24,7 @@
                 "sha256:24dbaff8ce4f30566bb88976b398e8c4e77637171af3af6f1b9650f48890e60b",
                 "sha256:bb68f8d2bced8f93ccfd07d96c689b716b3227720add971be980accfc2952139"
             ],
+            "markers": "python_version >= '2.7' and python_version not in '3.0, 3.1, 3.2, 3.3, 3.4'",
             "version": "==2.6.0"
         },
         "arrow": {
@@ -72,11 +69,7 @@
                 "sha256:ef17d7dffde7fc73ecab3a3b6389d93d3213bac53fa7f28e68e33647ad50b916",
                 "sha256:fd77e4248bb1b7af5f7922dd8e81156f540306e3a5c4b1c24167c1f5f06025da"
             ],
-<<<<<<< HEAD
-            "index": "pypi",
-=======
-            "index": "bypi",
->>>>>>> 4b88d691
+            "index": "bypi",
             "version": "==4.4.6"
         },
         "certifi": {
@@ -148,6 +141,7 @@
                 "sha256:e993468c859d084d5579e2ebee101de8f5a27ce8e2159959b6673b418fd8c785",
                 "sha256:f118a95c7480f5be0df8afeb9a11bd199aa20afab7a96bcf20409b411a3a85f0"
             ],
+            "markers": "python_version >= '2.7' and python_version not in '3.0, 3.1, 3.2, 3.3, 3.4'",
             "version": "==2.9.2"
         },
         "dictfilter": {
@@ -250,6 +244,7 @@
                 "sha256:1290f589648bc470b8d98fff1fdff773fe3f46b4ca2cac73ac74668b12cf008e",
                 "sha256:c006b3664c270a2cfd4785c5e41ff263d48101c4e920b5961cf9c237131d8418"
             ],
+            "markers": "python_version >= '3.4'",
             "version": "==4.1.1"
         },
         "fakeredis": {
@@ -257,13 +252,14 @@
                 "sha256:4d170886865a91dbc8b7f8cbd4e5d488f4c5f2f25dfae127f001617bbe9e8f97",
                 "sha256:647b2593d349d9d4e566c8dadb2e4c71ba35be5bdc4f1f7ac2d565a12a965053"
             ],
-            "index": "pypi",
+            "index": "bypi",
             "version": "==1.4.1"
         },
         "future": {
             "hashes": [
                 "sha256:b1bead90b70cf6ec3f0710ae53a525360fa360d306a86583adc6bf83a4db537d"
             ],
+            "markers": "python_version >= '2.6' and python_version not in '3.0, 3.1, 3.2'",
             "version": "==0.18.2"
         },
         "hashids": {
@@ -292,6 +288,7 @@
                 "sha256:b307872f855b18632ce0c21c5e45be78c0ea7ae4c15c828c20788b26921eb3f6",
                 "sha256:b97d804b1e9b523befed77c48dacec60e6dcb0b5391d57af6a65a312a90648c0"
             ],
+            "markers": "python_version >= '2.7' and python_version not in '3.0, 3.1, 3.2, 3.3'",
             "version": "==2.10"
         },
         "importlib-metadata": {
@@ -315,6 +312,7 @@
                 "sha256:be48cdffb54a2194d93ad6533d73f69408486483d189fe9f5990ee24255b0e0a",
                 "sha256:ca1b45faac8c0b18493d02a8571792f3c40291cf2bcf1f55afed3d8f3aa7ba74"
             ],
+            "markers": "python_version >= '2.7' and python_version not in '3.0, 3.1, 3.2, 3.3, 3.4'",
             "version": "==4.6.11"
         },
         "msgpack": {
@@ -344,6 +342,7 @@
                 "sha256:bee41cc35fcca6e988463cacc3bcb8a96224f470ca547e697b604cc697b2f889",
                 "sha256:df884cd6cbe20e32633f1db1072e9356f53638e4361bef4e8b03c9127c9328ea"
             ],
+            "markers": "python_version >= '2.7' and python_version not in '3.0, 3.1, 3.2, 3.3'",
             "version": "==3.1.0"
         },
         "pillow": {
@@ -375,11 +374,7 @@
                 "sha256:f7e30c27477dffc3e85c2463b3e649f751789e0f6c8456099eea7ddd53be4a8a",
                 "sha256:ffe538682dc19cc542ae7c3e504fdf54ca7f86fb8a135e59dd6bc8627eae6cce"
             ],
-<<<<<<< HEAD
-            "index": "pypi",
-=======
-            "index": "bypi",
->>>>>>> 4b88d691
+            "index": "bypi",
             "version": "==7.2.0"
         },
         "psycopg2-binary": {
@@ -423,6 +418,7 @@
                 "sha256:2d475327684562c3a96cc71adf7dc8c4f0565175cf86b6d7a404ff4c771f15f0",
                 "sha256:7582ad22678f0fcd81102833f60ef8d0e57288b6b5fb00323d101be910e35705"
             ],
+            "markers": "python_version >= '2.7' and python_version not in '3.0, 3.1, 3.2, 3.3'",
             "version": "==2.20"
         },
         "pycryptodome": {
@@ -458,11 +454,7 @@
                 "sha256:f78a68c2c820e4731e510a2df3eef0322f24fde1781ced970bf497b6c7d92982",
                 "sha256:fbe65d5cfe04ff2f7684160d50f5118bdefb01e3af4718eeb618bfed40f19d94"
             ],
-<<<<<<< HEAD
-            "index": "pypi",
-=======
-            "index": "bypi",
->>>>>>> 4b88d691
+            "index": "bypi",
             "version": "==3.9.8"
         },
         "pyjwt": {
@@ -478,6 +470,7 @@
                 "sha256:73ebfe9dbf22e832286dafa60473e4cd239f8592f699aa5adaf10050e6e1823c",
                 "sha256:75bb3f31ea686f1197762692a9ee6a7550b59fc6ca3a1f4b5d7e32fb98e2da2a"
             ],
+            "markers": "python_version >= '2.7' and python_version not in '3.0, 3.1, 3.2'",
             "version": "==2.8.1"
         },
         "pytz": {
@@ -523,7 +516,8 @@
         "requests-oauthlib": {
             "hashes": [
                 "sha256:7f71572defaecd16372f9006f33c2ec8c077c3cfa6f5911a9a90202beb513f3d",
-                "sha256:b4261601a71fd721a8bd6d7aa1cc1d6a8a93b4a9f5e96626f8e4d91e8beeaa6a"
+                "sha256:b4261601a71fd721a8bd6d7aa1cc1d6a8a93b4a9f5e96626f8e4d91e8beeaa6a",
+                "sha256:fa6c47b933f01060936d87ae9327fead68768b69c6c9ea2109c48be30f2d4dbc"
             ],
             "index": "bypi",
             "version": "==1.3.0"
@@ -533,11 +527,7 @@
                 "sha256:da06bc3641e81ec2c942f87a0676cd9180044fa3d1697524a0005345997542e2",
                 "sha256:e80d61af85d99a1222c1a3e2a24023618374cd50a99673aa7fa3cf920e7d813b"
             ],
-<<<<<<< HEAD
-            "index": "pypi",
-=======
-            "index": "bypi",
->>>>>>> 4b88d691
+            "index": "bypi",
             "version": "==0.16.0"
         },
         "shared-config-storage": {
@@ -552,6 +542,7 @@
                 "sha256:30639c035cdb23534cd4aa2dd52c3bf48f06e5f4a941509c8bafd8ce11080259",
                 "sha256:8b74bedcbbbaca38ff6d7491d76f2b06b3592611af620f8426e82dddb04a5ced"
             ],
+            "markers": "python_version >= '2.7' and python_version not in '3.0, 3.1, 3.2'",
             "version": "==1.15.0"
         },
         "sortedcontainers": {
@@ -566,6 +557,7 @@
                 "sha256:022fb9c87b524d1f7862b3037e541f68597a730a8843245c349fc93e1643dc4e",
                 "sha256:e162203737712307dfe78860cc56c8da8a852ab2ee33750e33aeadf38d12c548"
             ],
+            "markers": "python_version >= '2.7' and python_version not in '3.0, 3.1, 3.2, 3.3'",
             "version": "==0.3.1"
         },
         "storages": {
@@ -592,6 +584,7 @@
                 "sha256:3018294ebefce6572a474f0604c2021e33b3fd8006ecd11d62107a5d2a963527",
                 "sha256:88206b0eb87e6d677d424843ac5209e3fb9d0190d0ee169599165ec25e9d9115"
             ],
+            "markers": "python_version >= '2.7' and python_version not in '3.0, 3.1, 3.2, 3.3, 3.4' and python_version < '4'",
             "version": "==1.25.9"
         },
         "vine": {
@@ -599,6 +592,7 @@
                 "sha256:133ee6d7a9016f177ddeaf191c1f58421a1dcc6ee9a42c58b34bed40e1d2cd87",
                 "sha256:ea4947cc56d1fd6f2095c8d543ee25dad966f78692528e68b4fada11ba3f98af"
             ],
+            "markers": "python_version >= '2.7' and python_version not in '3.0, 3.1, 3.2, 3.3'",
             "version": "==1.3.0"
         },
         "zipp": {
@@ -606,6 +600,7 @@
                 "sha256:aa36550ff0c0b7ef7fa639055d797116ee891440eac1a56f378e2d3179e0320b",
                 "sha256:c599e4d75c98f6798c509911d08a22e6c021d074469042177c8c86fb92eefd96"
             ],
+            "markers": "python_version >= '3.6'",
             "version": "==3.1.0"
         }
     },
@@ -622,6 +617,7 @@
                 "sha256:08a96c641c3a74e44eb59afb61a24f2cb9f4d7188748e76ba4bb5edfa3cb7d1c",
                 "sha256:f7b7ce16570fe9965acd6d30101a28f62fb4a7f9e926b3bbc9b61f8b04247e72"
             ],
+            "markers": "python_version >= '2.7' and python_version not in '3.0, 3.1, 3.2, 3.3'",
             "version": "==19.3.0"
         },
         "black": {
@@ -637,6 +633,7 @@
                 "sha256:d2b5255c7c6349bc1bd1e59e08cd12acbbd63ce649f2588755783aa94dfb6b1a",
                 "sha256:dacca89f4bfadd5de3d7489b7c8a566eee0d3676333fbb50030263894c38c0dc"
             ],
+            "markers": "python_version >= '2.7' and python_version not in '3.0, 3.1, 3.2, 3.3, 3.4'",
             "version": "==7.1.2"
         },
         "flake8": {
@@ -674,6 +671,7 @@
                 "sha256:2295e7b2f6b5bd100585ebcb1f616591b652db8a741695b3d8f5d28bdc934367",
                 "sha256:c58a7d2815e0e8d7972bf1803331fb0152f867bd89adf8a01dfd55085434192e"
             ],
+            "markers": "python_version >= '2.7' and python_version not in '3.0, 3.1, 3.2, 3.3'",
             "version": "==2.6.0"
         },
         "pyflakes": {
@@ -681,6 +679,7 @@
                 "sha256:0d94e0e05a19e57a99444b6ddcf9a6eb2e5c68d3ca1e98e90707af8152c90a92",
                 "sha256:35b2d75ee967ea93b55750aa9edbbf72813e06a66ba54438df2cfac9e3c27fc8"
             ],
+            "markers": "python_version >= '2.7' and python_version not in '3.0, 3.1, 3.2, 3.3'",
             "version": "==2.2.0"
         },
         "regex": {
@@ -747,6 +746,7 @@
                 "sha256:aa36550ff0c0b7ef7fa639055d797116ee891440eac1a56f378e2d3179e0320b",
                 "sha256:c599e4d75c98f6798c509911d08a22e6c021d074469042177c8c86fb92eefd96"
             ],
+            "markers": "python_version >= '3.6'",
             "version": "==3.1.0"
         }
     }
