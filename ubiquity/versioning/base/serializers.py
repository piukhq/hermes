import typing as t
from decimal import Decimal, ROUND_HALF_UP

import arrow
import jwt
import requests
from arrow.parser import ParserError
from django.conf import settings
from django.core.exceptions import ValidationError as DjangoValidationError
from rest_framework import serializers
from rest_framework.exceptions import ValidationError
from rest_framework.fields import empty
from rest_framework.serializers import as_serializer_error
from shared_config_storage.ubiquity.bin_lookup import bin_to_provider

from common.models import Image
from payment_card.models import Issuer, PaymentCard, PaymentCardAccount
from payment_card.serializers import (CreatePaymentCardAccountSerializer, PaymentCardAccountSerializer,
                                      get_images_for_payment_card_account)
from scheme.credentials import credential_types_set
from scheme.models import (Scheme, SchemeBalanceDetails, SchemeCredentialQuestion, SchemeDetail, ThirdPartyConsentLink,
                           VoucherScheme)
from scheme.serializers import JoinSerializer, UserConsentSerializer, SchemeAnswerSerializer
from ubiquity.models import PaymentCardSchemeEntry, ServiceConsent, MembershipPlanDocument
from ubiquity.reason_codes import reason_code_translation, ubiquity_status_translation
from ubiquity.tasks import async_balance

if t.TYPE_CHECKING:
    from scheme.models import SchemeAccount


class MembershipTransactionsMixin:

    @staticmethod
    def _get_auth_token(user_id):
        payload = {
            'sub': user_id
        }
        token = jwt.encode(payload, settings.TOKEN_SECRET)
        return 'token {}'.format(token.decode('unicode_escape'))

    def _get_hades_transactions(self, user_id, mcard_id):
        url = '{}/transactions/scheme_account/{}?page_size=5'.format(settings.HADES_URL, mcard_id)
        headers = {'Authorization': self._get_auth_token(user_id), 'Content-Type': 'application/json'}
        resp = requests.get(url, headers=headers)
        return resp.json() if resp.status_code == 200 else []

    def get_transactions_id(self, user_id, mcard_id):
        return [tx['id'] for tx in self._get_hades_transactions(user_id, mcard_id)]

    def get_transactions_data(self, user_id, mcard_id):
        resp = self._get_hades_transactions(user_id, mcard_id)
        return resp if resp else []


class ServiceConsentSerializer(serializers.ModelSerializer):
    class Meta:
        model = ServiceConsent
        fields = '__all__'
        write_only_fields = ('user',)

    timestamp = serializers.IntegerField()

    @staticmethod
    def validate_timestamp(timestamp):
        try:
            datetime = arrow.get(timestamp).datetime
        except ParserError:
            raise serializers.ValidationError('timestamp field is not a timestamp.')

        return datetime

    @staticmethod
    def _is_valid(value):
        if value or isinstance(value, (int, float)):
            return True
        return False

    def to_representation(self, instance):
        response = {'email': instance.user.email, 'timestamp': int(instance.timestamp.timestamp())}
        if self._is_valid(instance.latitude) and self._is_valid(instance.longitude):
            response.update({'latitude': instance.latitude, 'longitude': instance.longitude})
        return {
            'consent': response
        }


class PaymentCardConsentSerializer(serializers.Serializer):
    latitude = serializers.FloatField(required=False)
    longitude = serializers.FloatField(required=False)
    timestamp = serializers.IntegerField(required=True)
    type = serializers.IntegerField(required=True)

    @staticmethod
    def validate_timestamp(timestamp):
        try:
            date = arrow.get(timestamp)
        except ParserError:
            raise serializers.ValidationError('timestamp field is not a timestamp.')

        return date.timestamp


<<<<<<< HEAD
class PaymentCardSchemeEntrySerializer(serializers.ModelSerializer):
    class Meta:
        model = PaymentCardSchemeEntry
        fields = '__all__'


class PaymentCardLinksSerializer(PaymentCardSchemeEntrySerializer):
    id = serializers.SerializerMethodField()

    @staticmethod
    def get_id(obj):
        return obj.payment_card_account_id

    class Meta:
        model = PaymentCardSchemeEntrySerializer.Meta.model
        exclude = ('payment_card_account', 'scheme_account')


=======
>>>>>>> 86ce1817
class UbiquityImageSerializer(serializers.Serializer):
    id = serializers.IntegerField()
    type = serializers.IntegerField(source='image_type_code')
    url = serializers.ImageField(source='image')
    description = serializers.CharField()
    encoding = serializers.SerializerMethodField()

    @staticmethod
    def get_encoding(obj):
        if obj.encoding:
            return obj.encoding

        try:
            return obj.image.name.split('.')[-1].replace('/', '')
        except (IndexError, AttributeError):
            return None


class PaymentCardSerializer(PaymentCardAccountSerializer):
    membership_cards = serializers.SerializerMethodField()
    first_six_digits = serializers.CharField(source='pan_start')
    last_four_digits = serializers.CharField(source='pan_end')
    year = serializers.IntegerField(source='expiry_year')
    month = serializers.IntegerField(source='expiry_month')
    token = None

    @staticmethod
    def get_membership_cards(obj):
        return [
            {'id': mcard_id, 'active_link': active_link}
            for mcard_id, active_link in PaymentCardSchemeEntry.objects.filter(
                payment_card_account=obj, active_link=True
            ).values_list('scheme_account_id', 'active_link')
        ]

    class Meta(PaymentCardAccountSerializer.Meta):
        exclude = ('psp_token', 'user_set', 'scheme_account_set')
        read_only_fields = PaymentCardAccountSerializer.Meta.read_only_fields + ('membership_cards',)

    @staticmethod
    def _get_images(instance):
        return get_images_for_payment_card_account(instance, serializer_class=UbiquityImageSerializer,
                                                   add_type=False)

    def to_representation(self, instance):
        status = 'active' if instance.status == PaymentCardAccount.ACTIVE else 'pending'
        return {
            "id": instance.id,
            "membership_cards": self.get_membership_cards(instance),
            "status": status,
            "card": {
                "first_six_digits": str(instance.pan_start),
                "last_four_digits": str(instance.pan_end),
                "month": int(instance.expiry_month),
                "year": int(instance.expiry_year),
                "country": instance.country,
                "currency_code": instance.currency_code,
                "name_on_card": instance.name_on_card,
                "provider": instance.payment_card.system_name,
                "type": instance.payment_card.type
            },
            "images": self._get_images(instance),
            "account": {
                "verification_in_progress": False,
                "status": 1,
                "consents": instance.consents
            }
        }


class PaymentCardTranslationSerializer(serializers.Serializer):
    pan_start = serializers.CharField(source='first_six_digits')
    pan_end = serializers.CharField(source='last_four_digits')
    issuer = serializers.SerializerMethodField()
    payment_card = serializers.SerializerMethodField()
    name_on_card = serializers.CharField()
    token = serializers.CharField()
    fingerprint = serializers.CharField()
    expiry_year = serializers.IntegerField(source='year')
    expiry_month = serializers.IntegerField(source='month')
    country = serializers.CharField(required=False, default='UK')
    order = serializers.IntegerField(required=False, default=0)
    currency_code = serializers.CharField(required=False, default='GBP')

    @staticmethod
    def get_issuer(_):
        return Issuer.objects.values('id').get(name='Barclays')['id']

    def get_payment_card(self, obj):
        slug = bin_to_provider(str(obj['first_six_digits']))
        return PaymentCard.objects.values('id').get(slug=slug)['id']


class PaymentCardUpdateSerializer(serializers.Serializer):
    pan_start = serializers.CharField(source='first_six_digits', required=False)
    pan_end = serializers.CharField(source='last_four_digits', required=False)
    issuer = serializers.IntegerField(required=False)
    payment_card = serializers.IntegerField(required=False)
    name_on_card = serializers.CharField(required=False)
    token = serializers.CharField(required=False)
    fingerprint = serializers.CharField(required=False)
    expiry_year = serializers.IntegerField(source='year', required=False)
    expiry_month = serializers.IntegerField(source='month', required=False)
    country = serializers.CharField(required=False)
    order = serializers.IntegerField(required=False, default=0)
    currency_code = serializers.CharField(required=False, default='GBP')


<<<<<<< HEAD
class MembershipCardLinksSerializer(PaymentCardSchemeEntrySerializer):
    id = serializers.SerializerMethodField()

    @staticmethod
    def get_id(obj):
        return obj.scheme_account_id

    class Meta:
        model = PaymentCardSchemeEntrySerializer.Meta.model
        exclude = ('scheme_account', 'payment_card_account')


=======
>>>>>>> 86ce1817
class TransactionListSerializer(serializers.ListSerializer):
    def run_validation(self, data=empty):
        """
        Overriding run_validation in order to filter transactions for the given user before
        converting the data to the internal value. This would usually be done in .validate()
        but cannot be in this case since the internal value does not store the scheme_account_id,
        which is required for the filtering.
        """
        (is_empty_value, data) = self.validate_empty_values(data)
        if is_empty_value:
            return data

        if self.context.get("user"):
            data = self.filter_transactions_for_user(data)
        value = self.to_internal_value(data)
        try:
            self.run_validators(value)
            value = self.validate(value)
            assert value is not None, '.validate() should return the validated data'
        except (ValidationError, DjangoValidationError) as exc:
            raise ValidationError(detail=as_serializer_error(exc))

        return value

    def filter_transactions_for_user(self, data):
        user = self.context["user"]
        queryset = user.scheme_account_set.values('id')
        if not user.is_tester:
            queryset = queryset.filter(scheme__test_scheme=False).values('id').all()

        return [
            tx for tx in data
            if tx.get('scheme_account_id') in {account['id'] for account in queryset.all()}
        ]


class TransactionSerializer(serializers.Serializer):
    """
    A second version of the TransactionsSerializer since the original does not
    validate input fields when deserializing.
    """
    scheme_info = None
    status = "active"
    id = serializers.IntegerField()
    scheme_account_id = serializers.IntegerField()
    date = serializers.DateTimeField()
    description = serializers.CharField()
    points = serializers.FloatField()

    class Meta:
        list_serializer_class = TransactionListSerializer

    def to_representation(self, instance):
        return {
            "id": instance["id"],
            "status": self.status,
            "timestamp": instance.get("timestamp") or arrow.get(instance["date"]).timestamp,
            "description": instance["description"],
            "amounts": instance.get("amounts") or self.get_amounts(instance),
        }

    def to_internal_value(self, data):
        data = super().to_internal_value(data)
        return {
            "id": data["id"],
            "status": self.status,
            "timestamp": arrow.get(data["date"]).timestamp,
            "description": data["description"],
            "amounts": self.get_amounts(data)
        }

    def _get_scheme_info(self, mcard_id):
        if self.scheme_info:
            return self.scheme_info

        self.scheme_info = Scheme.objects.get(schemeaccount__id=mcard_id).schemebalancedetails_set.first()
        return self.scheme_info

    def get_amounts(self, instance):
        scheme_balances = self._get_scheme_info(instance['scheme_account_id'])
        amounts = []

        if scheme_balances.currency in ['GBP', 'EUR', 'USD']:
            amounts.append(
                {
                    'currency': scheme_balances.currency,
                    'prefix': scheme_balances.prefix,
                    'suffix': scheme_balances.suffix,
                    'value': float(Decimal(instance['points']).quantize(Decimal('0.01'), rounding=ROUND_HALF_UP))
                }
            )
        else:
            amounts.append(
                {
                    'currency': scheme_balances.currency,
                    'prefix': scheme_balances.prefix,
                    'suffix': scheme_balances.suffix,
                    'value': int(instance['points'])
                }
            )

        return amounts


class ActiveCardAuditSerializer(serializers.ModelSerializer):
    class Meta:
        model = PaymentCardSchemeEntry
        fields = ()


class SchemeQuestionSerializer(serializers.ModelSerializer):
    column = serializers.CharField(source='label')
    common_name = serializers.CharField(source='type')
    type = serializers.IntegerField(source='answer_type')

    class Meta:
        model = SchemeCredentialQuestion
        fields = ('column', 'validation', 'description', 'common_name', 'type', 'choice')


class SchemeDetailSerializer(serializers.ModelSerializer):
    class Meta:
        model = SchemeDetail
        fields = ('name', 'description')


class SchemeBalanceDetailSerializer(serializers.ModelSerializer):
    class Meta:
        model = SchemeBalanceDetails
        exclude = ('scheme_id', 'id')


class MembershipPlanDocumentSerializer(serializers.ModelSerializer):
    class Meta:
        model = MembershipPlanDocument
        exclude = ('id', 'scheme')


class UbiquityConsentSerializer(serializers.Serializer):
    column = serializers.CharField(source='consent_label')
    description = serializers.CharField(source='consent.text')

    class Meta:
        model = ThirdPartyConsentLink
        fields = ('consent_label', 'consent',)

    def to_representation(self, obj):
        data = super().to_representation(obj)
        data['type'] = SchemeCredentialQuestion.ANSWER_TYPE_CHOICES[3][0]  # boolean
        return data


class MembershipPlanSerializer(serializers.ModelSerializer):
    class Meta:
        model = Scheme
        exclude = ('name',)

    @staticmethod
    def _add_alternatives_key(formatted_fields: dict) -> None:
        options = {field["column"] for field in formatted_fields}
        for field in formatted_fields:
            field["alternatives"] = list(options - {field["column"]})

    def _format_add_fields(self, fields: SchemeCredentialQuestion) -> list:
        formatted_fields = SchemeQuestionSerializer(fields, many=True).data
        if len(formatted_fields) > 1:
            self._add_alternatives_key(formatted_fields)

        return formatted_fields

    def _get_scheme_consents(self, scheme):
        try:
            client = self.context['request'].user.client
        except KeyError as e:
            raise RuntimeError('Missing request object in context for retrieving client app information') from e

        all_consents = ThirdPartyConsentLink.objects.filter(
            client_app=client,
            scheme=scheme
        ).all()

        consents = {
            'add': [consent for consent in all_consents if consent.add_field is True],
            'authorise': [consent for consent in all_consents if consent.auth_field is True],
            'register': [consent for consent in all_consents if consent.register_field is True],
            'enrol': [consent for consent in all_consents if consent.enrol_field is True]
        }

        return consents

    def to_representation(self, instance: Scheme) -> dict:
        images = instance.images.all()
        balances = instance.schemebalancedetails_set.all()
        tiers = instance.schemedetail_set.filter(type=0).all()
        add_fields = instance.questions.filter(add_field=True).all()
        authorise_fields = instance.questions.filter(auth_field=True).all()
        registration_fields = instance.questions.filter(register_field=True).all()
        enrol_fields = instance.questions.filter(enrol_field=True).all()
        # To get here status must be active (i.e. suspended currently maps to inactive)
        # if changed for real status is required call channels_permit.scheme_status_name(instance.id)
        status = 'active'
        documents = instance.documents.all()
        consents = self._get_scheme_consents(scheme=instance)

        if instance.tier == 1:
            card_type = 2
        elif instance.has_points or instance.has_transactions:
            card_type = 1
        else:
            card_type = 0

        plan = {
            'id': instance.id,
            'status': status,
            'feature_set': {
                'authorisation_required': instance.authorisation_required,
                'transactions_available': instance.has_transactions,
                'digital_only': instance.digital_only,
                'has_points': instance.has_points,
                'card_type': card_type,
                'linking_support': instance.linking_support,
                'apps': [
                    {
                        'app_id': instance.ios_scheme,
                        'app_store_url': instance.itunes_url,
                        'app_type': 0
                    },
                    {
                        'app_id': instance.android_app_id,
                        'app_store_url': instance.play_store_url,
                        'app_type': 1
                    }
                ]
            },
            'card': {
                'barcode_type': instance.barcode_type,
                'colour': instance.colour,
                'base64_image': '',
                'scan_message': instance.scan_message
            },
            'images': UbiquityImageSerializer(images, many=True).data,
            'account': {
                'plan_name': instance.name,
                'plan_name_card': instance.plan_name_card,
                'plan_url': instance.url,
                'plan_summary': instance.plan_summary,
                'plan_description': instance.plan_description,
                'plan_documents': MembershipPlanDocumentSerializer(documents, many=True).data,
                'barcode_redeem_instructions': instance.barcode_redeem_instructions,
                'plan_register_info': instance.plan_register_info,
                'company_name': instance.company,
                'company_url': instance.company_url,
                'enrol_incentive': instance.enrol_incentive,
                'category': instance.category.name,
                'forgotten_password_url': instance.forgotten_password_url,
                'tiers': SchemeDetailSerializer(tiers, many=True).data,
                'add_fields': (self._format_add_fields(add_fields) +
                               UbiquityConsentSerializer(consents['add'], many=True).data),
                'authorise_fields': (SchemeQuestionSerializer(authorise_fields, many=True).data +
                                     UbiquityConsentSerializer(consents['authorise'], many=True).data),
                'registration_fields': (SchemeQuestionSerializer(registration_fields, many=True).data +
                                        UbiquityConsentSerializer(consents['register'], many=True).data),
                'enrol_fields': (SchemeQuestionSerializer(enrol_fields, many=True).data +
                                 UbiquityConsentSerializer(consents['enrol'], many=True).data),
            },
            'balances': SchemeBalanceDetailSerializer(balances, many=True).data,
        }

        if VoucherScheme.objects.filter(scheme_id=instance.id).exists():
            plan['has_vouchers'] = True

        return plan


class MembershipCardSerializer(serializers.Serializer, MembershipTransactionsMixin):

    @staticmethod
    def _filter_tier_images(tier, images: dict):
        tier_type_image = str(Image.TIER)
        filtered_images = [
            image
            for img_type, image in images.items()
            if img_type != tier_type_image
        ]
        try:
            tier_image = images[tier_type_image][str(tier)]
        except KeyError:
            tier_image = None

        if tier_image:
            filtered_images.append(tier_image)
        return filtered_images

    @staticmethod
    def get_translated_status(instance: 'SchemeAccount') -> dict:
        status = instance.status
        if status in instance.SYSTEM_ACTION_REQUIRED:
            if instance.balances:
                status = instance.ACTIVE
            else:
                status = instance.PENDING

        return {
            'state': ubiquity_status_translation[status],
            'reason_codes': [
                reason_code_translation[code] for code in [status]
                if reason_code_translation[code] is not None
            ]
        }

    @staticmethod
    def _strip_reward_tier(balances):
        return [
            {
                k: v
                for k, v in balance.items()
                if k != 'reward_tier'
            }
            for balance in balances
        ]

    def to_representation(self, instance: 'SchemeAccount') -> dict:
        if instance.status not in instance.EXCLUDE_BALANCE_STATUSES:
            async_balance.delay(instance.id)
        try:
            reward_tier = instance.balances[0]['reward_tier']
        except (ValueError, KeyError):
            reward_tier = 0

        try:
            current_scheme = self.context['view'].current_scheme
        except (KeyError, AttributeError):
            current_scheme = None

        scheme = current_scheme if current_scheme is not None else instance.scheme

        images = self._filter_tier_images(reward_tier, scheme.formatted_images)
        card_repr = {
            'id': instance.id,
            'membership_plan': instance.scheme_id,
            'payment_cards': instance.pll_links,
            'membership_transactions': instance.transactions,
            'status': self.get_translated_status(instance),
            'card': {
                'barcode': instance.barcode,
                'membership_id': instance.card_number,
                'barcode_type': scheme.barcode_type,
                'colour': scheme.colour
            },
            'images': images,
            'account': {
                'tier': reward_tier
            },
            'balances': self._strip_reward_tier(instance.balances)
        }

        if instance.vouchers is not None:
            card_repr["vouchers"] = instance.vouchers

        return card_repr


class LinkMembershipCardSerializer(SchemeAnswerSerializer):
    scheme = serializers.IntegerField()
    order = serializers.IntegerField()
    id = serializers.IntegerField(read_only=True)
    consents = UserConsentSerializer(many=True, write_only=True, required=False)

    def validate(self, data):
        scheme = self.context['view'].current_scheme
        scheme_questions = self.context['view'].scheme_questions
        if not scheme:
            scheme = Scheme.objects.get(pk=data['scheme'])

        if scheme.id != data['scheme']:
            raise serializers.ValidationError("wrong scheme id")

        answer_types = set(data).intersection(credential_types_set)
        if len(answer_types) != 1:
            raise serializers.ValidationError("You must submit one scan or manual question answer")

        answer_type = answer_types.pop()
        self.context['answer_type'] = answer_type
        # only allow one credential
        if answer_type not in self.allowed_answers(scheme, scheme_questions):
            raise serializers.ValidationError("Your answer type '{0}' is not allowed".format(answer_type))

        return data

    @staticmethod
    def allowed_answers(scheme, scheme_questions):
        if scheme_questions:
            return [
                question.type
                for question in scheme_questions
                if any(map(
                    lambda question_type: getattr(question, question_type),
                    ['manual_question', 'scan_question', 'one_question_link']
                ))
            ]
        else:
            return [
                question['type']
                for question in scheme.get_required_questions(scheme_questions)
            ]


# todo adapt or remove
class JoinMembershipCardSerializer(JoinSerializer):
    pass


class PaymentCardReplaceSerializer(CreatePaymentCardAccountSerializer):
    token = serializers.CharField(max_length=255, write_only=True, source='psp_token')<|MERGE_RESOLUTION|>--- conflicted
+++ resolved
@@ -101,7 +101,6 @@
         return date.timestamp
 
 
-<<<<<<< HEAD
 class PaymentCardSchemeEntrySerializer(serializers.ModelSerializer):
     class Meta:
         model = PaymentCardSchemeEntry
@@ -120,8 +119,6 @@
         exclude = ('payment_card_account', 'scheme_account')
 
 
-=======
->>>>>>> 86ce1817
 class UbiquityImageSerializer(serializers.Serializer):
     id = serializers.IntegerField()
     type = serializers.IntegerField(source='image_type_code')
@@ -230,7 +227,6 @@
     currency_code = serializers.CharField(required=False, default='GBP')
 
 
-<<<<<<< HEAD
 class MembershipCardLinksSerializer(PaymentCardSchemeEntrySerializer):
     id = serializers.SerializerMethodField()
 
@@ -243,8 +239,6 @@
         exclude = ('scheme_account', 'payment_card_account')
 
 
-=======
->>>>>>> 86ce1817
 class TransactionListSerializer(serializers.ListSerializer):
     def run_validation(self, data=empty):
         """
