import logging
import typing as t
from decimal import Decimal, ROUND_HALF_UP
from os.path import join

import arrow
import jwt
import requests
from arrow.parser import ParserError
from django.conf import settings
from django.core.exceptions import ValidationError as DjangoValidationError
from rest_framework import serializers
from rest_framework.exceptions import ValidationError
from rest_framework.fields import empty
from rest_framework.serializers import as_serializer_error
from shared_config_storage.ubiquity.bin_lookup import bin_to_provider
from ubiquity.reason_codes import get_state_and_reason_code

from common.models import check_active_image
from payment_card.models import Issuer, PaymentCard, PaymentCardAccount
from payment_card.serializers import CreatePaymentCardAccountSerializer
from scheme.credentials import credential_types_set
from scheme.models import (Scheme, SchemeBalanceDetails, SchemeCredentialQuestion, SchemeDetail, ThirdPartyConsentLink,
<<<<<<< HEAD
                           VoucherScheme, SchemeAccount)
=======
                           VoucherScheme, SchemeBundleAssociation)
>>>>>>> 81f5e1ed
from scheme.serializers import JoinSerializer, UserConsentSerializer, SchemeAnswerSerializer
from scheme.vouchers import EXPIRED, REDEEMED, CANCELLED
from ubiquity.channel_vault import retry_session
from ubiquity.models import PaymentCardSchemeEntry, ServiceConsent, MembershipPlanDocument, SchemeAccountEntry
from ubiquity.tasks import async_balance

if t.TYPE_CHECKING:
    from requests import Response

logger = logging.getLogger(__name__)


def _add_base_media_url(image: dict) -> dict:
    if settings.NO_AZURE_STORAGE:
        base_url = settings.MEDIA_URL
    else:
        base_url = join(settings.CONTENT_URL, settings.AZURE_CONTAINER)

    return {
        **image,
        'url': join(base_url, image['url'])
    }


class MembershipTransactionsMixin:

    @staticmethod
    def hades_request(url: str, method: str = "GET", **kwargs) -> 'Response':
        session = retry_session()
        try:
            resp = session.request(method, url, **kwargs)
            resp.raise_for_status()
            return resp
        except requests.RequestException:
            logger.exception("Failed request to Hades")

    @staticmethod
    def _get_auth_token(user_id):
        payload = {
            'sub': user_id
        }
        token = jwt.encode(payload, settings.TOKEN_SECRET)
        return 'token {}'.format(token.decode('unicode_escape'))

    def _get_hades_transactions(self, user_id, mcard_id):
        url = '{}/transactions/scheme_account/{}?page_size=5'.format(settings.HADES_URL, mcard_id)
        headers = {'Authorization': self._get_auth_token(user_id), 'Content-Type': 'application/json'}
        resp = self.hades_request(url, headers=headers)
        return resp.json() if resp.status_code == 200 else []

    def get_transactions_id(self, user_id, mcard_id):
        return [tx['id'] for tx in self._get_hades_transactions(user_id, mcard_id)]

    def get_transactions_data(self, user_id, mcard_id):
        resp = self._get_hades_transactions(user_id, mcard_id)
        return resp if resp else []


class ServiceConsentSerializer(serializers.ModelSerializer):
    class Meta:
        model = ServiceConsent
        fields = '__all__'
        write_only_fields = ('user',)

    timestamp = serializers.IntegerField()

    @staticmethod
    def validate_timestamp(timestamp):
        try:
            datetime = arrow.get(timestamp).datetime
        except ParserError:
            raise serializers.ValidationError('timestamp field is not a timestamp.')

        return datetime

    @staticmethod
    def _is_valid(value):
        if value or isinstance(value, (int, float)):
            return True
        return False

    def to_representation(self, instance):
        response = {'email': instance.user.email, 'timestamp': int(instance.timestamp.timestamp())}
        if self._is_valid(instance.latitude) and self._is_valid(instance.longitude):
            response.update({'latitude': instance.latitude, 'longitude': instance.longitude})
        return {
            'consent': response
        }


class PaymentCardConsentSerializer(serializers.Serializer):
    latitude = serializers.FloatField(required=False)
    longitude = serializers.FloatField(required=False)
    timestamp = serializers.IntegerField(required=True)
    type = serializers.IntegerField(required=True)

    @staticmethod
    def validate_timestamp(timestamp):
        try:
            date = arrow.get(timestamp)
        except ParserError:
            raise serializers.ValidationError('timestamp field is not a timestamp.')

        return date.timestamp


class UbiquityImageSerializer(serializers.Serializer):
    id = serializers.IntegerField()
    type = serializers.IntegerField(source='image_type_code')
    url = serializers.ImageField(source='image')
    description = serializers.CharField()
    encoding = serializers.SerializerMethodField()

    @staticmethod
    def get_encoding(obj):
        if obj.encoding:
            return obj.encoding

        try:
            return obj.image.name.split('.')[-1].replace('/', '')
        except (IndexError, AttributeError):
            return None


class PaymentCardSerializer:
    def __init__(self, data, many=False, context=None):
        self.context = context or {}
        if many:
            self.formatted_data = [self.to_representation(instance) for instance in data]
        else:
            self.formatted_data = self.to_representation(data)

    @property
    def data(self):
        return self.formatted_data

    @staticmethod
    def _get_images(instance: PaymentCardAccount):
        today = arrow.utcnow().datetime.timestamp()
        account_images = {
            image_type: image['payload']
            for image_type, images in instance.formatted_images.items()
            for image in images.values()
            if image and check_active_image(image.get('validity', {}), today)
        }

        base_images = {
            image_type: image['payload']
            for image_type, images in instance.payment_card.formatted_images.items()
            for image in images.values()
            if image and check_active_image(image.get('validity', {}), today)
        }

        return [
            _add_base_media_url(account_images.get(image_type, image))
            for image_type, image in base_images.items()
        ]

    def to_representation(self, instance):
        status = 'active' if instance.status == PaymentCardAccount.ACTIVE else 'pending'
        return {
            "id": instance.id,
            "membership_cards": instance.pll_links,
            "status": status,
            "card": {
                "first_six_digits": str(instance.pan_start),
                "last_four_digits": str(instance.pan_end),
                "month": int(instance.expiry_month),
                "year": int(instance.expiry_year),
                "country": instance.country,
                "currency_code": instance.currency_code,
                "name_on_card": instance.name_on_card,
                "provider": instance.payment_card.system_name,
                "type": instance.payment_card.type
            },
            "images": self._get_images(instance),
            "account": {
                "verification_in_progress": False,
                "status": 1,
                "consents": instance.consents
            }
        }


class PaymentCardTranslationSerializer:
    def __init__(self, data, context=None):
        self.context = context or {}
        self.formatted_data = self.to_representation(data)

    @staticmethod
    def get_issuer(_):
        return Issuer.get_barclays_issuer()

    @staticmethod
    def get_payment_card(obj):
        slug = bin_to_provider(str(obj['first_six_digits']))
        return PaymentCard.get_by_slug(slug)

    def to_representation(self, data):
        return {
            'pan_start': data['first_six_digits'],
            'pan_end': data['last_four_digits'],
            'issuer': self.get_issuer(data),
            'payment_card': self.get_payment_card(data),
            'name_on_card': data['name_on_card'],
            'token': data['token'],
            'fingerprint': data['fingerprint'],
            'expiry_year': int(data['year']),
            'expiry_month': int(data['month']),
            'country': data.get('country', 'UK'),
            'order': int(data.get('order', '0')),
            'currency_code': data.get('currency_code', 'GBP')
        }

    @property
    def data(self):
        return self.formatted_data


class PaymentCardUpdateSerializer(serializers.Serializer):
    pan_start = serializers.CharField(source='first_six_digits', required=False)
    pan_end = serializers.CharField(source='last_four_digits', required=False)
    issuer = serializers.IntegerField(required=False)
    payment_card = serializers.IntegerField(required=False)
    name_on_card = serializers.CharField(required=False)
    token = serializers.CharField(required=False)
    fingerprint = serializers.CharField(required=False)
    expiry_year = serializers.IntegerField(source='year', required=False)
    expiry_month = serializers.IntegerField(source='month', required=False)
    country = serializers.CharField(required=False)
    order = serializers.IntegerField(required=False, default=0)
    currency_code = serializers.CharField(required=False, default='GBP')


class TransactionListSerializer(serializers.ListSerializer):
    def run_validation(self, data=empty):
        """
        Overriding run_validation in order to filter transactions for the given user before
        converting the data to the internal value. This would usually be done in .validate()
        but cannot be in this case since the internal value does not store the scheme_account_id,
        which is required for the filtering.
        """
        (is_empty_value, data) = self.validate_empty_values(data)
        if is_empty_value:
            return data

        if self.context.get("user") and self.context.get("bundle"):
            data = self.filter_transactions_for_user(data)
        value = self.to_internal_value(data)
        try:
            self.run_validators(value)
            value = self.validate(value)
            assert value is not None, '.validate() should return the validated data'
        except (ValidationError, DjangoValidationError) as exc:
            raise ValidationError(detail=as_serializer_error(exc))

        return value

    def filter_transactions_for_user(self, data):
        user = self.context["user"]
        queryset = user.scheme_account_set.values('id')

        if not user.is_tester:
            test_schemes_to_exclude = SchemeBundleAssociation.objects.filter(
                test_scheme=True,
                bundle=self.context["bundle"]
            ).values_list("scheme_id", flat=True)
            queryset = queryset.exclude(scheme_id__in=test_schemes_to_exclude).values('id')

        return [
            tx for tx in data
            if tx.get('scheme_account_id') in {account['id'] for account in queryset.all()}
        ]


class TransactionSerializer(serializers.Serializer):
    """
    A second version of the TransactionsSerializer since the original does not
    validate input fields when deserializing.
    """
    scheme_info = None
    status = "active"
    id = serializers.IntegerField()
    scheme_account_id = serializers.IntegerField()
    date = serializers.DateTimeField()
    description = serializers.CharField()
    points = serializers.FloatField()

    class Meta:
        list_serializer_class = TransactionListSerializer

    def to_representation(self, instance):
        return {
            "id": instance["id"],
            "status": self.status,
            "timestamp": instance.get("timestamp") or arrow.get(instance["date"]).timestamp,
            "description": instance["description"],
            "amounts": instance.get("amounts") or self.get_amounts(instance),
        }

    def to_internal_value(self, data):
        data = super().to_internal_value(data)
        return {
            "id": data["id"],
            "status": self.status,
            "timestamp": arrow.get(data["date"]).timestamp,
            "description": data["description"],
            "amounts": self.get_amounts(data)
        }

    def _get_scheme_info(self, mcard_id):
        if self.scheme_info:
            return self.scheme_info

        self.scheme_info = Scheme.objects.get(schemeaccount__id=mcard_id).schemebalancedetails_set.first()
        return self.scheme_info

    def get_amounts(self, instance):
        scheme_balances = self._get_scheme_info(instance['scheme_account_id'])
        amounts = []

        if scheme_balances.currency in ['GBP', 'EUR', 'USD']:
            amounts.append(
                {
                    'currency': scheme_balances.currency,
                    'prefix': scheme_balances.prefix,
                    'suffix': scheme_balances.suffix,
                    'value': float(Decimal(instance['points']).quantize(Decimal('0.01'), rounding=ROUND_HALF_UP))
                }
            )
        else:
            amounts.append(
                {
                    'currency': scheme_balances.currency,
                    'prefix': scheme_balances.prefix,
                    'suffix': scheme_balances.suffix,
                    'value': int(instance['points'])
                }
            )

        return amounts


class ActiveCardAuditSerializer(serializers.ModelSerializer):
    class Meta:
        model = PaymentCardSchemeEntry
        fields = ()


class SchemeQuestionSerializer(serializers.ModelSerializer):
    column = serializers.CharField(source='label')
    common_name = serializers.CharField(source='type')
    type = serializers.IntegerField(source='answer_type')

    class Meta:
        model = SchemeCredentialQuestion
        fields = ('column', 'validation', 'description', 'common_name', 'type', 'choice')


class SchemeDetailSerializer(serializers.ModelSerializer):
    class Meta:
        model = SchemeDetail
        fields = ('name', 'description')


class SchemeBalanceDetailSerializer(serializers.ModelSerializer):
    class Meta:
        model = SchemeBalanceDetails
        exclude = ('scheme_id', 'id')


class MembershipPlanDocumentSerializer(serializers.ModelSerializer):
    class Meta:
        model = MembershipPlanDocument
        exclude = ('id', 'scheme')


class UbiquityConsentSerializer(serializers.Serializer):
    column = serializers.CharField(source='consent_label')
    description = serializers.CharField(source='consent.text')

    class Meta:
        model = ThirdPartyConsentLink
        fields = ('consent_label', 'consent',)

    def to_representation(self, obj):
        data = super().to_representation(obj)
        data['type'] = SchemeCredentialQuestion.ANSWER_TYPE_CHOICES[3][0]  # boolean
        return data


class MembershipPlanSerializer(serializers.ModelSerializer):
    class Meta:
        model = Scheme
        exclude = ('name',)

    image_serializer_class = UbiquityImageSerializer

    @staticmethod
    def _add_alternatives_key(formatted_fields: dict) -> None:
        options = {field["column"] for field in formatted_fields}
        for field in formatted_fields:
            field["alternatives"] = list(options - {field["column"]})

    def _format_add_fields(self, fields: SchemeCredentialQuestion) -> list:
        formatted_fields = SchemeQuestionSerializer(fields, many=True).data
        if len(formatted_fields) > 1:
            self._add_alternatives_key(formatted_fields)

        return formatted_fields

    def _get_scheme_consents(self, scheme):
        try:
            client = self.context['request'].user.client
        except KeyError as e:
            raise RuntimeError('Missing request object in context for retrieving client app information') from e

        all_consents = ThirdPartyConsentLink.objects.filter(
            client_app=client,
            scheme=scheme
        ).all()

        consents = {
            'add': [consent for consent in all_consents if consent.add_field is True],
            'authorise': [consent for consent in all_consents if consent.auth_field is True],
            'register': [consent for consent in all_consents if consent.register_field is True],
            'enrol': [consent for consent in all_consents if consent.enrol_field is True]
        }

        return consents

    def to_representation(self, instance: Scheme) -> dict:
        images = instance.images.all()
        balances = instance.schemebalancedetails_set.all()
        tiers = instance.schemedetail_set.filter(type=0).all()
        add_fields = instance.questions.filter(add_field=True).all()
        authorise_fields = instance.questions.filter(auth_field=True).all()
        registration_fields = instance.questions.filter(register_field=True).all()
        enrol_fields = instance.questions.filter(enrol_field=True).all()
        # To get here status must be active (i.e. suspended currently maps to inactive)
        # if changed for real status is required call channels_permit.scheme_status_name(instance.id)
        status = 'active'
        documents = instance.documents.all()
        consents = self._get_scheme_consents(scheme=instance)

        if instance.tier == 1:
            card_type = 2
        elif instance.has_points or instance.has_transactions:
            card_type = 1
        else:
            card_type = 0

        plan = {
            'id': instance.id,
            'status': status,
            'feature_set': {
                'authorisation_required': instance.authorisation_required,
                'transactions_available': instance.has_transactions,
                'digital_only': instance.digital_only,
                'has_points': instance.has_points,
                'card_type': card_type,
                'linking_support': instance.linking_support,
                'apps': [
                    {
                        'app_id': instance.ios_scheme,
                        'app_store_url': instance.itunes_url,
                        'app_type': 0
                    },
                    {
                        'app_id': instance.android_app_id,
                        'app_store_url': instance.play_store_url,
                        'app_type': 1
                    }
                ]
            },
            'card': {
                'barcode_type': instance.barcode_type,
                'colour': instance.colour,
                'base64_image': '',
                'scan_message': instance.scan_message
            },
            'images': self.image_serializer_class(images, many=True).data,
            'account': {
                'plan_name': instance.name,
                'plan_name_card': instance.plan_name_card,
                'plan_url': instance.url,
                'plan_summary': instance.plan_summary,
                'plan_description': instance.plan_description,
                'plan_documents': MembershipPlanDocumentSerializer(documents, many=True).data,
                'barcode_redeem_instructions': instance.barcode_redeem_instructions,
                'plan_register_info': instance.plan_register_info,
                'company_name': instance.company,
                'company_url': instance.company_url,
                'enrol_incentive': instance.enrol_incentive,
                'category': instance.category.name,
                'forgotten_password_url': instance.forgotten_password_url,
                'tiers': SchemeDetailSerializer(tiers, many=True).data,
                'add_fields': (self._format_add_fields(add_fields) +
                               UbiquityConsentSerializer(consents['add'], many=True).data),
                'authorise_fields': (SchemeQuestionSerializer(authorise_fields, many=True).data +
                                     UbiquityConsentSerializer(consents['authorise'], many=True).data),
                'registration_fields': (SchemeQuestionSerializer(registration_fields, many=True).data +
                                        UbiquityConsentSerializer(consents['register'], many=True).data),
                'enrol_fields': (SchemeQuestionSerializer(enrol_fields, many=True).data +
                                 UbiquityConsentSerializer(consents['enrol'], many=True).data),
            },
            'balances': SchemeBalanceDetailSerializer(balances, many=True).data,
        }

        if VoucherScheme.objects.filter(scheme_id=instance.id).exists():
            plan['has_vouchers'] = True

        return plan


class MembershipCardImageSerializer(UbiquityImageSerializer):
    url = serializers.URLField()
    type = serializers.IntegerField()
    encoding = serializers.CharField(max_length=30)


class MembershipCardSerializer(serializers.Serializer, MembershipTransactionsMixin):

    image_serializer_class = MembershipCardImageSerializer

    @staticmethod
    def _filter_valid_images(account_images: dict, base_images: dict, today: int) -> t.ValuesView[t.Dict[str, dict]]:
        images = {}
        for image_type in ['images', 'tier_images']:
            valid_account_images = {
                image_type: image['payload']
                for image_type, images in account_images.get(image_type, {}).items()
                for image in images.values()
                if image and check_active_image(image.get('validity', {}), today)
            }
            valid_base_images = {
                image_type: image['payload']
                for image_type, images in base_images.get(image_type, {}).items()
                for image in images.values()
                if image and check_active_image(image.get('validity', {}), today)
            }
            images[image_type] = {
                'valid_account_images': valid_account_images,
                'valid_base_images': valid_base_images
            }

        return images.values()

    def _get_images(self, instance: 'SchemeAccount', scheme: 'Scheme', tier: str) -> list:
        today = arrow.utcnow().datetime.timestamp()
        account_images = instance.formatted_images
        base_images = scheme.formatted_images
        images, tier_images = self._filter_valid_images(account_images, base_images, today)

        filtered_images = [
            _add_base_media_url(images['valid_account_images'].get(image_type, base_image))
            for image_type, base_image in images['valid_base_images'].items()
        ]

        tier_image = (tier_images['valid_account_images'].get(tier, None) or
                      tier_images['valid_base_images'].get(tier, None))
        if tier_image:
            filtered_images.append(_add_base_media_url(tier_image))

        return filtered_images

    @staticmethod
    def get_translated_status(instance: 'SchemeAccount', status: 'SchemeAccount.STATUSES') -> dict:
        if status in instance.SYSTEM_ACTION_REQUIRED:
            if instance.balances:
                status = instance.ACTIVE
            else:
                status = instance.PENDING

        state, reason_codes = get_state_and_reason_code(status)
        return {
            "state": state,
            "reason_codes": reason_codes
        }

    @staticmethod
    def _strip_reward_tier(balances):
        return [
            {
                k: v
                for k, v in balance.items()
                if k != 'reward_tier'
            }
            for balance in balances
        ]

    def to_representation(self, instance: 'SchemeAccount') -> dict:
        if instance.status not in instance.EXCLUDE_BALANCE_STATUSES:
            async_balance.delay(instance.id)
        try:
            reward_tier = instance.balances[0]['reward_tier']
        except (ValueError, KeyError):
            reward_tier = 0

        try:
            current_scheme = self.context['view'].current_scheme
        except (KeyError, AttributeError):
            current_scheme = None

        scheme = current_scheme if current_scheme is not None else instance.scheme
        images = self._get_images(instance, scheme, str(reward_tier))

        status, balances, transactions, vouchers = self._wallet_only_filter(instance)

        status = self.get_translated_status(instance, status)
        balances = self._strip_reward_tier(balances)
        for voucher in vouchers:
            if voucher.get('code'):
                if voucher['state'] in [EXPIRED, REDEEMED, CANCELLED]:
                    voucher['code'] = ""
        card_repr = {
            'id': instance.id,
            'membership_plan': instance.scheme_id,
            'payment_cards': instance.pll_links,
            'membership_transactions': transactions,
            'status': status,
            'card': {
                'barcode': instance.barcode,
                'membership_id': instance.card_number,
                'barcode_type': scheme.barcode_type,
                'colour': scheme.colour
            },
            'images': self.image_serializer_class(images, many=True).data,
            'account': {
                'tier': reward_tier
            },
            'balances': balances,
            'vouchers': vouchers,
        }

        return card_repr

    def _wallet_only_filter(
        self, instance: 'SchemeAccount'
    ) -> t.Tuple['SchemeAccount.STATUSES', list, list, t.Union[list, dict]]:
        status = instance.status
        balances = instance.balances
        transactions = instance.transactions
        vouchers = instance.vouchers

        user_mcard_auth_status_map = self.context.get("user_mcard_auth_status_map", {})
        try:
            auth_status = user_mcard_auth_status_map[instance.id]
            if auth_status == SchemeAccountEntry.UNAUTHORISED:
                status = SchemeAccount.WALLET_ONLY
                balances = []
                transactions = []
                vouchers = {}
        except KeyError:
            logger.warning(
                f"Unable to determine auth status between user and SchemeAccount (id={instance.id})"
                " - User may not be linked to this membership card"
            )

        return status, balances, transactions, vouchers


class LinkMembershipCardSerializer(SchemeAnswerSerializer):
    scheme = serializers.IntegerField()
    order = serializers.IntegerField()
    id = serializers.IntegerField(read_only=True)
    consents = UserConsentSerializer(many=True, write_only=True, required=False)

    def validate(self, data):
        scheme = self.context['view'].current_scheme
        scheme_questions = self.context['view'].scheme_questions
        if not scheme:
            scheme = Scheme.get_scheme_and_questions_by_scheme_id(data['scheme'])

        if scheme.id != data['scheme']:
            raise serializers.ValidationError("wrong scheme id")

        answer_types = set(data).intersection(credential_types_set)
        if len(answer_types) != 1:
            raise serializers.ValidationError("You must submit one scan or manual question answer")

        answer_type = answer_types.pop()
        self.context['answer_type'] = answer_type
        # only allow one credential
        if answer_type not in self.allowed_answers(scheme, scheme_questions):
            raise serializers.ValidationError("Your answer type '{0}' is not allowed".format(answer_type))

        return data

    @staticmethod
    def allowed_answers(scheme, scheme_questions):
        if scheme_questions:
            return [
                question.type
                for question in scheme_questions
                if any(map(
                    lambda question_type: getattr(question, question_type),
                    ['manual_question', 'scan_question', 'one_question_link']
                ))
            ]
        else:
            return [
                question['type']
                for question in scheme.get_required_questions(scheme_questions)
            ]


# todo adapt or remove
class JoinMembershipCardSerializer(JoinSerializer):
    pass


class PaymentCardReplaceSerializer(CreatePaymentCardAccountSerializer):
    token = serializers.CharField(max_length=255, write_only=True, source='psp_token')<|MERGE_RESOLUTION|>--- conflicted
+++ resolved
@@ -21,11 +21,7 @@
 from payment_card.serializers import CreatePaymentCardAccountSerializer
 from scheme.credentials import credential_types_set
 from scheme.models import (Scheme, SchemeBalanceDetails, SchemeCredentialQuestion, SchemeDetail, ThirdPartyConsentLink,
-<<<<<<< HEAD
-                           VoucherScheme, SchemeAccount)
-=======
-                           VoucherScheme, SchemeBundleAssociation)
->>>>>>> 81f5e1ed
+                           VoucherScheme, SchemeBundleAssociation, SchemeAccount)
 from scheme.serializers import JoinSerializer, UserConsentSerializer, SchemeAnswerSerializer
 from scheme.vouchers import EXPIRED, REDEEMED, CANCELLED
 from ubiquity.channel_vault import retry_session
