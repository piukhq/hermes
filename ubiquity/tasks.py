import logging
import typing as t
from enum import Enum

import arrow
import requests
import sentry_sdk
from celery import shared_task
from django.conf import settings
from django.utils import timezone
from rest_framework import serializers

import analytics
from hermes.vop_tasks import activate, deactivate
from payment_card import metis
from payment_card.models import PaymentCardAccount
from scheme.mixins import BaseLinkMixin, SchemeAccountJoinMixin
from scheme.models import SchemeAccount
from scheme.serializers import LinkSchemeSerializer
from ubiquity.models import SchemeAccountEntry, PaymentCardSchemeEntry, VopActivation
from user.models import CustomUser

if t.TYPE_CHECKING:
    from rest_framework.serializers import Serializer

logger = logging.getLogger(__name__)


class UpdateCardType(Enum):
    PAYMENT_CARD = PaymentCardAccount
    MEMBERSHIP_CARD = SchemeAccount


# Call back retry tasks for activation and deactivation - called from background
def retry_activation(data):
    retry_obj = data["periodic_retry_obj"]
    activation = VopActivation.objects.get(id=data['context']['activation_id'])
    status, result = activate(activation, data['context']['post_data'])
    retry_obj.status = status
    retry_obj.results += [result]


def retry_deactivation(data):
    retry_obj = data["periodic_retry_obj"]
    activation = VopActivation.objects.get(id=data['context']['activation_id'])
    status, result = deactivate(activation, data['context']['post_data'])
    retry_obj.status = status
    retry_obj.results += [result]


def _send_metrics_to_atlas(method: str, slug: str, payload: dict) -> None:
    headers = {'Authorization': f'Token {settings.SERVICE_API_KEY}', 'Content-Type': 'application/json'}
    requests.request(method, f'{settings.ATLAS_URL}/audit/metrics/{slug}', data=payload, headers=headers)


@shared_task
def async_link(auth_fields: dict, scheme_account_id: int, user_id: int, payment_cards_to_link: list) -> None:
    scheme_account = SchemeAccount.objects.select_related("scheme").get(id=scheme_account_id)
    user = CustomUser.objects.get(id=user_id)
    try:
        serializer = LinkSchemeSerializer(data=auth_fields, context={'scheme_account': scheme_account})
        BaseLinkMixin.link_account(serializer, scheme_account, user)

        if payment_cards_to_link:
            auto_link_membership_to_payments(payment_cards_to_link, scheme_account)

    except serializers.ValidationError as e:
        scheme_account.status = scheme_account.INVALID_CREDENTIALS
        scheme_account.save()
        raise e


@shared_task
def async_balance(instance_id: int, delete_balance=False) -> None:
    scheme_account = SchemeAccount.objects.get(id=instance_id)
    if delete_balance:
        scheme_account.delete_cached_balance()
        scheme_account.delete_saved_balance()

    scheme_account.get_cached_balance()


@shared_task
def async_add_field_only_link(user_id: int, instance_id: int, payment_cards_to_link: list) -> None:
    scheme_account = SchemeAccount.objects.get(id=instance_id)
    scheme_account.get_cached_balance()

    if scheme_account.status == SchemeAccount.ACTIVE:
        scheme_account.link_date = timezone.now()
        scheme_account.save(update_fields=['link_date'])

    if payment_cards_to_link:
        auto_link_membership_to_payments(payment_cards_to_link, scheme_account)


@shared_task
def async_all_balance(user_id: int, channels_permit) -> None:
    query = {
        'user': user_id,
        'scheme_account__is_deleted': False
    }
    exclude_query = {'scheme_account__status__in': SchemeAccount.EXCLUDE_BALANCE_STATUSES}
    entries = channels_permit.related_model_query(SchemeAccountEntry.objects.filter(**query),
                                                  'scheme_account__scheme__'
                                                  )
    entries = entries.exclude(**exclude_query)

    for entry in entries:
        async_balance.delay(entry.scheme_account_id)


@shared_task
def async_join(scheme_account_id: int, user_id: int, serializer: 'Serializer', scheme_id: int,
               validated_data: dict, channel: str, payment_cards_to_link: list) -> None:
    user = CustomUser.objects.get(id=user_id)
    scheme_account = SchemeAccount.objects.get(id=scheme_account_id)
    SchemeAccountJoinMixin().handle_join_request(validated_data, user, scheme_id, scheme_account, serializer, channel)

    if payment_cards_to_link:
        auto_link_membership_to_payments(payment_cards_to_link, scheme_account)


@shared_task
def async_registration(user_id: int, serializer: 'Serializer', scheme_account_id: int,
                       validated_data: dict, channel: str, delete_balance=False) -> None:
    user = CustomUser.objects.get(id=user_id)
    scheme_account = SchemeAccount.objects.get(id=scheme_account_id)
    if delete_balance:
        scheme_account.delete_cached_balance()
        scheme_account.delete_saved_balance()

    SchemeAccountJoinMixin().handle_join_request(validated_data, user, scheme_account.scheme_id,
                                                 scheme_account, serializer, channel)


@shared_task
def async_join_journey_fetch_balance_and_update_status(scheme_account_id: int) -> None:
    scheme_account = SchemeAccount.objects.get(id=scheme_account_id)
    scheme_account.status = scheme_account.PENDING
    scheme_account.save(update_fields=['status'])
    scheme_account.get_cached_balance()


def _format_info(scheme_account: SchemeAccount, user_id: int) -> dict:
    consents = scheme_account.userconsent_set.filter(user_id=user_id).all()
    return {
        'card_number': scheme_account.card_number,
        'link_date': scheme_account.link_date,
        'consents': [
            {
                'text': c.metadata['text'],
                'answer': c.value
            }
            for c in consents
        ]
    }


@shared_task
def send_merchant_metrics_for_new_account(user_id: int, scheme_account_id: int, scheme_slug: str) -> None:
    scheme_account = SchemeAccount.objects.get(pk=scheme_account_id)
    consents = scheme_account.userconsent_set.filter(user_id=user_id).all()
    payload = {
        'scheme_account_id': scheme_account_id,
        'card_number': scheme_account.card_number,
        'link_date': scheme_account.link_date,
        'consents': [
            {
                'text': c.metadata['text'],
                'answer': c.value
            }
            for c in consents
        ]
    }
    if not payload['link_date']:
        del payload['link_date']

    _send_metrics_to_atlas('POST', scheme_slug, payload)


@shared_task
def send_merchant_metrics_for_link_delete(scheme_account_id: int, scheme_slug: str, date: str, date_type: str) -> None:
    if date_type not in ('link', 'delete'):
        raise ValueError(f'{date_type} in an invalid merchant metrics date_type')

    payload = {
        'scheme_account_id': scheme_account_id,
        f'{date_type}_date': date
    }
    _send_metrics_to_atlas('PATCH', scheme_slug, payload)


@shared_task
def deleted_payment_card_cleanup(payment_card_id: t.Optional[int], payment_card_hash: t.Optional[str]) -> None:
    if payment_card_id is not None:
        query = {'pk': payment_card_id}
    else:
        query = {'hash': payment_card_hash}

    payment_card_account = PaymentCardAccount.objects.get(**query)
    p_card_users = payment_card_account.user_set.values_list('id', flat=True).all()
    pll_links = PaymentCardSchemeEntry.objects.filter(payment_card_account_id=payment_card_account.id)

    if not p_card_users:
        payment_card_account.is_deleted = True
        payment_card_account.save(update_fields=['is_deleted'])
        metis.delete_payment_card(payment_card_account, run_async=False)

    else:
        pll_links = pll_links.exclude(scheme_account__user_set__id__in=p_card_users)

    pll_links.delete()


@shared_task
def deleted_membership_card_cleanup(scheme_account_id: int, delete_date: str, user_id: int) -> None:
    scheme_account = SchemeAccount.all_objects.get(id=scheme_account_id)
    user = CustomUser.objects.get(id=user_id)
    scheme_slug = scheme_account.scheme.slug

    pll_links = PaymentCardSchemeEntry.objects.filter(
        scheme_account_id=scheme_account.id
    ).prefetch_related('scheme_account')
    entries_query = SchemeAccountEntry.objects.filter(scheme_account=scheme_account)

    if entries_query.count() <= 0:
        scheme_account.is_deleted = True
        scheme_account.save(update_fields=['is_deleted'])

        if user.client_id == settings.BINK_CLIENT_ID:
            analytics.update_scheme_account_attribute(
                scheme_account,
                user,
                old_status=dict(scheme_account.STATUSES).get(scheme_account.status_key))

    else:
        m_card_users = entries_query.values_list('user_id', flat=True)
        pll_links = pll_links.exclude(payment_card_account__user_set__in=m_card_users)

    activations = VopActivation.find_activations_matching_links(pll_links)
    pll_links.delete()

    if scheme_slug in settings.SCHEMES_COLLECTING_METRICS:
        send_merchant_metrics_for_link_delete.delay(scheme_account.id, scheme_slug, delete_date, 'delete')

    PaymentCardSchemeEntry.deactivate_activations(activations)


def _send_data_to_atlas(consent: dict) -> None:
    url = f"{settings.ATLAS_URL}/audit/ubiquity_user/save"
    headers = {
        'Content-Type': 'application/json',
        'Authorization': 'Token {}'.format(settings.SERVICE_API_KEY)
    }
    data = {
        'email': consent['email'],
        'ubiquity_join_date': arrow.get(consent['timestamp']).format("YYYY-MM-DD hh:mm:ss")
    }
    requests.post(url=url, headers=headers, json=data)


@shared_task
def deleted_service_cleanup(user_id: int, consent: dict) -> None:
    user = CustomUser.all_objects.get(id=user_id)
    user.serviceconsent.delete()
    # Don't deactivate when removing membership card as it will race with delete payment card
    # Deleting all payment cards causes an unenrol for each card which also deactivates all linked activations
    # if a payment card was linked to 2 accounts its activations will not be deleted
    user.delete_membership_cards(send_deactivation=False)
    user.delete_payment_cards(run_async=False)

    try:  # send user info to be persisted in Atlas
        _send_data_to_atlas(consent)
    except Exception:
        sentry_sdk.capture_exception()


def _update_one_card_with_many_new_pll_links(
    card_to_update: t.Union[PaymentCardAccount, SchemeAccount],
    new_links_ids: list
) -> None:
    card_to_update.refresh_from_db(fields=['pll_links'])
    existing_links = [
        link['id']
        for link in card_to_update.pll_links
    ]
    card_to_update.pll_links.extend(
        [
            {'id': card_id, 'active_link': True}
            for card_id in new_links_ids
            if card_id not in existing_links
        ]
    )
    card_to_update.save(update_fields=['pll_links'])


def _update_many_cards_with_one_new_pll_link(
    card_model: UpdateCardType,
    cards_to_update_ids: list,
    new_link_id: int,
) -> None:
    updated_cards = []
    for card in card_model.value.objects.filter(id__in=cards_to_update_ids).all():
        if new_link_id not in [link['id'] for link in card.pll_links]:
            card.pll_links.append({'id': new_link_id, 'active_link': True})
            updated_cards.append(card)

    card_model.value.objects.bulk_update(updated_cards, ['pll_links'])


def _process_vop_activations(created_links):
    for link in created_links:
        link.vop_activate_check()


@shared_task
def auto_link_membership_to_payments(payment_cards_to_link: list, membership_card: t.Union[SchemeAccount, int]) -> None:
    if isinstance(membership_card, int):
        membership_card = SchemeAccount.objects.get(id=membership_card)

    # the next two queries are meant to prevent more than one join and to avoid lookups with too many results.
    # they are executed as a single complex query by django.
    excluded_payment_cards = PaymentCardSchemeEntry.objects.filter(
        payment_card_account_id__in=payment_cards_to_link,
        scheme_account__is_deleted=False,
        scheme_account__scheme_id=membership_card.scheme_id
    ).values_list(
        'payment_card_account_id', flat=True
    )

    payment_cards_to_link = PaymentCardAccount.all_objects.filter(
        id__in=payment_cards_to_link,
        is_deleted=False
    ).exclude(
        id__in=excluded_payment_cards
    ).all()

    link_entries_to_create = []
    pll_activated_payment_cards = []
    for payment_card in payment_cards_to_link:
        entry = PaymentCardSchemeEntry(
            scheme_account=membership_card,
            payment_card_account=payment_card
        ).get_instance_with_active_status()
        link_entries_to_create.append(entry)
        if entry.active_link is True:
            pll_activated_payment_cards.append(payment_card.id)

<<<<<<< HEAD
    created_links = PaymentCardSchemeEntry.objects.bulk_create(
        link_entries_to_create, batch_size=100, ignore_conflicts=True
    )
=======
    PaymentCardSchemeEntry.objects.bulk_create(link_entries_to_create, batch_size=100, ignore_conflicts=True)
    logger.info(
        "auto-linked SchemeAccount %s to PaymentCardAccounts %s, of which %s were active links",
        membership_card.id,
        [card.id for card in payment_cards_to_link],
        len(pll_activated_payment_cards)
    )
    logger.debug("SchemeAccount %s status: %s", membership_card.id, membership_card.status)
>>>>>>> 51c35e34

    _update_one_card_with_many_new_pll_links(
        membership_card,
        pll_activated_payment_cards
    )
    _update_many_cards_with_one_new_pll_link(
        UpdateCardType.PAYMENT_CARD,
        pll_activated_payment_cards,
        membership_card.id
    )
    _process_vop_activations(created_links)


@shared_task
def auto_link_payment_to_memberships(
    wallet_scheme_accounts: list,
    payment_card_account: t.Union[PaymentCardAccount, int],
    just_created: bool
) -> None:

    if isinstance(payment_card_account, int):
        payment_card_account = PaymentCardAccount.objects.get(pk=payment_card_account)

    if isinstance(wallet_scheme_accounts[0], int):
        wallet_scheme_accounts = SchemeAccount.objects.filter(id__in=wallet_scheme_accounts).all()

    if just_created:
        already_linked_scheme_ids = []
    else:
        already_linked_scheme_ids = PaymentCardSchemeEntry.objects.filter(
            payment_card_account=payment_card_account
        ).values_list('scheme_account__scheme_id', flat=True)

    cards_by_scheme_ids = {}
    instances_to_bulk_create = {}

    for scheme_account in wallet_scheme_accounts:
        scheme_id = scheme_account.scheme_id
        link = PaymentCardSchemeEntry(scheme_account=scheme_account, payment_card_account=payment_card_account)
        if scheme_id not in already_linked_scheme_ids:
            if scheme_id in cards_by_scheme_ids:
                if cards_by_scheme_ids[scheme_id] > scheme_account.id:
                    cards_by_scheme_ids[scheme_id] = scheme_account.id
                    instances_to_bulk_create[scheme_id] = link.get_instance_with_active_status()
            else:
                cards_by_scheme_ids[scheme_id] = scheme_account.id
                instances_to_bulk_create[scheme_id] = link.get_instance_with_active_status()

    pll_activated_membership_cards = [
        link.scheme_account_id
        for link in instances_to_bulk_create.values()
        if link.active_link is True
    ]

    created_links = PaymentCardSchemeEntry.objects.bulk_create(
        instances_to_bulk_create.values(),
        batch_size=100,
        ignore_conflicts=True
    )

    _update_one_card_with_many_new_pll_links(
        payment_card_account,
        pll_activated_membership_cards
    )
    _update_many_cards_with_one_new_pll_link(
        UpdateCardType.MEMBERSHIP_CARD,
        pll_activated_membership_cards,
        payment_card_account.id
    )
    _process_vop_activations(created_links)<|MERGE_RESOLUTION|>--- conflicted
+++ resolved
@@ -346,12 +346,9 @@
         if entry.active_link is True:
             pll_activated_payment_cards.append(payment_card.id)
 
-<<<<<<< HEAD
     created_links = PaymentCardSchemeEntry.objects.bulk_create(
         link_entries_to_create, batch_size=100, ignore_conflicts=True
     )
-=======
-    PaymentCardSchemeEntry.objects.bulk_create(link_entries_to_create, batch_size=100, ignore_conflicts=True)
     logger.info(
         "auto-linked SchemeAccount %s to PaymentCardAccounts %s, of which %s were active links",
         membership_card.id,
@@ -359,7 +356,6 @@
         len(pll_activated_payment_cards)
     )
     logger.debug("SchemeAccount %s status: %s", membership_card.id, membership_card.status)
->>>>>>> 51c35e34
 
     _update_one_card_with_many_new_pll_links(
         membership_card,
