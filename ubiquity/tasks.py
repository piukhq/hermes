import typing as t

import requests
from celery import shared_task
<<<<<<< HEAD
=======
from django.conf import settings
>>>>>>> 0a9f570f
from rest_framework import serializers
from rest_framework.exceptions import ValidationError

from scheme.mixins import BaseLinkMixin, SchemeAccountJoinMixin
from scheme.models import SchemeAccount
from scheme.serializers import LinkSchemeSerializer
from ubiquity.models import SchemeAccountEntry
from user.models import CustomUser

if t.TYPE_CHECKING:
    from hermes.channels import Permit


def _send_metrics_to_atlas(method: str, slug: str, payload: dict) -> None:
    headers = {'Authorization': f'Token {settings.SERVICE_API_KEY}', 'Content-Type': 'application/json'}
    requests.request(method, f'{settings.ATLAS_URL}/audit/metrics/{slug}', data=payload, headers=headers)


@shared_task
def async_link(auth_fields: dict, scheme_account_id: int, user_id: int) -> None:
    scheme_account = SchemeAccount.objects.get(id=scheme_account_id)
    user = CustomUser.objects.get(id=user_id)
    try:
        serializer = LinkSchemeSerializer(data=auth_fields, context={'scheme_account': scheme_account})
        BaseLinkMixin.link_account(serializer, scheme_account, user)
    except serializers.ValidationError as e:
        scheme_account.status = scheme_account.INVALID_CREDENTIALS
        scheme_account.save()
        raise e


@shared_task
def async_balance(instance_id: int) -> None:
    scheme_account = SchemeAccount.objects.get(id=instance_id)
    scheme_account.get_cached_balance()


@shared_task
def async_all_balance(user_id: int, channels_permit) -> None:
    query = {
        'user': user_id,
        'scheme_account__is_deleted': False
    }
    exclude_query = {'scheme_account__status__in': SchemeAccount.EXCLUDE_BALANCE_STATUSES}
    entries = channels_permit.related_model_query(SchemeAccountEntry.objects.filter(**query),
                                                  'scheme_account__scheme__'
                                                  )
    entries = entries.exclude(**exclude_query)

    for entry in entries:
        async_balance.delay(entry.scheme_account_id)


@shared_task
def async_join(scheme_account_id: int, user_id: int, permit: object, scheme_id: int, enrol_fields: dict) -> None:
    user = CustomUser.objects.get(id=user_id)
    scheme_account = SchemeAccount.objects.get(id=scheme_account_id)
    join_data = {
        'order': 0,
        **enrol_fields,
        'save_user_information': 'false',
        'scheme_account': scheme_account
    }

    try:
        SchemeAccountJoinMixin().handle_join_request(join_data, user, scheme_id, permit)
    except ValidationError:
        scheme_account.status = SchemeAccount.JOIN
        scheme_account.save()


@shared_task
def async_registration(user_id: int, permit: 'Permit', scheme_account_id: int, registration_fields: dict) -> None:
    user = CustomUser.objects.get(id=user_id)
    scheme_account = SchemeAccount.objects.get(id=scheme_account_id)

    manual_answer = scheme_account.card_number_answer
    main_credential = manual_answer if manual_answer else scheme_account.barcode_answer

    registration_data = {
        main_credential.question.type: main_credential.answer,
        'order': 0,
        **registration_fields,
        'save_user_information': 'false',
        'scheme_account': scheme_account
    }
    try:
        SchemeAccountJoinMixin().handle_join_request(registration_data, user,
                                                     scheme_account.scheme_id, permit)
    except ValidationError:
        scheme_account.status = SchemeAccount.PRE_REGISTERED_CARD
        scheme_account.save()


<<<<<<< HEAD
@shared_task
def async_join_journey_fetch_balance_and_update_status(scheme_account_id: int) -> None:
    scheme_account = SchemeAccount.objects.get(id=scheme_account_id)
    scheme_account.status = scheme_account.PENDING
    scheme_account.save(update_fields=['status'])
    scheme_account.get_cached_balance()
=======
def _format_info(scheme_account: SchemeAccount, user_id: int) -> dict:
    consents = scheme_account.userconsent_set.filter(user_id=user_id).all()
    return {
        'card_number': scheme_account.card_number,
        'link_date': scheme_account.link_date,
        'consents': [
            {
                'text': c.metadata['text'],
                'answer': c.value
            }
            for c in consents
        ]
    }


@shared_task
def send_merchant_metrics_for_new_account(user_id: int, scheme_account_id: int, scheme_slug: str) -> None:
    scheme_account = SchemeAccount.objects.get(pk=scheme_account_id)
    consents = scheme_account.userconsent_set.filter(user_id=user_id).all()
    payload = {
        'scheme_account_id': scheme_account_id,
        'card_number': scheme_account.card_number,
        'link_date': scheme_account.link_date,
        'consents': [
            {
                'text': c.metadata['text'],
                'answer': c.value
            }
            for c in consents
        ]
    }
    if not payload['link_date']:
        del payload['link_date']

    _send_metrics_to_atlas('POST', scheme_slug, payload)


@shared_task
def send_merchant_metrics_for_link_delete(scheme_account_id: int, scheme_slug: str, date: str, date_type: str) -> None:
    if date_type not in ('link', 'delete'):
        raise ValueError(f'{date_type} in an invalid merchant metrics date_type')

    payload = {
        'scheme_account_id': scheme_account_id,
        f'{date_type}_date': date
    }
    _send_metrics_to_atlas('PATCH', scheme_slug, payload)
>>>>>>> 0a9f570f
<|MERGE_RESOLUTION|>--- conflicted
+++ resolved
@@ -2,10 +2,7 @@
 
 import requests
 from celery import shared_task
-<<<<<<< HEAD
-=======
 from django.conf import settings
->>>>>>> 0a9f570f
 from rest_framework import serializers
 from rest_framework.exceptions import ValidationError
 
@@ -100,14 +97,14 @@
         scheme_account.save()
 
 
-<<<<<<< HEAD
 @shared_task
 def async_join_journey_fetch_balance_and_update_status(scheme_account_id: int) -> None:
     scheme_account = SchemeAccount.objects.get(id=scheme_account_id)
     scheme_account.status = scheme_account.PENDING
     scheme_account.save(update_fields=['status'])
     scheme_account.get_cached_balance()
-=======
+
+
 def _format_info(scheme_account: SchemeAccount, user_id: int) -> dict:
     consents = scheme_account.userconsent_set.filter(user_id=user_id).all()
     return {
@@ -154,5 +151,4 @@
         'scheme_account_id': scheme_account_id,
         f'{date_type}_date': date
     }
-    _send_metrics_to_atlas('PATCH', scheme_slug, payload)
->>>>>>> 0a9f570f
+    _send_metrics_to_atlas('PATCH', scheme_slug, payload)