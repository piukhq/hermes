--- conflicted
+++ resolved
@@ -1,4 +1,7 @@
+import typing as t
+
 from celery import shared_task
+
 from rest_framework import serializers
 from rest_framework.exceptions import ValidationError
 
@@ -30,8 +33,10 @@
 
 @shared_task
 def async_all_balance(user_id: int, channels_permit) -> None:
-    query = {'user': user_id}
+    query = {'user': user_id,
+             'scheme_account__is_deleted': False
 
+    }
     exclude_query = {'scheme_account__status__in': SchemeAccount.EXCLUDE_BALANCE_STATUSES}
     entries = channels_permit.related_model_query(SchemeAccountEntry.objects.filter(**query),
                                                   'scheme_account__scheme__'
@@ -43,11 +48,7 @@
 
 
 @shared_task
-<<<<<<< HEAD
 def async_join(scheme_account_id: int, user_id: int, permit: object, scheme_id: int, enrol_fields: dict) -> None:
-=======
-def async_join(user_id: int, scheme_account_id: int, enrol_fields: dict) -> None:
->>>>>>> 659dd841
     user = CustomUser.objects.get(id=user_id)
     scheme_account = SchemeAccount.objects.get(id=scheme_account_id)
     join_data = {
@@ -58,18 +59,14 @@
     }
 
     try:
-<<<<<<< HEAD
         SchemeAccountJoinMixin().handle_join_request(join_data, user, scheme_id, permit)
-=======
-        SchemeAccountJoinMixin().handle_join_request(join_data, user, scheme_account.scheme_id)
->>>>>>> 659dd841
     except ValidationError:
         scheme_account.status = SchemeAccount.JOIN
         scheme_account.save()
 
 
 @shared_task
-def async_registration(user_id: int, permit: object, scheme_account_id: int, registration_fields: dict) -> None:
+def async_registration(user_id: int, permit: 'Permit', scheme_account_id: int, registration_fields: dict) -> None:
     user = CustomUser.objects.get(id=user_id)
     scheme_account = SchemeAccount.objects.get(id=scheme_account_id)
 
@@ -84,11 +81,8 @@
         'scheme_account': scheme_account
     }
     try:
-<<<<<<< HEAD
-        SchemeAccountJoinMixin().handle_join_request(registration_data, user, account.scheme_id, permit)
-=======
-        SchemeAccountJoinMixin().handle_join_request(registration_data, user, scheme_account.scheme_id)
->>>>>>> 659dd841
+        SchemeAccountJoinMixin().handle_join_request(registration_data, user,
+                                                     scheme_account.scheme_id, permit)
     except ValidationError:
         scheme_account.status = SchemeAccount.PRE_REGISTERED_CARD
         scheme_account.save()