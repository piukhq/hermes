--- conflicted
+++ resolved
@@ -88,26 +88,6 @@
 
 
 @shared_task
-<<<<<<< HEAD
-=======
-def async_add_field_only_link(instance_id: int, payment_cards_to_link: list, history_kwargs: dict = None) -> None:
-    set_history_kwargs(history_kwargs)
-
-    scheme_account = SchemeAccount.objects.get(id=instance_id)
-    scheme_account.get_cached_balance()
-
-    if scheme_account.status == SchemeAccount.ACTIVE:
-        scheme_account.link_date = timezone.now()
-        scheme_account.save(update_fields=['link_date'])
-
-    if payment_cards_to_link:
-        auto_link_membership_to_payments(payment_cards_to_link, scheme_account)
-
-    clean_history_kwargs(history_kwargs)
-
-
-@shared_task
->>>>>>> 81f5e1ed
 def async_all_balance(user_id: int, channels_permit) -> None:
     query = {
         'user': user_id,
@@ -381,18 +361,12 @@
 
 @shared_task
 def auto_link_membership_to_payments(
-<<<<<<< HEAD
-    payment_cards_to_link: list,
-    membership_card: t.Union[SchemeAccount, int],
-) -> None:
-=======
         payment_cards_to_link: list,
         membership_card: t.Union[SchemeAccount, int],
         history_kwargs: dict = None
 ) -> None:
     set_history_kwargs(history_kwargs)
 
->>>>>>> 81f5e1ed
     if isinstance(membership_card, int):
         membership_card = SchemeAccount.objects.get(id=membership_card)
 
