--- conflicted
+++ resolved
@@ -47,17 +47,9 @@
         return False
 
     def to_representation(self, instance):
-<<<<<<< HEAD
-
         response = {'email': instance.user.email, 'timestamp': int(instance.timestamp.timestamp())}
-
-        if instance.latitude and instance.longitude:
-=======
-        response = {'timestamp': int(instance.timestamp.timestamp())}
         if self._is_valid(instance.latitude) and self._is_valid(instance.longitude):
->>>>>>> b08c03da
             response.update({'latitude': instance.latitude, 'longitude': instance.longitude})
-
         return {
             'consent': response
         }
