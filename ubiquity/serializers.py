--- conflicted
+++ resolved
@@ -560,7 +560,6 @@
 #         ) if self.context.get('request') and instance.scheme.has_transactions else []
 
 
-<<<<<<< HEAD
 class LinkMembershipCardSerializer(CreateSchemeAccountSerializer):
     verify_account_exists = False
 
@@ -568,11 +567,7 @@
 # todo adapt or remove
 class JoinMembershipCardSerializer(JoinSerializer):
     pass
-=======
-class UbiquityCreateSchemeAccountSerializer(CreateSchemeAccountSerializer):
-    verify_account_exists = False
 
 
 class PaymentCardReplaceSerializer(CreatePaymentCardAccountSerializer):
-    token = serializers.CharField(max_length=255, write_only=True, source='psp_token')
->>>>>>> 478b8340
+    token = serializers.CharField(max_length=255, write_only=True, source='psp_token')