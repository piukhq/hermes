--- conflicted
+++ resolved
@@ -9,11 +9,7 @@
 from payment_card.serializers import (PaymentCardAccountSerializer,
                                       get_images_for_payment_card_account)
 from scheme.models import Scheme, SchemeBalanceDetails, SchemeCredentialQuestion, SchemeDetail
-<<<<<<< HEAD
 from scheme.serializers import CreateSchemeAccountSerializer
-=======
-from scheme.serializers import (CreateSchemeAccountSerializer)
->>>>>>> c338dcc8
 from ubiquity.models import PaymentCardSchemeEntry, ServiceConsent
 from ubiquity.reason_codes import reason_code_translation, ubiquity_status_translation
 from user.models import CustomUser
@@ -494,20 +490,6 @@
             'balances': UbiquityBalanceSerializer(instance.balances, many=True).data if instance.balances else None
         }
 
-<<<<<<< HEAD
-=======
-
-class ListMembershipCardSerializer(MembershipCardSerializer):
-    @staticmethod
-    def _get_ubiquity_images(tier, images):
-        return [
-            image.id
-            for image in images
-            if image.image_type_code in [image.HERO, image.ICON] or (
-                    image.image_type_code == image.TIER and image.reward_tier == tier)
-        ]
-
->>>>>>> c338dcc8
 
 class UbiquityCreateSchemeAccountSerializer(CreateSchemeAccountSerializer):
     verify_account_exists = False