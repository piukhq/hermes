import time

import jwt
import logging
from django.conf import settings
from django.utils.translation import ugettext_lazy as _
from rest_framework import exceptions
from rest_framework.authentication import BaseAuthentication
from rest_framework.exceptions import NotFound
from hermes.channels import Permit
from hermes.settings import INTERNAL_SERVICE_BUNDLE, JWT_EXPIRY_TIME
from user.authentication import JwtAuthentication
from user.models import ClientApplicationBundle, CustomUser

logger = logging.getLogger(__name__)


class ServiceRegistrationAuthentication(JwtAuthentication):
    expected_fields = []

    def authenticate_request(self, request):
        token, token_type = self.get_token_type(request)
        if not token or "." not in token:
            raise exceptions.AuthenticationFailed(_('Invalid token.'))
        return self.authenticate_credentials(token, token_type)

    def user_authenticate(self, request, no_user_error):
        channels_permit, auth_user_id = self.authenticate_request(request)

        if channels_permit.user:
            if not channels_permit.user.is_active:
                raise NotFound
        else:
            try:
                channels_permit.user = CustomUser.objects.get(
                    external_id=auth_user_id, client=channels_permit.bundle.client, is_active=True)
            except CustomUser.DoesNotExist:
                raise no_user_error

        return channels_permit, auth_user_id

    def authenticate_credentials(self, token, token_type=""):
        try:
            token_data = jwt.decode(token, verify=False, algorithms=['HS512', 'HS256'])
            bundle_id = token_data['bundle_id']
            if token_type == b'bearer':
                channels_permit, auth_user_id = self._authenticate_bearer(token, token_data, bundle_id)
            elif token_type == b'token':
                channels_permit, auth_user_id = self._authenticate_token(token, token_data, bundle_id)
            else:
                raise exceptions.AuthenticationFailed(_('Unknown token.'))

        except (jwt.DecodeError, KeyError, self.model.DoesNotExist):
            raise exceptions.AuthenticationFailed(_('Invalid token.'))

        if not auth_user_id:
            raise exceptions.AuthenticationFailed(_('Invalid token.'))

        return channels_permit, auth_user_id

    def authenticate(self, request):
        channels_permit, auth_user_id = self.authenticate_request(request)
        setattr(request, 'channels_permit', channels_permit)
        setattr(request, 'prop_id', auth_user_id)
        return channels_permit, None

    @staticmethod
    def _authenticate_bearer(token, token_data, bundle_id):
        organisation_id = token_data['organisation_id']
        channels_permit = Permit(bundle_id, organisation_name=organisation_id, ubiquity=True)
        # Check for keys which should be in token but don't cause a failed token or raise a key error
        if 'property_id' not in token_data:
            logger.info(f'No property id found in Ubiquity token')
        if 'iat' not in token_data:
            # We can't implement a timeout as token refresh not in spec.
            logger.info(f'No iat (time stamp) found in Ubiquity token')

<<<<<<< HEAD
        if bundle_id == INTERNAL_SERVICE_BUNDLE:
            if 'iat' not in token_data:
                raise exceptions.AuthenticationFailed(_('No iat for internal service JWT'))
            if token_data['iat'] < time.time() - JWT_EXPIRY_TIME:
=======
        if bundle_id == settings.INTERNAL_SERVICE_BUNDLE:
            if 'iat' not in token_data:
                raise exceptions.AuthenticationFailed(_('No iat for internal service JWT'))
            if token_data['iat'] < time.time() - settings.JWT_EXPIRY_TIME:
>>>>>>> 47204cfd
                raise exceptions.AuthenticationFailed(_('Expired token.'))

        auth_user_id = jwt.decode(token, channels_permit.bundle.client.secret,
                                  leeway=settings.CLOCK_SKEW_LEEWAY,
                                  verify=True, algorithms=['HS512'])['user_id']
        return channels_permit, auth_user_id

    @staticmethod
    def _authenticate_token(token, token_data, bundle_id):
        # This is the client server token with "token" prefix
        user = CustomUser.objects.get(id=token_data['sub'])
        channels_permit = Permit(bundle_id, user=user, ubiquity=True)

        if not user.email:
            logger.info(f"'token' type token does not have an email address")
            raise exceptions.AuthenticationFailed(_('Invalid token'))
        if 'iat' not in token_data:
            logger.info(f"'token' type token does not a time stamp 'iat'' field")
            raise exceptions.AuthenticationFailed(_('Invalid token'))

        jwt.decode(token, channels_permit.bundle.client.secret + channels_permit.user.salt,
                   leeway=settings.CLOCK_SKEW_LEEWAY,
                   verify=True, algorithms=['HS256', 'HS512'])
        auth_user_id = channels_permit.user.email

        return channels_permit, auth_user_id


class ServiceAuthentication(ServiceRegistrationAuthentication):
    model = ClientApplicationBundle
    expected_fields = []

    def authenticate(self, request):
        # authenticate user raising NotFound error if user does not exist.  This is the expected error get Service
        # end point which causes a Not Found message to indicate that the Service had not been posted
        channels_permit, auth_user_id = self.user_authenticate(request, NotFound)
        setattr(request, 'channels_permit', channels_permit)
        setattr(request, 'prop_id', auth_user_id)
        return channels_permit.user, None


class PropertyAuthentication(ServiceRegistrationAuthentication):

    def authenticate(self, request):
        # authenticate user raising Invalid token if user does not exist.  This is the expected error for all
        # non service end points.
        channels_permit, auth_user_id = self.user_authenticate(request,
                                                               exceptions.AuthenticationFailed(_('Invalid token.')))
        setattr(request, 'allowed_issuers', [issuer.pk for issuer in channels_permit.bundle.issuer.all()])
        setattr(request, 'channels_permit', channels_permit)
        return channels_permit.user, None


class PropertyOrServiceAuthentication(BaseAuthentication):

    def authenticate(self, request):
        if request.method == 'POST':
            return ServiceRegistrationAuthentication().authenticate(request)

        return ServiceAuthentication().authenticate(request)<|MERGE_RESOLUTION|>--- conflicted
+++ resolved
@@ -8,7 +8,6 @@
 from rest_framework.authentication import BaseAuthentication
 from rest_framework.exceptions import NotFound
 from hermes.channels import Permit
-from hermes.settings import INTERNAL_SERVICE_BUNDLE, JWT_EXPIRY_TIME
 from user.authentication import JwtAuthentication
 from user.models import ClientApplicationBundle, CustomUser
 
@@ -75,17 +74,10 @@
             # We can't implement a timeout as token refresh not in spec.
             logger.info(f'No iat (time stamp) found in Ubiquity token')
 
-<<<<<<< HEAD
-        if bundle_id == INTERNAL_SERVICE_BUNDLE:
-            if 'iat' not in token_data:
-                raise exceptions.AuthenticationFailed(_('No iat for internal service JWT'))
-            if token_data['iat'] < time.time() - JWT_EXPIRY_TIME:
-=======
         if bundle_id == settings.INTERNAL_SERVICE_BUNDLE:
             if 'iat' not in token_data:
                 raise exceptions.AuthenticationFailed(_('No iat for internal service JWT'))
             if token_data['iat'] < time.time() - settings.JWT_EXPIRY_TIME:
->>>>>>> 47204cfd
                 raise exceptions.AuthenticationFailed(_('Expired token.'))
 
         auth_user_id = jwt.decode(token, channels_permit.bundle.client.secret,
