--- conflicted
+++ resolved
@@ -795,7 +795,35 @@
     @patch('ubiquity.serializers.async_balance', autospec=True)
     @patch('ubiquity.views.async_balance', autospec=True)
     @patch.object(MembershipTransactionsMixin, '_get_hades_transactions')
-<<<<<<< HEAD
+    def test_membership_card_put_missing_membership_plan_error(self, *_):
+        sa = SchemeAccountFactory(scheme=self.scheme)
+        SchemeAccountEntryFactory(scheme_account=sa, user=self.user)
+        payload_put = {
+            "account": {
+                "add_fields": [
+                    {
+                        "column": "barcode",
+                        "value": "1234401022699099"
+                    }
+                ],
+                "authorise_fields": [
+                    {
+                        "column": "last_name",
+                        "value": "Test Composite"
+                    }
+                ]
+            }
+        }
+        resp = self.client.put(reverse('membership-card', args=[sa.id]), data=json.dumps(payload_put),
+                               content_type='application/json', **self.auth_headers)
+        self.assertEqual(resp.status_code, 400)
+        self.assertEqual(resp.json(), {'detail': 'required field membership_plan is missing'})
+
+    @patch('scheme.mixins.analytics', autospec=True)
+    @patch('ubiquity.views.async_link', autospec=True)
+    @patch('ubiquity.serializers.async_balance', autospec=True)
+    @patch('ubiquity.views.async_balance', autospec=True)
+    @patch.object(MembershipTransactionsMixin, '_get_hades_transactions')
     def test_membership_card_put_manual_question(self, *_):
         scheme_account = SchemeAccountFactory(scheme=self.put_scheme)
         SchemeAccountEntryFactory(scheme_account=scheme_account, user=self.user)
@@ -843,26 +871,15 @@
 
         payload = {
             "membership_plan": self.put_scheme.id,
-=======
-    def test_membership_card_put_missing_membership_plan_error(self, *_):
-        sa = SchemeAccountFactory(scheme=self.scheme)
-        SchemeAccountEntryFactory(scheme_account=sa, user=self.user)
-        payload_put = {
->>>>>>> 403c483a
             "account": {
                 "add_fields": [
                     {
                         "column": "barcode",
-<<<<<<< HEAD
                         "value": "67890"
-=======
-                        "value": "1234401022699099"
->>>>>>> 403c483a
                     }
                 ],
                 "authorise_fields": [
                     {
-<<<<<<< HEAD
                         "column": "password",
                         "value": "pass"
                     }
@@ -878,18 +895,6 @@
         new_scan_answer = answers.get(self.put_scheme_scan_q.type)
         self.assertEqual(new_scan_answer, "67890")
         self.assertIsNone(answers.get(self.put_scheme_manual_q.type))
-=======
-                        "column": "last_name",
-                        "value": "Test Composite"
-                    }
-                ]
-            }
-        }
-        resp = self.client.put(reverse('membership-card', args=[sa.id]), data=json.dumps(payload_put),
-                               content_type='application/json', **self.auth_headers)
-        self.assertEqual(resp.status_code, 400)
-        self.assertEqual(resp.json(), {'detail': 'required field membership_plan is missing'})
->>>>>>> 403c483a
 
     @patch('scheme.mixins.analytics', autospec=True)
     @patch('ubiquity.serializers.async_balance', autospec=True)
