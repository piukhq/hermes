--- conflicted
+++ resolved
@@ -18,13 +18,9 @@
 from ubiquity.serializers import ListMembershipCardSerializer, MembershipCardSerializer, PaymentCardSerializer
 from ubiquity.tests.factories import PaymentCardAccountEntryFactory, SchemeAccountEntryFactory
 from ubiquity.tests.property_token import GenerateJWToken
-<<<<<<< HEAD
 from user.models import CustomUser
-from user.tests.factories import ClientApplicationBundleFactory, UserFactory
-=======
 from user.tests.factories import (ClientApplicationBundleFactory, ClientApplicationFactory, OrganisationFactory,
                                   UserFactory)
->>>>>>> 8057c2ee
 
 
 class TestRegistration(APITestCase):
@@ -94,14 +90,9 @@
 class TestResources(APITestCase):
 
     def setUp(self):
-<<<<<<< HEAD
-        bundle = ClientApplicationBundleFactory()
-        client = bundle.client
-=======
         organisation = OrganisationFactory(name='set up authentication')
         client = ClientApplicationFactory(organisation=organisation, name='set up client application')
         bundle = ClientApplicationBundleFactory(bundle_id='test.auth.fake', client=client)
->>>>>>> 8057c2ee
         email = 'test@user.com'
         self.user = UserFactory(email='{}__{}'.format(bundle.bundle_id, email))
         self.scheme = SchemeFactory()
