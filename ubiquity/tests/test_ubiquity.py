--- conflicted
+++ resolved
@@ -726,16 +726,6 @@
             resp.json().get('detail')
         )
 
-<<<<<<< HEAD
-    @patch('ubiquity.views.async_all_balance.delay')
-    def test_get_service(self, mock_async_all_balance):
-        ServiceConsentFactory(user=self.user)
-        resp = self.client.get(reverse('service'), **self.auth_headers)
-
-        self.assertEqual(resp.status_code, 200)
-        self.assertTrue(mock_async_all_balance.called)
-        self.assertEqual(mock_async_all_balance.call_args[0][0], self.user.id)
-=======
     def test_membership_plan_serializer_method(self):
         serializer = MembershipPlanSerializer()
         test_dict = [
@@ -750,7 +740,15 @@
         ]
         serializer._add_alternatives_key(test_dict)
         self.assertEqual(expected, test_dict)
->>>>>>> 494bcf30
+
+    @patch('ubiquity.views.async_all_balance.delay')
+    def test_get_service(self, mock_async_all_balance):
+        ServiceConsentFactory(user=self.user)
+        resp = self.client.get(reverse('service'), **self.auth_headers)
+
+        self.assertEqual(resp.status_code, 200)
+        self.assertTrue(mock_async_all_balance.called)
+        self.assertEqual(mock_async_all_balance.call_args[0][0], self.user.id)
 
 
 class TestMembershipCardCredentials(APITestCase):
