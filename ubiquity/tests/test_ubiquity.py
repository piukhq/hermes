--- conflicted
+++ resolved
@@ -607,87 +607,8 @@
         self.assertEqual(account_id, resp_put.data['id'])
         scheme_account = SchemeAccount.objects.get(id=account_id)
         self.assertEqual(account_id, scheme_account.id)
-<<<<<<< HEAD
-        reply = json.loads(resp_put.rendered_content)
-        self.assertEqual(reply['card']['barcode'], "1234401022699099")
-        self.assertFalse(PaymentCardSchemeEntry.objects.filter(id=payment_link.id).exists())
-
-    @patch('analytics.api.post_event')
-    @patch('analytics.api.update_scheme_account_attribute')
-    @patch('analytics.api._send_to_mnemosyne')
-    @patch('ubiquity.views.async_link', autospec=True)
-    @patch('ubiquity.serializers.async_balance', autospec=True)
-    @patch.object(MembershipTransactionsMixin, '_get_hades_transactions')
-    @patch('analytics.api._get_today_datetime')
-    def test_composite_membership_card_put_fail(self, mock_date, *_):
-        mock_date.return_value = datetime.datetime(year=2000, month=5, day=19)
-        new_pca = PaymentCardAccountEntryFactory(user=self.user).payment_card_account
-        payload = {
-            "membership_plan": self.scheme.id,
-            "account": {
-                "add_fields": [
-                    {
-                        "column": "barcode",
-                        "value": "1234401022657083"
-                    }
-                ],
-                "authorise_fields": [
-                    {
-                        "column": "last_name",
-                        "value": "Test Composite"
-                    }
-                ]
-            }
-        }
-        expected_links = {
-            'id': new_pca.id,
-            'active_link': True
-        }
-
-        resp = self.client.post(reverse('composite-membership-cards', args=[new_pca.id]), data=json.dumps(payload),
-                                content_type='application/json', **self.auth_headers)
-        account_id = resp.data['id']
-        self.assertEqual(resp.status_code, 201)
-        self.assertIn(expected_links, resp.json()['payment_cards'])
-        payment_link = None
-        try:
-            payment_link = PaymentCardSchemeEntry.objects.get(scheme_account=account_id,
-                                                              payment_card_account=new_pca.id)
-        except (ObjectDoesNotExist, MultipleObjectsReturned):
-            self.assertTrue(False)
-        self.assertIsInstance(payment_link, PaymentCardSchemeEntry)
-        # membership plan in wrong place
-        payload_put = {
-
-            "account": {
-                "add_fields": [
-                    {
-                        "column": "barcode",
-                        "value": "1234401022699099"
-                    }
-                ],
-                "authorise_fields": [
-                    {
-                        "column": "last_name",
-                        "value": "Test Composite"
-                    }
-                ],
-                "membership_plan": self.scheme.id,
-            }
-        }
-        resp_put = self.client.put(reverse('membership-card', args=[account_id]), data=json.dumps(payload_put),
-                                   content_type='application/json', **self.auth_headers)
-        self.assertEqual(resp_put.status_code, 400)
-        scheme_account = SchemeAccount.objects.get(id=account_id)
-        self.assertEqual(account_id, scheme_account.id)
-        reply = json.loads(resp_put.rendered_content)
-        self.assertEqual(reply['detail'], "Malformed request.")
-        self.assertEqual(scheme_account.barcode, "1234401022657083")
-        self.assertTrue(PaymentCardSchemeEntry.objects.filter(id=payment_link.id).exists())
-=======
         self.assertEqual(resp_put.json()['card']['barcode'], "1234401022699099")
         self.assertTrue(payment_link.exists())
->>>>>>> 478b8340
 
     def test_membership_plans(self):
         resp = self.client.get(reverse('membership-plans'), **self.auth_headers)
