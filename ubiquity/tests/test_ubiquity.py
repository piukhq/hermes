--- conflicted
+++ resolved
@@ -230,102 +230,6 @@
                                 content_type='application/json', **self.auth_headers)
         self.assertEqual(resp.status_code, 201)
 
-<<<<<<< HEAD
-=======
-    @patch('analytics.api.update_scheme_account_attribute')
-    @patch('ubiquity.influx_audit.InfluxDBClient')
-    @patch('analytics.api.post_event')
-    @patch('analytics.api.update_scheme_account_attribute')
-    @patch('analytics.api._send_to_mnemosyne')
-    @patch('ubiquity.views.async_link', autospec=True)
-    @patch('ubiquity.versioning.base.serializers.async_balance', autospec=True)
-    @patch.object(MembershipTransactionsMixin, '_get_hades_transactions')
-    @patch('analytics.api._get_today_datetime')
-    def test_membership_card_creation_with_id(self, mock_date, mock_hades, mock_async_balance, mock_async_link, *_):
-        external_id = "daedalus-updater@bink.com"
-        bink_org = Organisation.objects.get(name="Loyalty Angels")
-        client_app = ClientApplication.objects.get(organisation=bink_org, name="Daedalus")
-        UserFactory(external_id=external_id, client=client_app, is_active=True)
-
-        token = GenerateJWToken(client_app.organisation.name, client_app.secret, settings.INTERNAL_SERVICE_BUNDLE,
-                                external_id).get_token()
-        auth_headers = {'HTTP_AUTHORIZATION': 'Bearer {}'.format(token)}
-
-        mock_date.return_value = datetime.datetime(year=2000, month=5, day=19)
-        payload = {
-            "membership_plan": self.scheme.id,
-            "account":
-                {
-                    "add_fields": [
-                        {
-                            "column": "barcode",
-                            "value": "3038401022657083"
-                        }
-                    ],
-                    "authorise_fields": [
-                        {
-                            "column": "last_name",
-                            "value": "Test"
-                        }
-                    ]
-                }
-        }
-        provided_id = 150000000
-        resp = self.client.post(reverse('membership-cards'), data=json.dumps(payload), content_type='application/json',
-                                HTTP_X_OBJECT_ID=provided_id, **auth_headers)
-        self.assertEqual(resp.status_code, 201)
-        create_data = resp.data
-        self.assertEqual(resp.json()['id'], provided_id)
-        # replay and check same data with 200 response
-        resp = self.client.post(reverse('membership-cards'), data=json.dumps(payload), content_type='application/json',
-                                HTTP_X_OBJECT_ID=provided_id, **auth_headers)
-        self.assertEqual(resp.status_code, 200)
-        self.assertDictEqual(resp.data, create_data)
-        self.assertTrue(mock_hades.called)
-        self.assertTrue(mock_async_link.delay.called)
-        self.assertFalse(mock_async_balance.delay.called)
-        self.assertEqual(resp.json()['id'], provided_id)
-
-    @patch('analytics.api.update_scheme_account_attribute')
-    @patch('ubiquity.influx_audit.InfluxDBClient')
-    @patch('analytics.api.post_event')
-    @patch('analytics.api.update_scheme_account_attribute')
-    @patch('analytics.api._send_to_mnemosyne')
-    @patch('ubiquity.views.async_link', autospec=True)
-    @patch('ubiquity.versioning.base.serializers.async_balance', autospec=True)
-    @patch.object(MembershipTransactionsMixin, '_get_hades_transactions')
-    @patch('analytics.api._get_today_datetime')
-    def test_membership_card_creation_with_id_fails_when_not_internal_user(self, mock_date, mock_hades,
-                                                                           mock_async_balance, mock_async_link, *_):
-        mock_date.return_value = datetime.datetime(year=2000, month=5, day=19)
-        payload = {
-            "membership_plan": self.scheme.id,
-            "account":
-                {
-                    "add_fields": [
-                        {
-                            "column": "barcode",
-                            "value": "3038401022657083"
-                        }
-                    ],
-                    "authorise_fields": [
-                        {
-                            "column": "last_name",
-                            "value": "Test"
-                        }
-                    ]
-                }
-        }
-        provided_id = 150000000
-        resp = self.client.post(reverse('membership-cards'), data=json.dumps(payload), content_type='application/json',
-                                HTTP_X_OBJECT_ID=provided_id, **self.auth_headers)
-        self.assertEqual(resp.status_code, 201)
-        self.assertTrue(mock_hades.called)
-        self.assertTrue(mock_async_link.delay.called)
-        self.assertFalse(mock_async_balance.delay.called)
-        self.assertNotEqual(resp.json()['id'], provided_id)
-
->>>>>>> 3b4109f7
     @patch('analytics.api')
     @patch('payment_card.metis.enrol_new_payment_card')
     def test_payment_card_creation_with_id(self, *_):
