--- conflicted
+++ resolved
@@ -1905,12 +1905,7 @@
         self.auth_headers = {'HTTP_AUTHORIZATION': '{}'.format(self._get_auth_header(self.user))}
         self.version_header = {"HTTP_ACCEPT": 'Application/json;v=1.2'}
 
-<<<<<<< HEAD
-    @patch('hermes.channel_vault._all_secrets', mock_bundle_secrets)
-    @patch('hermes.channel_vault.load_secrets')
-=======
-    @patch.object(channel_vault, 'bundle_secrets', mock_bundle_secrets)
->>>>>>> 733ea89f
+    @patch.object(channel_vault, 'all_secrets', mock_bundle_secrets)
     @patch('analytics.api.update_scheme_account_attribute')
     @patch('ubiquity.influx_audit.InfluxDBClient')
     @patch('analytics.api.post_event')
@@ -1956,12 +1951,7 @@
         self.assertTrue(mock_async_link.delay.called)
         self.assertFalse(mock_async_balance.delay.called)
 
-<<<<<<< HEAD
-    @patch('hermes.channel_vault._all_secrets', mock_bundle_secrets)
-    @patch('hermes.channel_vault.load_secrets')
-=======
-    @patch.object(channel_vault, 'bundle_secrets', mock_bundle_secrets)
->>>>>>> 733ea89f
+    @patch.object(channel_vault, 'all_secrets', mock_bundle_secrets)
     @patch('analytics.api.update_scheme_account_attribute')
     @patch('ubiquity.influx_audit.InfluxDBClient')
     @patch('analytics.api.post_event')
