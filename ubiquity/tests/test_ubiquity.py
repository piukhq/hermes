--- conflicted
+++ resolved
@@ -934,113 +934,8 @@
         resp = self.client.get(reverse('membership-card-transactions', args=[self.scheme_account.id]),
                                **self.auth_headers)
         self.assertEqual(resp.status_code, 200)
-<<<<<<< HEAD
-
-    @patch('analytics.api.post_event')
-    @patch('analytics.api.update_scheme_account_attribute')
-    @patch('analytics.api._send_to_mnemosyne')
-    @patch('ubiquity.views.async_link', autospec=True)
-    @patch('ubiquity.versioning.base.serializers.async_balance', autospec=True)
-    @patch.object(MembershipTransactionsMixin, '_get_hades_transactions')
-    @patch('analytics.api._get_today_datetime')
-    def test_composite_membership_card_post(self, mock_date, *_):
-        mock_date.return_value = datetime.datetime(year=2000, month=5, day=19)
-        new_pca = PaymentCardAccountEntryFactory(user=self.user).payment_card_account
-
-        payload = {
-            "membership_plan": self.scheme.id,
-            "account": {
-                "add_fields": [
-                    {
-                        "column": "barcode",
-                        "value": "1234401022657083"
-                    }
-                ],
-                "authorise_fields": [
-                    {
-                        "column": "last_name",
-                        "value": "Test Composite"
-                    }
-                ]
-            }
-        }
-        expected_links = {
-            'id': new_pca.id,
-            'active_link': True
-        }
-
-        resp = self.client.post(reverse('composite-membership-cards', args=[new_pca.id]), data=json.dumps(payload),
-                                content_type='application/json', **self.auth_headers)
-        self.assertEqual(resp.status_code, 201)
-        self.assertIn(expected_links, resp.json()['payment_cards'])
-
-    @patch('scheme.mixins.analytics', autospec=True)
-    @patch('ubiquity.views.async_link', autospec=True)
-    @patch('ubiquity.versioning.base.serializers.async_balance', autospec=True)
-    @patch('ubiquity.views.async_balance', autospec=True)
-    @patch.object(MembershipTransactionsMixin, '_get_hades_transactions')
-    def test_membership_card_put_and_composite_post(self, *_):
-        new_pca = PaymentCardAccountEntryFactory(user=self.user).payment_card_account
-        payload = {
-            "membership_plan": self.scheme.id,
-            "account": {
-                "add_fields": [
-                    {
-                        "column": "barcode",
-                        "value": "1234401022657083"
-                    }
-                ],
-                "authorise_fields": [
-                    {
-                        "column": "last_name",
-                        "value": "Test Composite"
-                    }
-                ]
-            }
-        }
-        expected_links = {
-            'id': new_pca.id,
-            'active_link': True,
-        }
-
-        resp = self.client.post(reverse('composite-membership-cards', args=[new_pca.id]), data=json.dumps(payload),
-                                content_type='application/json', **self.auth_headers)
-        account_id = resp.data['id']
-        self.assertEqual(resp.status_code, 201)
-        self.assertIn(expected_links, resp.json()['payment_cards'])
-
-        payment_link = PaymentCardSchemeEntry.objects.filter(scheme_account=account_id, payment_card_account=new_pca.id)
-        self.assertEqual(1, payment_link.count())
-
-        payload_put = {
-            "membership_plan": self.scheme.id,
-            "account": {
-                "add_fields": [
-                    {
-                        "column": "barcode",
-                        "value": "1234401022699099"
-                    }
-                ],
-                "authorise_fields": [
-                    {
-                        "column": "last_name",
-                        "value": "Test Composite"
-                    }
-                ]
-            }
-        }
-        resp_put = self.client.put(reverse('membership-card', args=[account_id]), data=json.dumps(payload_put),
-                                   content_type='application/json', **self.auth_headers)
-        self.assertEqual(resp_put.status_code, 200)
-        self.assertEqual(account_id, resp_put.data['id'])
-        scheme_account = SchemeAccount.objects.get(id=account_id)
-        self.assertEqual(account_id, scheme_account.id)
-        self.assertEqual(resp_put.json()['card']['barcode'], "1234401022699099")
-        self.assertTrue(payment_link.exists())
-=======
         self.assertTrue(httpretty.has_request())
         self.assertEqual(expected_resp, resp.json())
->>>>>>> e395f39f
 
     @patch('scheme.mixins.analytics', autospec=True)
     @patch('ubiquity.views.async_link', autospec=True)
