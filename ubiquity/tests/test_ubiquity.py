--- conflicted
+++ resolved
@@ -282,7 +282,6 @@
         self.assertEqual(resp.status_code, 200)
         self.assertDictEqual(resp.data, create_data)
 
-<<<<<<< HEAD
     @patch('analytics.api.update_scheme_account_attribute')
     @patch('ubiquity.influx_audit.InfluxDBClient')
     @patch('analytics.api.post_event')
@@ -338,10 +337,7 @@
                                  **self.auth_headers)
         self.assertEqual(resp2.status_code, 201)
 
-    @patch.object(MembershipTransactionsMixin, '_get_transactions')
-=======
-    @patch.object(MembershipTransactionsMixin, '_get_hades_transactions')
->>>>>>> 92661175
+    @patch.object(MembershipTransactionsMixin, '_get_hades_transactions')
     def test_cards_linking(self, _):
         payment_card_account = self.payment_card_account_entry.payment_card_account
         scheme_account_2 = SchemeAccountFactory(scheme=self.scheme)
