from unittest.mock import patch

from django.test import TestCase
from rest_framework import serializers
from rest_framework.exceptions import ValidationError

from scheme.credentials import EMAIL, PASSWORD, POSTCODE, CARD_NUMBER
from scheme.mixins import SchemeAccountJoinMixin
from scheme.models import SchemeCredentialQuestion, SchemeAccount
from scheme.tests.factories import SchemeCredentialQuestionFactory, SchemeCredentialAnswerFactory, SchemeAccountFactory
from ubiquity.tasks import async_balance, async_all_balance, async_link, async_join, async_registration
from ubiquity.tests.factories import SchemeAccountEntryFactory
from user.tests.factories import UserFactory
from hermes.channels import Permit
from scheme.models import SchemeBundleAssociation
from user.tests.factories import ClientApplicationBundleFactory, ClientApplicationFactory, OrganisationFactory


class TestTasks(TestCase):

    def setUp(self):
        external_id = 'tasks@testbink.com'
        self.org = OrganisationFactory(name='Barclays')
        self.client = ClientApplicationFactory(organisation=self.org, name="Barclays-client")
        self.bundle = ClientApplicationBundleFactory(client=self.client)
        self.user = UserFactory(external_id=external_id, email=external_id)
        self.entry = SchemeAccountEntryFactory(user=self.user)
        self.entry2 = SchemeAccountEntryFactory(user=self.user)

        self.link_entry = SchemeAccountEntryFactory(user=self.user)
        self.link_scheme = self.link_entry.scheme_account.scheme
        self.manual_question = SchemeCredentialQuestionFactory(scheme=self.link_scheme, type=EMAIL,
                                                               manual_question=True)
        SchemeCredentialQuestionFactory(scheme=self.link_scheme, type=PASSWORD,
                                        options=SchemeCredentialQuestion.LINK_AND_JOIN)
        SchemeCredentialQuestionFactory(scheme=self.link_scheme, type=POSTCODE,
                                        options=SchemeCredentialQuestion.LINK_AND_JOIN)

    @patch('scheme.models.SchemeAccount.call_analytics')
    @patch('requests.get')
    def test_async_balance(self, mock_midas_balance, mock_analytics):
        scheme_account_id = self.entry.scheme_account.id
        scheme_slug = self.entry.scheme_account.scheme.slug
        async_balance(scheme_account_id)

        self.assertTrue(mock_analytics.called)
        self.assertTrue(mock_midas_balance.called)
        self.assertTrue(scheme_slug in mock_midas_balance.call_args[0][0])
        self.assertTrue(scheme_account_id in mock_midas_balance.call_args[1]['params'].values())

    @patch('ubiquity.tasks.async_balance.delay')
    def test_async_all_balance(self, mock_async_balance):
        user_id = self.user.id
        SchemeBundleAssociation.objects.create(bundle=self.bundle, scheme=self.entry.scheme_account.scheme)
        SchemeBundleAssociation.objects.create(bundle=self.bundle, scheme=self.entry2.scheme_account.scheme)
        channels_permit = Permit(self.bundle.bundle_id, client=self.bundle.client)

        async_all_balance(user_id, channels_permit=channels_permit)

        scheme_account = SchemeAccountFactory(is_deleted=True)
        deleted_entry = SchemeAccountEntryFactory(user=self.user, scheme_account=scheme_account)

        self.assertTrue(mock_async_balance.called)
        async_balance_call_args = [call_args[0][0] for call_args in mock_async_balance.call_args_list]
        self.assertTrue(self.entry.scheme_account.id in async_balance_call_args)
        self.assertTrue(self.entry2.scheme_account.id in async_balance_call_args)
        self.assertFalse(deleted_entry.scheme_account.id in async_balance_call_args)

    @patch('ubiquity.tasks.async_balance.delay')
    def test_async_all_balance_filtering(self, mock_async_balance):
        scheme_account_1 = SchemeAccountFactory()
        scheme_account_2 = SchemeAccountFactory(scheme=scheme_account_1.scheme)
        scheme_account_3 = SchemeAccountFactory(scheme=scheme_account_1.scheme)
        scheme_account_4 = SchemeAccountFactory(scheme=scheme_account_1.scheme)

        entry_active = SchemeAccountEntryFactory(user=self.user, scheme_account=scheme_account_1)
        user = entry_active.user
        SchemeBundleAssociation.objects.create(bundle=self.bundle, scheme=scheme_account_1.scheme)
        channels_permit = Permit(self.bundle.bundle_id, client=self.bundle.client)

        entry_pending = SchemeAccountEntryFactory(user=user, scheme_account=scheme_account_2)
        entry_invalid_credentials = SchemeAccountEntryFactory(user=user, scheme_account=scheme_account_3)
        entry_end_site_down = SchemeAccountEntryFactory(user=user, scheme_account=scheme_account_4)

        entry_pending.scheme_account.status = SchemeAccount.PENDING
        entry_pending.scheme_account.save()
        entry_invalid_credentials.scheme_account.status = SchemeAccount.INVALID_CREDENTIALS
        entry_invalid_credentials.scheme_account.save()
        entry_end_site_down.scheme_account.status = SchemeAccount.END_SITE_DOWN
        entry_end_site_down.scheme_account.save()

        async_all_balance(user.id, channels_permit=channels_permit)

        refreshed_scheme_accounts = [x[0][0] for x in mock_async_balance.call_args_list]
        self.assertIn(entry_active.scheme_account.id, refreshed_scheme_accounts)
        self.assertIn(entry_end_site_down.scheme_account.id, refreshed_scheme_accounts)
        self.assertNotIn(entry_invalid_credentials.scheme_account.id, refreshed_scheme_accounts)
        self.assertNotIn(entry_pending.scheme_account.id, refreshed_scheme_accounts)

    @patch('ubiquity.tasks.async_balance.delay')
    def test_async_all_balance_with_allowed_schemes(self, mock_async_balance):
        user_id = self.user.id
        SchemeBundleAssociation.objects.create(bundle=self.bundle, scheme=self.entry2.scheme_account.scheme)
        channels_permit = Permit(self.bundle.bundle_id, client=self.bundle.client)
        async_all_balance(user_id, channels_permit=channels_permit)
        self.assertTrue(mock_async_balance.called)
        async_balance_call_args = [call_args[0][0] for call_args in mock_async_balance.call_args_list]
        self.assertFalse(self.entry.scheme_account.id in async_balance_call_args)
        self.assertTrue(self.entry2.scheme_account.id in async_balance_call_args)

    @patch('scheme.models.SchemeAccount.call_analytics')
    @patch('requests.get')
    def test_async_link_validation_error(self, mock_midas_balance, mock_analytics):
        scheme_account = self.link_entry.scheme_account
        user_id = self.link_entry.user_id
        SchemeCredentialAnswerFactory(scheme_account=scheme_account, question=self.manual_question)

        auth_fields = {'password': 'test123'}
        self.assertEqual(scheme_account.status, scheme_account.ACTIVE)
        with self.assertRaises(serializers.ValidationError):
            async_link(auth_fields, scheme_account.id, user_id)

        scheme_account.refresh_from_db()
        self.assertEqual(scheme_account.status, scheme_account.INVALID_CREDENTIALS)
        self.assertFalse(mock_midas_balance.called)
        self.assertFalse(mock_analytics.called)

    @patch.object(SchemeAccountJoinMixin, 'create_join_account')
    def test_async_join_validation_failure(self, mock_create_join_account):
        # This is just to break out of the function if the initial validation check hasn't failed
        mock_create_join_account.side_effect = ValidationError('Serializer validation did not fail but it should have')
        permit = Permit(self.bundle.bundle_id, client=self.bundle.client)
        scheme_account_id = self.link_entry.scheme_account.id
        user_id = self.link_entry.user_id

<<<<<<< HEAD
        async_join(scheme_account_id, user_id, permit, scheme_id, {})
=======
        async_join(user_id, scheme_account_id, {})
>>>>>>> 659dd841

        self.link_entry.scheme_account.refresh_from_db()
        self.assertEqual(self.link_entry.scheme_account.status, SchemeAccount.JOIN)

    @patch.object(SchemeAccountJoinMixin, 'create_join_account')
    def test_async_register_validation_failure(self, mock_create_join_account):
        # This is just to break out of the function if the initial validation check hasn't failed
        mock_create_join_account.side_effect = ValidationError('Serializer validation did not fail but it should have')
        permit = Permit(self.bundle.bundle_id, client=self.bundle.client)
        card_number = SchemeCredentialQuestionFactory(
            scheme=self.link_scheme,
            type=CARD_NUMBER,
            options=SchemeCredentialQuestion.LINK_AND_JOIN,
            manual_question=True
        )

        SchemeCredentialAnswerFactory(
            scheme_account=self.link_entry.scheme_account,
            question=card_number,
            answer='1234567'
        )

        scheme_account_id = self.link_entry.scheme_account.id
        user_id = self.link_entry.user_id

        async_registration(user_id, permit, scheme_account_id, {})

        self.link_entry.scheme_account.refresh_from_db()
        self.assertEqual(self.link_entry.scheme_account.status, SchemeAccount.PRE_REGISTERED_CARD)<|MERGE_RESOLUTION|>--- conflicted
+++ resolved
@@ -132,12 +132,9 @@
         permit = Permit(self.bundle.bundle_id, client=self.bundle.client)
         scheme_account_id = self.link_entry.scheme_account.id
         user_id = self.link_entry.user_id
+        scheme_id = self.link_scheme.id
 
-<<<<<<< HEAD
         async_join(scheme_account_id, user_id, permit, scheme_id, {})
-=======
-        async_join(user_id, scheme_account_id, {})
->>>>>>> 659dd841
 
         self.link_entry.scheme_account.refresh_from_db()
         self.assertEqual(self.link_entry.scheme_account.status, SchemeAccount.JOIN)
