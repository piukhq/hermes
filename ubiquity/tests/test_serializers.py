from unittest.mock import patch

from Crypto.PublicKey import RSA
from rest_framework.test import APITestCase
from shared_config_storage.credentials.encryption import RSACipher, BLAKE2sHash

<<<<<<< HEAD
from hermes.channel_vault import SecretKeyName
=======
from hermes.channel_vault import channel_vault
>>>>>>> 733ea89f
from payment_card.tests.factories import IssuerFactory, PaymentCardFactory
from ubiquity.versioning.v1_2.serializers import (
    PaymentCardTranslationSerializer as PaymentCardTranslationSerializerV1_2
)

private_key = ('-----BEGIN OPENSSH PRIVATE KEY-----\nb3BlbnNzaC1rZXktdjEAAAAABG5vbmUAAAAEbm9uZQAAA'
               'AAAAAABAAACFwAAAAdzc2gtcn\nNhAAAAAwEAAQAAAgEAsaRcsffAfiNtg90N4nsNai+aebw310s3Ok4OR'
               'W8/SUBMkBhnjxoW\nixdcOj50A8JyadrIKWhxIFKsVX5vJcYTGo7i//c/nwHl08HhtT7pPFzYOM7vaXl+b'
               '/tacQ\n7YZP5VlGtem458J46F9iKGZGQm+9qV+RXGbr+BMCYb9panMJYIPUlDf8HOp0AqBZHXf9b0\n1YT'
               'SnrZaAAVwKuTUwGd/8qs6C9IQxizNic9Kjurg5dsVQwqtmZhB8B92YPWLZ5DRMF5XVc\nmxsU1QdY9LbGT'
               'Pqf7TXcg9mf85aKHSkP6BvqppG5L2ASnx/OQfARMUabgqkaJLfZg6kFu5\nn3hgwmO2GF7zUkqYqVs7RzK'
               '61q8nyh3iM6AUgOPTXh10t63sN0sMF+zDllcJD62ZPLObAj\nS6kbAEVdY1vpy8NereKTrT5W+XAM3VYJr'
               'MwUd3xo3KgnKe8W+lW8Qo2fWYVA898PoH8jdZ\nWJJDYgVB8O0ZCW6+i4uXc03lxDRSkMQpQInbBsvwS3f'
               'fc9iUVJloGsb108pQCH/gwFVR0O\nmXSJjKsTMadrORiLHltrAuWCyZgYeV9Ikwd0FYTp2Aa4v19jQZSRN'
               'iH21PPeOwR2p/9vpk\nxuty8XqYd1kLfJ0rueJsTDYOyxeSzd4MHY/iI895jJ4Diu5/7Vx2E882tLgEgQx'
               'VdI4kFj\ncAAAdIeR8WnHkfFpwAAAAHc3NoLXJzYQAAAgEAsaRcsffAfiNtg90N4nsNai+aebw310s3\nO'
               'k4ORW8/SUBMkBhnjxoWixdcOj50A8JyadrIKWhxIFKsVX5vJcYTGo7i//c/nwHl08HhtT\n7pPFzYOM7va'
               'Xl+b/tacQ7YZP5VlGtem458J46F9iKGZGQm+9qV+RXGbr+BMCYb9panMJYI\nPUlDf8HOp0AqBZHXf9b01'
               'YTSnrZaAAVwKuTUwGd/8qs6C9IQxizNic9Kjurg5dsVQwqtmZ\nhB8B92YPWLZ5DRMF5XVcmxsU1QdY9Lb'
               'GTPqf7TXcg9mf85aKHSkP6BvqppG5L2ASnx/OQf\nARMUabgqkaJLfZg6kFu5n3hgwmO2GF7zUkqYqVs7R'
               'zK61q8nyh3iM6AUgOPTXh10t63sN0\nsMF+zDllcJD62ZPLObAjS6kbAEVdY1vpy8NereKTrT5W+XAM3VY'
               'JrMwUd3xo3KgnKe8W+l\nW8Qo2fWYVA898PoH8jdZWJJDYgVB8O0ZCW6+i4uXc03lxDRSkMQpQInbBsvwS'
               '3ffc9iUVJ\nloGsb108pQCH/gwFVR0OmXSJjKsTMadrORiLHltrAuWCyZgYeV9Ikwd0FYTp2Aa4v19jQZ\n'
               'SRNiH21PPeOwR2p/9vpkxuty8XqYd1kLfJ0rueJsTDYOyxeSzd4MHY/iI895jJ4Diu5/7V\nx2E882tLgE'
               'gQxVdI4kFjcAAAADAQABAAACAQCH+PtK7gzVgGCvcmDSXsYh5VYkoEFN9jDL\n3DtoQoL6mtD/6u45xwpC'
               'ZRsfKfa7efcBt4lGyL7ustleh2ykST0OMxjmPGbiWx2EPP97MD\nBvF9IZiawP3AM/y/GqYGaax2LSPG0q'
               'PKIj1SANCtg7t71vQh1Rj61X0BYeuMzmruJCelTM\nNGwKOlroAmEn6j49iFfXp9dfzMyO/5qf+pAuxgpV'
               'wWKo8Z4NUvXw6k5znq2Ow2c+7cl7q+\nOs3ShLhyexmlPE5jGLZNsyj69qjMh6q5+Yy4kWW9NrMMTMpjD6'
               '8xR00ROrG45ZzbWAkUx6\nEhSp52IOH2ARPph1LwCiZA4MPS5/qf1J47Dg/lAd+GfJz+7tg1wsUTNDaEVS'
               'hNpJRuKqbj\n3ECFLcM1knSZcAqj1D8+meBI0Fw4oe1tfH6PesYmTPlCgpNb/ra94T1acrWm1T0wopWA6V'
               '\nY6XJ9va+mYXqM5Ly+LUG+lXZSo4Hhyys8HQ7FfNcepEKU9H1MhcR5w+oxPutkeyE3+28T9\nE5FoDI2p'
               'eBhbyGGMklbB9uuAeCTYsK0COkDWZt+gYKIv2PHXVTJxcd2TbGsXG301GfRueT\nT9JwyCheI0W7l30doM'
               'YxpCNVlknHNJ790GBERgKvghY9jc1E1T1IQG+elfgRbUiI+uM7Yg\nrikwMaRN7/oSRFI+b5oQAAAQBtmh'
               '+H734PeSEynYqipJ8F+V0+r20Hcf9KFP/HSjzhPPNH\nbXxW0wKKCYk4lNG5nV2TVaJdgkzQxuVr6/foQU'
               'vITzsEIerIzeQec8xtPS2CnBvi8xyhZu\nUU/qLJISAymEfbqOn4Hu+Bej+TVWZcAPzQeHEXQh3vvY5gAx'
               'gxiAzaJI0G5+8jmU7OzGpE\nIipYmOPavSnJZN6jl10DEfwUQxST66QN6G8vSDpmCPXpujBgm8hgNBw9yJ'
               'Kq0zA6ZMpIdr\n7WJJ8m3xVyM0AVLbiWrFEOxQUvbyZviVmg3aeOmktYci7S9AhhTVwS4iTT7BGq5gdxZ4'
               'Xt\nh2a8y8Cb9n0lftjNAAABAQDimmtzuW9DDrNulg9If3nYsRthemCE/mtEiR3dby85rnxQsY\nXYLOgx'
               '11mrGNG3xTrWq4MxxJGjHeRyg65hLfdTfoQXI5FSv8IbT4GptOrL0rHHZp15ARE5\nh+gZDuiBwxt7+/8K'
               '8EouhCeWzWDr2JfvqcrBl9UbNxrma+FBpVCxHYLVKzfGzwE5ZFjIxX\nWSz1YnVlKJDlY+NWilW1Ln2B/3'
               '94j+J7rqAGX9wlZ7r0TdEvqPK3o00TE7G8yA9dIFHuje\nyEt5p63tBDg88jpg6OJ0wTmMVg7rsvdsUC4A'
               'iVp7aG4d8c/u1v3TyWiM6VGQ4F8OGpExvg\nsRkDcQXz81l37VAAABAQDIr+xTUPHLqQ30vPeeN89UboTq'
               'pTUnPk54bHpaF9EhtysvMWqL\n8BWWbO/I+Sp104FG07fL3DrfFqjVioZ5nn1dEls0woBoEjlZ3gBV9xqu'
               'Vy2KHaV694o0o/\nBWwVW0hbgITSntu4xvo3ajQG40tdckZcGgOEVrosC9sJ00UczxljSH3uI1evWxESof'
               'C1zK\nhADENYgqNVJY44tcrF77j0tOQbtamyl6BLDA/9xrotSECGVH0ekWEh9dhXS3CxSgiJLUs4\nmoAh'
               '0wW/oHwHlCZQVHCxU6B56Qt/SApfWk97GLMBi9tCDawHuBdivBcNM4xtGpog33HeuQ\nZtWRYsDZBz7bAA'
               'AADXRlc3RAYmluay5jb20BAgMEBQ==\n-----END OPENSSH PRIVATE KEY-----')

mock_bundle_secrets = {
    'com.barclays.test': {
        'private_key': private_key,
        'public_key': (
            'ssh-rsa AAAAB3NzaC1yc2EAAAADAQABAAACAQCxpFyx98B+I22D3Q3iew1qL5p5vDfXSzc6Tg5Fbz9JQEy'
            'QGGePGhaLF1w6PnQDwnJp2sgpaHEgUqxVfm8lxhMajuL/9z+fAeXTweG1Puk8XNg4zu9peX5v+1pxDthk/l'
            'WUa16bjnwnjoX2IoZkZCb72pX5FcZuv4EwJhv2lqcwlgg9SUN/wc6nQCoFkdd/1vTVhNKetloABXAq5NTAZ'
            '3/yqzoL0hDGLM2Jz0qO6uDl2xVDCq2ZmEHwH3Zg9YtnkNEwXldVybGxTVB1j0tsZM+p/tNdyD2Z/zloodKQ'
            '/oG+qmkbkvYBKfH85B8BExRpuCqRokt9mDqQW7mfeGDCY7YYXvNSSpipWztHMrrWryfKHeIzoBSA49NeHXS'
            '3rew3SwwX7MOWVwkPrZk8s5sCNLqRsARV1jW+nLw16t4pOtPlb5cAzdVgmszBR3fGjcqCcp7xb6VbxCjZ9Z'
            'hUDz3w+gfyN1lYkkNiBUHw7RkJbr6Li5dzTeXENFKQxClAidsGy/BLd99z2JRUmWgaxvXTylAIf+DAVVHQ6'
            'ZdImMqxMxp2s5GIseW2sC5YLJmBh5X0iTB3QVhOnYBri/X2NBlJE2IfbU8947BHan/2+mTG63Lxeph3WQt8'
            'nSu54mxMNg7LF5LN3gwdj+Ijz3mMngOK7n/tXHYTzza0uASBDFV0jiQWNw== test@bink.com'),
        'rsa_key': RSA.import_key(private_key)
    },
    'secret_keys': {
        SecretKeyName.PCARD_HASH_SECRET: 'secret'
    }
}


class TestSerializersV1_2(APITestCase):

    @classmethod
    def setUpClass(cls) -> None:
        cls.bundle_id = 'com.barclays.test'
        cls.rsa = RSACipher()
        cls.pub_key = mock_bundle_secrets[cls.bundle_id]['public_key']

        IssuerFactory(name='Barclays')
        PaymentCardFactory(slug='mastercard')

    @classmethod
    def tearDownClass(cls):
        pass

<<<<<<< HEAD
    @patch('hermes.channel_vault._all_secrets', mock_bundle_secrets)
    @patch('hermes.channel_vault.load_secrets')
    def test_payment_card_translation_serializer(self, mock_load_secrets):

=======
    @patch.object(channel_vault, 'bundle_secrets', mock_bundle_secrets)
    def test_payment_card_translation_serializer(self):
>>>>>>> 733ea89f
        serializer = PaymentCardTranslationSerializerV1_2
        hash1 = 'hash1'
        data = {
            'fingerprint': 'testfingerprint00068',
            'token': 'testtoken00068',
            'name_on_card': 'Test Card',
            'hash': self.rsa.encrypt(hash1, pub_key=self.pub_key),
            'first_six_digits': self.rsa.encrypt('555555', pub_key=self.pub_key),
            'last_four_digits': self.rsa.encrypt('4444', pub_key=self.pub_key),
            'month': self.rsa.encrypt(12, pub_key=self.pub_key),
            'year': self.rsa.encrypt(2025, pub_key=self.pub_key)
        }

        hash2 = BLAKE2sHash().new(
            obj=hash1,
            key=mock_bundle_secrets['secret_keys'][SecretKeyName.PCARD_HASH_SECRET]
        )

        expected_data = {
            'fingerprint': 'testfingerprint00068',
            'token': 'testtoken00068',
            'name_on_card': 'Test Card',
            'hash': hash2,
            'pan_start': '555555',
            'pan_end': '4444',
            'expiry_month': 12,
            'expiry_year': 2025
        }

        serialized_data = serializer(data, context={'bundle_id': self.bundle_id}).data

        self.assertTrue(expected_data.items() < serialized_data.items())<|MERGE_RESOLUTION|>--- conflicted
+++ resolved
@@ -4,11 +4,7 @@
 from rest_framework.test import APITestCase
 from shared_config_storage.credentials.encryption import RSACipher, BLAKE2sHash
 
-<<<<<<< HEAD
-from hermes.channel_vault import SecretKeyName
-=======
-from hermes.channel_vault import channel_vault
->>>>>>> 733ea89f
+from hermes.channel_vault import SecretKeyName, channel_vault
 from payment_card.tests.factories import IssuerFactory, PaymentCardFactory
 from ubiquity.versioning.v1_2.serializers import (
     PaymentCardTranslationSerializer as PaymentCardTranslationSerializerV1_2
@@ -93,15 +89,8 @@
     def tearDownClass(cls):
         pass
 
-<<<<<<< HEAD
-    @patch('hermes.channel_vault._all_secrets', mock_bundle_secrets)
-    @patch('hermes.channel_vault.load_secrets')
-    def test_payment_card_translation_serializer(self, mock_load_secrets):
-
-=======
-    @patch.object(channel_vault, 'bundle_secrets', mock_bundle_secrets)
+    @patch.object(channel_vault, 'all_secrets', mock_bundle_secrets)
     def test_payment_card_translation_serializer(self):
->>>>>>> 733ea89f
         serializer = PaymentCardTranslationSerializerV1_2
         hash1 = 'hash1'
         data = {
