--- conflicted
+++ resolved
@@ -30,13 +30,8 @@
                                   PaymentCardConsentSerializer, PaymentCardReplaceSerializer, PaymentCardSerializer,
                                   PaymentCardTranslationSerializer, PaymentCardUpdateSerializer,
                                   ServiceConsentSerializer, TransactionsSerializer,
-<<<<<<< HEAD
-                                  UbiquityCreateSchemeAccountSerializer)
+                                  LinkMembershipCardSerializer)
 from ubiquity.tasks import async_link, async_all_balance
-=======
-                                  LinkMembershipCardSerializer)
-from ubiquity.tasks import async_link
->>>>>>> 045dd71e
 from user.models import CustomUser
 from user.serializers import UbiquityRegisterSerializer
 
