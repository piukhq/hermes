import re
import typing as t
import uuid
from pathlib import Path

import arrow
import sentry_sdk
from azure.storage.blob import BlockBlobService
from django.conf import settings
from requests import request
from rest_framework import serializers, status
from rest_framework.exceptions import NotFound, ParseError, ValidationError
from rest_framework.generics import get_object_or_404
from rest_framework.response import Response
from rest_framework.viewsets import ModelViewSet

import analytics
from hermes.traced_requests import requests
from payment_card.models import PaymentCardAccount
from payment_card.views import ListCreatePaymentCardAccount, RetrievePaymentCardAccount
from scheme.credentials import DATE_TYPE_CREDENTIALS
from scheme.mixins import (BaseLinkMixin, IdentifyCardMixin, SchemeAccountCreationMixin, UpdateCredentialsMixin,
                           SchemeAccountJoinMixin)
from scheme.models import Scheme, SchemeAccount, SchemeCredentialQuestion, ThirdPartyConsentLink, ConsentStatus
from scheme.serializers import UserConsentSerializer
from scheme.views import RetrieveDeleteAccount
from ubiquity.authentication import PropertyAuthentication, PropertyOrServiceAuthentication
from ubiquity.censor_empty_fields import censor_and_decorate
from ubiquity.influx_audit import audit
from ubiquity.models import PaymentCardAccountEntry, PaymentCardSchemeEntry, SchemeAccountEntry
from ubiquity.serializers import (MembershipCardSerializer, MembershipPlanSerializer, MembershipTransactionsMixin,
                                  PaymentCardConsentSerializer, PaymentCardReplaceSerializer, PaymentCardSerializer,
                                  PaymentCardTranslationSerializer, PaymentCardUpdateSerializer,
                                  ServiceConsentSerializer, TransactionsSerializer,
                                  LinkMembershipCardSerializer)
from ubiquity.tasks import async_link, async_all_balance, async_join, async_registration, async_balance
from user.models import CustomUser
from user.serializers import UbiquityRegisterSerializer
from hermes.channels import Permit

if t.TYPE_CHECKING:
    from django.http import HttpResponse

escaped_unicode_pattern = re.compile(r'\\(\\u[a-fA-F0-9]{4})')


def replace_escaped_unicode(match):
    return match.group(1).encode().decode('unicode-escape')


def send_data_to_atlas(response: 'HttpResponse') -> None:
    url = f"{settings.ATLAS_URL}/ubiquity_user/save"
    headers = {
        'Content-Type': 'application/json',
        'Authorization': 'Token {}'.format(settings.SERVICE_API_KEY)
    }
    data = {
        'email': response['consent']['email'],
        'ubiquity_join_date': arrow.get(response['consent']['timestamp']).format("YYYY-MM-DD hh:mm:ss")
    }
    request("POST", url=url, headers=headers, json=data)


class AutoLinkOnCreationMixin:

    @staticmethod
    def auto_link_to_payment_cards(user: CustomUser, account: SchemeAccount) -> None:
        query = {
            'user': user
        }
        payment_card_ids = {
            pcard['payment_card_account_id']
            for pcard in PaymentCardAccountEntry.objects.values('payment_card_account_id').filter(**query)
        }

        if payment_card_ids:
            query = {
                'scheme_account__scheme_id': account.scheme_id,
                'payment_card_account_id__in': payment_card_ids
            }
            excluded = {
                pcard['payment_card_account_id']
                for pcard in PaymentCardSchemeEntry.objects.values('payment_card_account_id').filter(**query)
            }
            payment_card_to_link = payment_card_ids.difference(excluded)
            scheme_account_id = account.id

            PaymentCardSchemeEntry.objects.bulk_create([
                PaymentCardSchemeEntry(scheme_account_id=scheme_account_id, payment_card_account_id=pcard_id)
                for pcard_id in payment_card_to_link
            ])

    @staticmethod
    def auto_link_to_membership_cards(user: CustomUser, account: PaymentCardAccount) -> None:
        # not in spec for now but preparing for later
        ...


class PaymentCardCreationMixin:
    @staticmethod
    def _create_payment_card_consent(consent_data: dict, pcard: PaymentCardAccount) -> dict:
        serializer = PaymentCardConsentSerializer(data=consent_data, many=True)
        serializer.is_valid(raise_exception=True)
        pcard.consents = serializer.validated_data
        pcard.save()
        return PaymentCardSerializer(pcard).data

    @staticmethod
    def _update_payment_card_consent(consent_data: dict, pcard_pk: int) -> None:
        if not consent_data:
            consents = []
        else:
            serializer = PaymentCardConsentSerializer(data=consent_data, many=True)
            serializer.is_valid(raise_exception=True)
            consents = serializer.validated_data

        PaymentCardAccount.objects.filter(pk=pcard_pk).update(consents=consents)

    def payment_card_already_exists(self, data: dict, user: CustomUser) \
            -> t.Tuple[bool, t.Optional[SchemeAccount], t.Optional[int]]:
        query = {
            'fingerprint': data['fingerprint'],
            'expiry_month': data['expiry_month'],
            'expiry_year': data['expiry_year'],
        }
        try:
            card = PaymentCardAccount.objects.get(**query)
        except PaymentCardAccount.DoesNotExist:
            return False, None, None

        if user in card.user_set.all():
            return True, card, status.HTTP_200_OK

        self._link_account_to_new_user(card, user)
        return True, card, status.HTTP_201_CREATED

    @staticmethod
    def _link_account_to_new_user(account: PaymentCardAccount, user: CustomUser) -> None:
        if account.is_deleted:
            account.is_deleted = False
            account.save()

        PaymentCardAccountEntry.objects.get_or_create(user=user, payment_card_account=account)
        for scheme_account in account.scheme_account_set.all():
            SchemeAccountEntry.objects.get_or_create(user=user, scheme_account=scheme_account)

    @staticmethod
    def _collect_creation_data(request_data: dict, allowed_issuers: t.List[int]) -> t.Tuple[dict, dict]:
        try:
            pcard_data = PaymentCardTranslationSerializer(request_data['card']).data
            if allowed_issuers and int(pcard_data['issuer']) not in allowed_issuers:
                raise ParseError('issuer not allowed for this user.')

            consent = request_data['account']['consents']
        except (KeyError, ValueError):
            raise ParseError

        return pcard_data, consent


class ServiceView(ModelViewSet):
    authentication_classes = (PropertyOrServiceAuthentication,)
    serializer_class = ServiceConsentSerializer

    @censor_and_decorate
    def retrieve(self, request, *args, **kwargs):
        if not request.user.is_active:
            raise NotFound
        async_all_balance.delay(request.user.id, self.request.channels_permit)
        return Response(self.get_serializer(request.user.serviceconsent).data)

    @censor_and_decorate
    def create(self, request, *args, **kwargs):
        status_code = 200
        consent_data = request.data['consent']
        if 'email' not in consent_data:
            raise ParseError

        new_user_data = {
            'client_id': request.channels_permit.client.pk,
            'bundle_id': request.channels_permit.bundle_id,
            'email': consent_data['email'],
            'external_id': request.prop_id,
            'password': str(uuid.uuid4()).lower().replace('-', 'A&')
        }

        try:
            user = CustomUser.objects.get(client=request.channels_permit.client, external_id=request.prop_id)
        except CustomUser.DoesNotExist:
            status_code = 201
            new_user = UbiquityRegisterSerializer(data=new_user_data)
            new_user.is_valid(raise_exception=True)
            user = new_user.save()
            consent = self._add_consent(user, consent_data)
        else:
            if not user.is_active:
                status_code = 201
                user.is_active = True
                user.save()

                if hasattr(user, 'serviceconsent'):
                    user.serviceconsent.delete()

                consent = self._add_consent(user, consent_data)

            else:
                consent = self.get_serializer(user.serviceconsent)

        return Response(consent.data, status=status_code)

    @censor_and_decorate
    def destroy(self, request, *args, **kwargs):
        response = self.get_serializer(request.user.serviceconsent).data
        request.user.serviceconsent.delete()
        request.user.is_active = False
        request.user.save()

        try:  # send user info to be persisted in Atlas
            send_data_to_atlas(response)
        except Exception:
            sentry_sdk.capture_exception()
        return Response(response)

    def _add_consent(self, user: CustomUser, consent_data: dict) -> dict:
        try:
            consent = self.get_serializer(data={'user': user.pk, **consent_data})
            consent.is_valid(raise_exception=True)
            consent.save()
        except ValidationError:
            user.is_active = False
            user.save()
            raise ParseError

        return consent


class PaymentCardView(RetrievePaymentCardAccount, PaymentCardCreationMixin, AutoLinkOnCreationMixin, ModelViewSet):
    authentication_classes = (PropertyAuthentication,)
    serializer_class = PaymentCardSerializer

    def get_queryset(self):
        query = {
            'user_set__id': self.request.user.id,
            'is_deleted': False
        }
        if self.request.allowed_issuers:
            query['issuer__in'] = self.request.allowed_issuers

        return self.queryset.filter(**query)

    @censor_and_decorate
    def retrieve(self, request, *args, **kwargs):
        return super().retrieve(request, *args, **kwargs)

    @censor_and_decorate
    def update(self, request, *args, **kwargs):
        if 'card' in request.data:
            try:
                data = PaymentCardUpdateSerializer(request.data['card']).data
                PaymentCardAccount.objects.filter(pk=kwargs['pk']).update(**data)
            except ValueError as e:
                raise ParseError(str(e))

        if 'account' in request.data and 'consents' in request.data['account']:
            self._update_payment_card_consent(request.data['account']['consents'], kwargs['pk'])

        pcard = get_object_or_404(PaymentCardAccount, pk=kwargs['pk'])
        return Response(self.get_serializer(pcard).data)

    @censor_and_decorate
    def replace(self, request, *args, **kwargs):
        account = self.get_object()
        pcard_data, consent = self._collect_creation_data(request.data, request.allowed_issuers)
        if pcard_data['fingerprint'] != account.fingerprint:
            raise ParseError('cannot override fingerprint.')

        pcard_data['token'] = account.token
        new_card_data = PaymentCardReplaceSerializer(data=pcard_data)
        new_card_data.is_valid(raise_exception=True)
        PaymentCardAccount.objects.filter(pk=account.pk).update(**new_card_data.validated_data)
        # todo should we replace the consent too?

        account.refresh_from_db()

        if request.query_params.get('autoLink') == 'True':
            self.auto_link_to_membership_cards(request.user, account)

        return Response(self.get_serializer(account).data, status.HTTP_200_OK)

    @censor_and_decorate
    def destroy(self, request, *args, **kwargs):
        payment_card_account = self.get_object()
        p_card_users = {
            user['id'] for user in
            payment_card_account.user_set.values('id').exclude(id=request.user.id)
        }

        query = {
            'scheme_account__user_set__id__in': p_card_users
        }

        PaymentCardSchemeEntry.objects.filter(payment_card_account=payment_card_account).exclude(**query).delete()
        super().delete(request, *args, **kwargs)
        return Response({}, status=status.HTTP_200_OK)


class ListPaymentCardView(ListCreatePaymentCardAccount, PaymentCardCreationMixin, AutoLinkOnCreationMixin,
                          ModelViewSet):
    authentication_classes = (PropertyAuthentication,)
    serializer_class = PaymentCardSerializer

    def get_queryset(self):
        query = {
            'user_set__id': self.request.user.id,
            'is_deleted': False
        }
        if self.request.allowed_issuers:
            query['issuer__in'] = self.request.allowed_issuers

        return PaymentCardAccount.objects.filter(**query)

    @censor_and_decorate
    def list(self, request, *args, **kwargs):
        accounts = self.filter_queryset(self.get_queryset())
        return Response(self.get_serializer(accounts, many=True).data, status=200)

    @censor_and_decorate
    def create(self, request, *args, **kwargs):
        pcard_data, consent = self._collect_creation_data(request.data, request.allowed_issuers)
        exists, pcard, status_code = self.payment_card_already_exists(pcard_data, request.user)
        if exists:
            return Response(self.get_serializer(pcard).data, status=status_code)

        message, status_code, pcard = self.create_payment_card_account(pcard_data, request.user)
        if status_code == status.HTTP_201_CREATED:
            return Response(self._create_payment_card_consent(consent, pcard), status=status_code)

        if request.query_params.get('autoLink') == 'True':
            self.auto_link_to_membership_cards(request.user, pcard)

        return Response(self.get_serializer(pcard).data, status=status_code)


class MembershipCardView(RetrieveDeleteAccount, UpdateCredentialsMixin, SchemeAccountCreationMixin, BaseLinkMixin,
                         SchemeAccountJoinMixin, AutoLinkOnCreationMixin, ModelViewSet):
    authentication_classes = (PropertyAuthentication,)
    override_serializer_classes = {
        'GET': MembershipCardSerializer,
        'PATCH': MembershipCardSerializer,
        'DELETE': MembershipCardSerializer,
        'PUT': LinkMembershipCardSerializer
    }
    create_update_fields = ('add_fields', 'authorise_fields', 'registration_fields', 'enrol_fields')

    def get_queryset(self):
        query = {
            'user_set__id': self.request.user.id,
            'is_deleted': False
        }

        return self.request.channels_permit.scheme_account_query(SchemeAccount.objects.filter(**query))

    def get_validated_data(self, data, user):
        serializer = self.get_serializer(data=data)
        serializer.is_valid(raise_exception=True)
        # my360 schemes should never come through this endpoint
        scheme = Scheme.objects.get(id=data['scheme'])

        if scheme.url == settings.MY360_SCHEME_URL:
            metadata = {
                'scheme name': scheme.name,
            }
            if user.client_id == settings.BINK_CLIENT_ID:
                analytics.post_event(
                    user,
                    analytics.events.MY360_APP_EVENT,
                    metadata,
                    True
                )

            raise serializers.ValidationError({
                "non_field_errors": [
                    "Invalid Scheme: {}. Please use /schemes/accounts/my360 endpoint".format(scheme.slug)
                ]
            })
        return serializer

    @censor_and_decorate
    def retrieve(self, request, *args, **kwargs):
        account = self.get_object()
        return Response(self.get_serializer(account).data)

    @censor_and_decorate
    def update(self, request, *args, **kwargs):
        account = self.get_object()
        update_fields, registration_fields = self._collect_updated_answers(account.scheme)
        manual_question = SchemeCredentialQuestion.objects.filter(scheme=account.scheme, manual_question=True).first()

        if registration_fields:
            updated_account = self._handle_registration_route(request.user, request.channels_permit,
                                                              account, registration_fields)
        else:
            updated_account = self._handle_update_fields(account, update_fields, manual_question.type)

        async_balance.delay(updated_account.id)
        return Response(self.get_serializer(updated_account).data, status=status.HTTP_200_OK)

    def _handle_update_fields(self, account: SchemeAccount, update_fields: dict, manual_question: str) -> SchemeAccount:
        if update_fields.get('password'):
            # Fix for Barclays sending escaped unicode sequences for special chars.
            update_fields['password'] = escaped_unicode_pattern.sub(replace_escaped_unicode, update_fields['password'])

        if manual_question and manual_question in update_fields:
            if self.card_with_same_data_already_exists(account, account.scheme.id, update_fields[manual_question]):
                account.status = account.FAILED_UPDATE
                account.save()
                return account

        self.update_credentials(account, update_fields)
        account.delete_cached_balance()
        account.set_pending()
        return account

    @staticmethod
    def _handle_registration_route(user: CustomUser, permit: Permit, account: SchemeAccount,
                                   registration_fields: dict) -> SchemeAccount:
        account.set_async_join_status()

        async_registration.delay(user.id, permit, account.id, registration_fields)
        return account

    @staticmethod
    def save_new_consents(scheme_account, user,  all_fields):
        consents = []
        for field in all_fields:
            if field is not None and 'consents' in field:
                consents = field.pop('consents')
                if consents:
                    consents.append(consents)

        user_consents = UserConsentSerializer.get_user_consents(scheme_account, consents, user)
        for user_consent in user_consents:
            user_consent.status = ConsentStatus.SUCCESS
            user_consent.save()

    @censor_and_decorate
    def replace(self, request, *args, **kwargs):
        account = self.get_object()
        scheme_id, auth_fields, enrol_fields, add_fields = self._collect_fields_and_determine_route()

<<<<<<< HEAD
        if not request.channels_permit.is_scheme_available(scheme_id):
=======
        self.save_new_consents(account, self.request.user, [auth_fields, enrol_fields, add_fields])

        if request.allowed_schemes and scheme_id not in request.allowed_schemes:
>>>>>>> 666bcc4f
            raise ParseError('membership plan not allowed for this user.')

        if enrol_fields:
            raise NotImplementedError
        else:
            new_answers, main_answer = self._get_new_answers(add_fields, auth_fields)

            if self.card_with_same_data_already_exists(account, scheme_id, main_answer):
                account.status = account.FAILED_UPDATE
                account.save()
            else:
                self.replace_credentials_and_scheme(account, new_answers, scheme_id)

        if request.query_params.get('autoLink') == 'True':
            self.auto_link_to_payment_cards(request.user, account)

        async_balance.delay(account.id)
        return Response(MembershipCardSerializer(account).data, status=status.HTTP_200_OK)

    @censor_and_decorate
    def destroy(self, request, *args, **kwargs):
        scheme_account = self.get_object()
        m_card_users = [
            user['id'] for user in
            scheme_account.user_set.values('id').exclude(id=request.user.id)
        ]

        query = {
            'payment_card_account__user_set__id__in': m_card_users
        }
        PaymentCardSchemeEntry.objects.filter(scheme_account=scheme_account).exclude(**query).delete()
        super().delete(request, *args, **kwargs)
        return Response({}, status=status.HTTP_200_OK)

    @censor_and_decorate
    def membership_plan(self, request, mcard_id):
        mcard = get_object_or_404(SchemeAccount, id=mcard_id)
<<<<<<< HEAD
        context = self.get_serializer_context()
        return Response(MembershipPlanSerializer(mcard.scheme, context=context).data)
=======
        return Response(MembershipPlanSerializer(mcard.scheme, context={'request': request}).data)
>>>>>>> 666bcc4f

    @staticmethod
    def _collect_field_content(field, data, label_to_type):
        try:
            return {
                label_to_type[item['column']]: item['value']
                for item in data['account'].get(field, [])
            }
        except (TypeError, KeyError):
            raise ParseError

    def _collect_updated_answers(self, scheme: Scheme) -> t.Tuple[t.Optional[dict], t.Optional[dict]]:
        data = self.request.data
        label_to_type = scheme.get_question_type_dict()
        out_fields = {}
        for field_name in self.create_update_fields:
            out_fields[field_name] = self._collect_field_content(field_name, data, label_to_type)

        if not out_fields or out_fields['enrol_fields']:
            raise ParseError

        if out_fields['registration_fields']:
            return None, out_fields['registration_fields']

        return {**out_fields['add_fields'], **out_fields['authorise_fields']}, None

    def _collect_fields_and_determine_route(self) -> t.Tuple[int, dict, dict, dict]:
        try:
            if not self.request.channels_permit.is_scheme_available(int(self.request.data['membership_plan'])):
                raise ParseError('membership plan not allowed for this user.')
        except ValueError:
            raise ParseError

        add_fields, auth_fields, enrol_fields = self._collect_credentials_answers(self.request.data)
        scheme_id = self.request.data['membership_plan']
        return scheme_id, auth_fields, enrol_fields, add_fields

    @staticmethod
    def _handle_existing_scheme_account(scheme_account: SchemeAccount, user: CustomUser,
                                        auth_fields: dict) -> None:
        existing_answers = scheme_account.get_auth_fields()
        for k, v in existing_answers.items():
            provided_value = auth_fields.get(k)

            if provided_value and k in DATE_TYPE_CREDENTIALS:
                provided_value = arrow.get(provided_value).date()
                v = arrow.get(v).date()

            if provided_value != v:
                raise ParseError('This card already exists, but the provided credentials do not match.')

        SchemeAccountEntry.objects.get_or_create(user=user, scheme_account=scheme_account)

    def _handle_create_link_route(self, user: CustomUser, scheme_id: int, auth_fields: dict, add_fields: dict,
                                  use_pk: int = None) -> t.Tuple[SchemeAccount, int]:

        data = {'scheme': scheme_id, 'order': 0, **add_fields}
        serializer = self.get_validated_data(data, user)
        scheme_account, _, account_created = self.create_account_with_valid_data(serializer, user, use_pk)
        return_status = status.HTTP_201_CREATED if account_created else status.HTTP_200_OK

        if auth_fields:
            if auth_fields.get('password'):
                # Fix for Barclays sending escaped unicode sequences for special chars.
                auth_fields['password'] = escaped_unicode_pattern.sub(
                    replace_escaped_unicode,
                    auth_fields['password']
                )

            if account_created:
                if scheme_account.scheme.slug in settings.MANUAL_CHECK_SCHEMES:
                    self.prepare_link_for_manual_check(auth_fields, scheme_account)
                    self._manual_check_csv_creation(add_fields)
                else:
                    scheme_account.set_pending()
                    async_link.delay(auth_fields, scheme_account.id, user.id)
            else:
                auth_fields = auth_fields or {}
                self._handle_existing_scheme_account(scheme_account, user, auth_fields)

        return scheme_account, return_status

    @staticmethod
    def _handle_create_join_route(user: CustomUser, channels_permit: Permit,
                                  scheme_id: int, enrol_fields: dict) -> t.Tuple[SchemeAccount, int]:
        try:
            scheme_account = SchemeAccount.objects.get(
                user_set__id=user.id,
                scheme_id=scheme_id,
                status__in=SchemeAccount.JOIN_ACTION_REQUIRED
            )
            scheme_account.set_async_join_status()
        except SchemeAccount.DoesNotExist:
            scheme_account = SchemeAccount.objects.create(
                order=0,
                scheme_id=scheme_id,
                status=SchemeAccount.JOIN_ASYNC_IN_PROGRESS
            )
            SchemeAccountEntry.objects.get_or_create(user=user, scheme_account=scheme_account)

<<<<<<< HEAD
        async_join.delay(user.id, channels_permit, scheme_id, enrol_fields)
=======
        async_join.delay(scheme_account.id, user.id, scheme_id, enrol_fields)
>>>>>>> 666bcc4f
        return scheme_account, status.HTTP_201_CREATED

    @staticmethod
    def _manual_check_csv_creation(add_fields: dict) -> None:
        email, *_ = add_fields.values()

        if settings.MANUAL_CHECK_USE_AZURE:
            csv_name = '{}{}_{}'.format(settings.MANUAL_CHECK_AZURE_FOLDER, arrow.utcnow().format('DD_MM_YYYY'),
                                        settings.MANUAL_CHECK_AZURE_CSV_FILENAME)

            blob_storage = BlockBlobService(settings.MANUAL_CHECK_AZURE_ACCOUNT_NAME,
                                            settings.MANUAL_CHECK_AZURE_ACCOUNT_KEY)
            if blob_storage.exists(settings.MANUAL_CHECK_AZURE_CONTAINER, csv_name):
                current = blob_storage.get_blob_to_text(settings.MANUAL_CHECK_AZURE_CONTAINER, csv_name).content
            else:
                current = '"email","authorised (yes, no, pending)"'

            current += '\n"{}",pending'.format(email)
            blob_storage.create_blob_from_text(settings.MANUAL_CHECK_AZURE_CONTAINER, csv_name, current)
        else:
            if not Path(settings.MANUAL_CHECK_CSV_PATH).exists():
                with open(settings.MANUAL_CHECK_CSV_PATH, 'w') as f:
                    f.write('"email","authorised (yes, no, pending)"')

            with open(settings.MANUAL_CHECK_CSV_PATH, 'a') as f:
                f.write('\n"{}",pending'.format(email))

    def _collect_credentials_answers(self, data: dict) -> t.Tuple[t.Optional[dict], t.Optional[dict], t.Optional[dict]]:
        try:
            scheme = get_object_or_404(Scheme, id=data['membership_plan'])
            label_to_type = scheme.get_question_type_dict()
            fields = {}

            for field_name in self.create_update_fields:
                fields[field_name] = self._extract_consent_data(scheme, field_name, data)
                fields[field_name].update(self._collect_field_content(field_name, data, label_to_type))

        except KeyError:
            raise ParseError()

        if fields['enrol_fields']:
            return None, None, fields['enrol_fields']

        if not fields['add_fields'] and scheme.authorisation_required:
            manual_question = scheme.questions.get(manual_question=True).type
            try:
                fields['add_fields'].update({manual_question: fields['authorise_fields'].pop(manual_question)})
            except KeyError:
                raise ParseError()

        elif not fields['add_fields']:
            raise ParseError('missing fields')

        return fields['add_fields'], fields['authorise_fields'], None

    def _extract_consent_data(self, scheme: Scheme, field: str, data: dict) -> dict:
        if not data['account'].get(field):
            return {}

        client_app = self.request.user.client
        data_provided = data['account'][field]

        consent_links = ThirdPartyConsentLink.objects.filter(scheme=scheme, client_app=client_app)
        provided_consent_keys = self.match_consents(consent_links, data_provided)

        if not provided_consent_keys:
            return {'consents': []}

        provided_consent_data = {
            item['column']: item for item in data_provided if item['column'] in provided_consent_keys
        }

        consents = [
            {
                'id': link.consent_id,
                'value': provided_consent_data[link.consent_label]['value']
            }
            for link in consent_links if provided_consent_data.get(link.consent_label)
        ]

        # remove consents information from provided credentials data
        data['account'][field] = [item for item in data_provided if item['column'] not in provided_consent_keys]

        return {'consents': consents}

    @staticmethod
    def match_consents(consent_links, data_provided):
        consent_labels = {link.consent_label for link in consent_links}
        data_keys = {data['column'] for data in data_provided}

        return data_keys.intersection(consent_labels)

    @staticmethod
    def allowed_answers(scheme: Scheme) -> t.List[str]:
        allowed_types = []
        if scheme.manual_question:
            allowed_types.append(scheme.manual_question.type)
        if scheme.scan_question:
            allowed_types.append(scheme.scan_question.type)
        if scheme.one_question_link:
            allowed_types.append(scheme.one_question_link.type)
        return allowed_types


class ListMembershipCardView(MembershipCardView):
    authentication_classes = (PropertyAuthentication,)
    override_serializer_classes = {
        'GET': MembershipCardSerializer,
        'POST': LinkMembershipCardSerializer
    }

    @censor_and_decorate
    def list(self, request, *args, **kwargs):
        accounts = self.filter_queryset(self.get_queryset())
        return Response(self.get_serializer(accounts, many=True).data)

    @censor_and_decorate
    def create(self, request, *args, **kwargs):
        scheme_id, auth_fields, enrol_fields, add_fields = self._collect_fields_and_determine_route()
        if enrol_fields:
            account, status_code = self._handle_create_join_route(request.user, request.channels_permit,
                                                                  scheme_id, enrol_fields)
        else:
            account, status_code = self._handle_create_link_route(request.user, scheme_id, auth_fields,
                                                                  add_fields)

        if request.query_params.get('autoLink') == 'True':
            self.auto_link_to_payment_cards(request.user, account)

        return Response(MembershipCardSerializer(account, context={'request': request}).data, status=status_code)


class CardLinkView(ModelViewSet):
    authentication_classes = (PropertyAuthentication,)

    @censor_and_decorate
    def update_payment(self, request, *args, **kwargs):
        self.serializer_class = PaymentCardSerializer
        link, status_code = self._update_link(request.user.id, kwargs['pcard_id'], kwargs['mcard_id'])
        serializer = self.get_serializer(link.payment_card_account)
        return Response(serializer.data, status_code)

    @censor_and_decorate
    def update_membership(self, request, *args, **kwargs):
        self.serializer_class = MembershipCardSerializer
        link, status_code = self._update_link(request.user.id, kwargs['pcard_id'], kwargs['mcard_id'])
        serializer = self.get_serializer(link.scheme_account)
        return Response(serializer.data, status_code)

    @censor_and_decorate
    def destroy_payment(self, request, *args, **kwargs):
        pcard, _ = self._destroy_link(request.user.id, kwargs['pcard_id'], kwargs['mcard_id'])
        return Response({}, status.HTTP_200_OK)

    @censor_and_decorate
    def destroy_membership(self, request, *args, **kwargs):
        _, mcard = self._destroy_link(request.user.id, kwargs['pcard_id'], kwargs['mcard_id'])
        return Response({}, status.HTTP_200_OK)

    def _destroy_link(self, user_id: int, pcard_id: int, mcard_id: int) -> t.Tuple[PaymentCardAccount, SchemeAccount]:
        pcard, mcard = self._collect_cards(pcard_id, mcard_id, user_id)

        try:
            link = PaymentCardSchemeEntry.objects.get(scheme_account=mcard, payment_card_account=pcard)
        except PaymentCardSchemeEntry.DoesNotExist:
            raise NotFound('The link that you are trying to delete does not exist.')

        link.delete()
        return pcard, mcard

    def _update_link(self, user_id: int, pcard_id: int, mcard_id: int) -> t.Tuple[PaymentCardSchemeEntry, int]:
        pcard, mcard = self._collect_cards(pcard_id, mcard_id, user_id)
        status_code = status.HTTP_200_OK
        link, created = PaymentCardSchemeEntry.objects.get_or_create(scheme_account=mcard, payment_card_account=pcard)
        if created:
            status_code = status.HTTP_201_CREATED

        link.activate_link()
        audit.write_to_db(link)
        return link, status_code

    @staticmethod
    def _collect_cards(payment_card_id: int, membership_card_id: int,
                       user_id: int) -> t.Tuple[PaymentCardAccount, SchemeAccount]:
        try:
            payment_card = PaymentCardAccount.objects.get(user_set__id=user_id, pk=payment_card_id)
            membership_card = SchemeAccount.objects.get(user_set__id=user_id, pk=membership_card_id)
        except PaymentCardAccount.DoesNotExist:
            raise NotFound('The payment card of id {} was not found.'.format(payment_card_id))
        except SchemeAccount.DoesNotExist:
            raise NotFound('The membership card of id {} was not found.'.format(membership_card_id))
        except KeyError:
            raise ParseError

        return payment_card, membership_card


class CompositeMembershipCardView(ListMembershipCardView):
    authentication_classes = (PropertyAuthentication,)

    def get_queryset(self):
        query = {
            'user_set__id': self.request.user.id,
            'is_deleted': False,
            'payment_card_account_set__id': self.kwargs['pcard_id']
        }

        return self.request.channels_permit.scheme_account_query(SchemeAccount.objects.filter(**query))

    @censor_and_decorate
    def list(self, request, *args, **kwargs):
        accounts = self.filter_queryset(self.get_queryset())
        return Response(self.get_serializer(accounts, many=True).data)

    @censor_and_decorate
    def create(self, request, *args, **kwargs):
        pcard = get_object_or_404(PaymentCardAccount, pk=kwargs['pcard_id'])
        scheme_id, auth_fields, enrol_fields, add_fields = self._collect_fields_and_determine_route()
        if enrol_fields:
            account, status_code = self._handle_create_join_route(request.user, request.channels_permit,
                                                                  scheme_id, enrol_fields)
        else:
            account, status_code = self._handle_create_link_route(request.user, scheme_id, auth_fields,
                                                                  add_fields)
        PaymentCardSchemeEntry.objects.get_or_create(payment_card_account=pcard, scheme_account=account)
        return Response(MembershipCardSerializer(account, context={'request': request}).data, status=status_code)


class CompositePaymentCardView(ListCreatePaymentCardAccount, PaymentCardCreationMixin, ModelViewSet):
    authentication_classes = (PropertyAuthentication,)
    serializer_class = PaymentCardSerializer

    def get_queryset(self):
        query = {
            'user_set__id': self.request.user.pk,
            'scheme_account_set__id': self.kwargs['mcard_id'],
            'is_deleted': False
        }

        return self.request.channels_permit.scheme_payment_account_query(PaymentCardAccount.objects.filter(**query))

    @censor_and_decorate
    def create(self, request, *args, **kwargs):
        try:
            pcard_data = PaymentCardTranslationSerializer(request.data['card']).data
            if request.allowed_issuers and int(pcard_data['issuer']) not in request.allowed_issuers:
                raise ParseError('issuer not allowed for this user.')

            consent = request.data['account']['consents']
        except (KeyError, ValueError):
            raise ParseError

        exists, pcard, status_code = self.payment_card_already_exists(pcard_data, request.user)
        if exists:
            return Response(self.get_serializer(pcard).data, status=status_code)

        mcard = get_object_or_404(SchemeAccount, pk=kwargs['mcard_id'])
        message, status_code, pcard = self.create_payment_card_account(pcard_data, request.user)
        if status_code == status.HTTP_201_CREATED:
            PaymentCardSchemeEntry.objects.get_or_create(payment_card_account=pcard, scheme_account=mcard)
            return Response(self._create_payment_card_consent(consent, pcard), status=status_code)

        return Response(message, status=status_code)


class MembershipPlanView(ModelViewSet):
    authentication_classes = (PropertyAuthentication,)
    serializer_class = MembershipPlanSerializer

    def get_queryset(self):
        return self.request.channels_permit.scheme_query(Scheme.objects)

    @censor_and_decorate
    def retrieve(self, request, *args, **kwargs):
        return super().retrieve(request, *args, **kwargs)


class ListMembershipPlanView(ModelViewSet, IdentifyCardMixin):
    authentication_classes = (PropertyAuthentication,)
    serializer_class = MembershipPlanSerializer

    def get_queryset(self):
        return self.request.channels_permit.scheme_query(Scheme.objects)

    @censor_and_decorate
    def list(self, request, *args, **kwargs):
        return super().list(request, *args, **kwargs)

    @censor_and_decorate
    def identify(self, request):
        try:
            base64_image = request.data['card']['base64_image']
        except KeyError:
            raise ParseError

        json = self._get_scheme(base64_image)
        if json['status'] != 'success' or json['reason'] == 'no match':
            return Response({'status': 'failure', 'message': json['reason']}, status=400)

        scheme = get_object_or_404(Scheme, id=json['scheme_id'])
        return Response(self.get_serializer(scheme).data)


class MembershipTransactionView(ModelViewSet, MembershipTransactionsMixin):
    authentication_classes = (PropertyAuthentication,)
    serializer_class = TransactionsSerializer

    @censor_and_decorate
    def retrieve(self, request, *args, **kwargs):
        url = '{}/transactions/{}'.format(settings.HADES_URL, kwargs['transaction_id'])
        headers = {'Authorization': self._get_auth_token(request.user.id), 'Content-Type': 'application/json'}
        resp = requests.get(url, headers=headers)
        if resp.status_code == 200 and resp.json():
            data = resp.json()
            if isinstance(data, list):
                data = data[0]

            if self._account_belongs_to_user(request.user.id, data.get('scheme_account_id')):
                return Response(self.get_serializer(data, many=False).data)

        return Response({})

    @censor_and_decorate
    def list(self, request, *args, **kwargs):
        url = '{}/transactions/user/{}'.format(settings.HADES_URL, request.user.id)
        headers = {'Authorization': self._get_auth_token(request.user.id), 'Content-Type': 'application/json'}
        resp = requests.get(url, headers=headers)
        if resp.status_code == 200 and resp.json():
            data = self._filter_transactions_for_current_user(request.user.id, resp.json())
            if data:
                return Response(self.get_serializer(data, many=True).data)

        return Response([])

    @censor_and_decorate
    def composite(self, request, *args, **kwargs):
        if not self._account_belongs_to_user(request.user.id, kwargs['mcard_id']):
            return Response([])

        response = self.get_transactions_data(request.user.id, kwargs['mcard_id'])
        return Response(response)

    @staticmethod
    def _account_belongs_to_user(user_id: int, mcard_id: int) -> bool:
        return SchemeAccountEntry.objects.filter(user_id=user_id, scheme_account_id=mcard_id).exists()

    @staticmethod
    def _filter_transactions_for_current_user(user_id: int, data: t.List[dict]) -> t.List[dict]:
        current_user_accounts = {
            account['scheme_account_id']
            for account in SchemeAccountEntry.objects.values('scheme_account_id').filter(user_id=user_id).all()
        }
        return [
            tx
            for tx in data
            if tx.get('scheme_account_id') in current_user_accounts
        ]<|MERGE_RESOLUTION|>--- conflicted
+++ resolved
@@ -448,14 +448,10 @@
         account = self.get_object()
         scheme_id, auth_fields, enrol_fields, add_fields = self._collect_fields_and_determine_route()
 
-<<<<<<< HEAD
-        if not request.channels_permit.is_scheme_available(scheme_id):
-=======
+        if request.allowed_schemes and scheme_id not in request.allowed_schemes:
+            raise ParseError('membership plan not allowed for this user.')
+
         self.save_new_consents(account, self.request.user, [auth_fields, enrol_fields, add_fields])
-
-        if request.allowed_schemes and scheme_id not in request.allowed_schemes:
->>>>>>> 666bcc4f
-            raise ParseError('membership plan not allowed for this user.')
 
         if enrol_fields:
             raise NotImplementedError
@@ -492,12 +488,8 @@
     @censor_and_decorate
     def membership_plan(self, request, mcard_id):
         mcard = get_object_or_404(SchemeAccount, id=mcard_id)
-<<<<<<< HEAD
         context = self.get_serializer_context()
         return Response(MembershipPlanSerializer(mcard.scheme, context=context).data)
-=======
-        return Response(MembershipPlanSerializer(mcard.scheme, context={'request': request}).data)
->>>>>>> 666bcc4f
 
     @staticmethod
     def _collect_field_content(field, data, label_to_type):
@@ -598,11 +590,7 @@
             )
             SchemeAccountEntry.objects.get_or_create(user=user, scheme_account=scheme_account)
 
-<<<<<<< HEAD
-        async_join.delay(user.id, channels_permit, scheme_id, enrol_fields)
-=======
-        async_join.delay(scheme_account.id, user.id, scheme_id, enrol_fields)
->>>>>>> 666bcc4f
+        async_join.delay(scheme_account.id,user.id, channels_permit, scheme_id, enrol_fields)
         return scheme_account, status.HTTP_201_CREATED
 
     @staticmethod
