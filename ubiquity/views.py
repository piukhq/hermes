import logging
import re
import typing as t
import uuid
from pathlib import Path

import arrow
import requests
import sentry_sdk
from azure.storage.blob import BlockBlobService
from django.conf import settings
from requests import request
from rest_framework import serializers, status
from rest_framework.exceptions import NotFound, ParseError, ValidationError
from rest_framework.generics import get_object_or_404
from rest_framework.response import Response
from rest_framework.viewsets import ModelViewSet

import analytics
from hermes.channels import Permit
from payment_card.models import PaymentCardAccount
from payment_card.views import ListCreatePaymentCardAccount, RetrievePaymentCardAccount
from scheme.credentials import DATE_TYPE_CREDENTIALS
from scheme.mixins import (BaseLinkMixin, IdentifyCardMixin, SchemeAccountCreationMixin, UpdateCredentialsMixin,
                           SchemeAccountJoinMixin)
from scheme.models import Scheme, SchemeAccount, SchemeCredentialQuestion, ThirdPartyConsentLink
from scheme.views import RetrieveDeleteAccount
from ubiquity.authentication import PropertyAuthentication, PropertyOrServiceAuthentication
from ubiquity.censor_empty_fields import censor_and_decorate
from ubiquity.influx_audit import audit
from ubiquity.models import PaymentCardAccountEntry, PaymentCardSchemeEntry, SchemeAccountEntry
from ubiquity.tasks import async_link, async_all_balance, async_join, async_registration, async_balance, \
    send_merchant_metrics_for_new_account, send_merchant_metrics_for_link_delete
from ubiquity.versioning import versioned_serializer_class, SelectSerializer
from ubiquity.versioning.base.serializers import (MembershipCardSerializer, MembershipPlanSerializer,
                                                  PaymentCardConsentSerializer, PaymentCardReplaceSerializer,
                                                  PaymentCardSerializer, MembershipTransactionsMixin,
                                                  PaymentCardTranslationSerializer, PaymentCardUpdateSerializer,
                                                  ServiceConsentSerializer, TransactionsSerializer,
                                                  LinkMembershipCardSerializer)
from user.models import CustomUser
from user.serializers import UbiquityRegisterSerializer

if t.TYPE_CHECKING:
    from django.http import HttpResponse

escaped_unicode_pattern = re.compile(r'\\(\\u[a-fA-F0-9]{4})')
logger = logging.getLogger(__name__)


def is_auto_link(req):
    return req.query_params.get('autoLink', '').lower() == 'true' or \
           req.query_params.get('autolink', '').lower() == 'true'


def replace_escaped_unicode(match):
    return match.group(1).encode().decode('unicode-escape')


def send_data_to_atlas(response: 'HttpResponse') -> None:
    url = f"{settings.ATLAS_URL}/audit/ubiquity_user/save"
    headers = {
        'Content-Type': 'application/json',
        'Authorization': 'Token {}'.format(settings.SERVICE_API_KEY)
    }
    data = {
        'email': response['consent']['email'],
        'ubiquity_join_date': arrow.get(response['consent']['timestamp']).format("YYYY-MM-DD hh:mm:ss")
    }
    request("POST", url=url, headers=headers, json=data)


class VersionedSerializerMixin:
    def get_versioned_serializer(self, *args, **kwargs):
        serializer_class = versioned_serializer_class(self.request, self.response_serializer)
        kwargs['context'] = self.get_serializer_context()
        return serializer_class(*args, **kwargs)

    def get_versioned_serializer_class(self):
        return versioned_serializer_class(self.request, self.response_serializer)


class AutoLinkOnCreationMixin:

    @staticmethod
    def auto_link_to_payment_cards(user: CustomUser, account: SchemeAccount) -> None:
        query = {
            'user': user
        }
        payment_card_ids = {
            pcard['payment_card_account_id']
            for pcard in PaymentCardAccountEntry.objects.values('payment_card_account_id').filter(**query)
        }

        if payment_card_ids:
            query = {
                'scheme_account__scheme_id': account.scheme_id,
                'payment_card_account_id__in': payment_card_ids
            }
            excluded = {
                pcard['payment_card_account_id']
                for pcard in PaymentCardSchemeEntry.objects.values('payment_card_account_id').filter(**query)
            }
            payment_card_to_link = payment_card_ids.difference(excluded)
            scheme_account_id = account.id

            PaymentCardSchemeEntry.objects.bulk_create([
                PaymentCardSchemeEntry(scheme_account_id=scheme_account_id, payment_card_account_id=pcard_id)
                for pcard_id in payment_card_to_link
            ])

    @staticmethod
    def auto_link_to_membership_cards(user: CustomUser, account: PaymentCardAccount) -> None:
        # not in spec for now but preparing for later
        ...


class PaymentCardCreationMixin:
    @staticmethod
    def _create_payment_card_consent(consent_data: dict, pcard: PaymentCardAccount) -> PaymentCardAccount:
        serializer = PaymentCardConsentSerializer(data=consent_data, many=True)
        serializer.is_valid(raise_exception=True)
        pcard.consents = serializer.validated_data
        pcard.save()
        return pcard

    @staticmethod
    def _update_payment_card_consent(consent_data: dict, pcard_pk: int) -> None:
        if not consent_data:
            consents = []
        else:
            serializer = PaymentCardConsentSerializer(data=consent_data, many=True)
            serializer.is_valid(raise_exception=True)
            consents = serializer.validated_data

        PaymentCardAccount.objects.filter(pk=pcard_pk).update(consents=consents)

    def payment_card_already_exists(self, data: dict, user: CustomUser) \
            -> t.Tuple[bool, t.Optional[SchemeAccount], t.Optional[int]]:
        query = {
            'fingerprint': data['fingerprint'],
            'expiry_month': data['expiry_month'],
            'expiry_year': data['expiry_year'],
        }
        try:
            card = PaymentCardAccount.objects.get(**query)
        except PaymentCardAccount.DoesNotExist:
            return False, None, None

        if user in card.user_set.all():
            return True, card, status.HTTP_200_OK

        self._link_account_to_new_user(card, user)
        return True, card, status.HTTP_201_CREATED

    @staticmethod
    def _link_account_to_new_user(account: PaymentCardAccount, user: CustomUser) -> None:
        if account.is_deleted:
            account.is_deleted = False
            account.save()

        PaymentCardAccountEntry.objects.get_or_create(user=user, payment_card_account=account)
        for scheme_account in account.scheme_account_set.all():
            SchemeAccountEntry.objects.get_or_create(user=user, scheme_account=scheme_account)

    @staticmethod
    def _collect_creation_data(request_data: dict, allowed_issuers: t.List[int]) -> t.Tuple[dict, dict]:
        try:
            pcard_data = PaymentCardTranslationSerializer(request_data['card']).data
            if allowed_issuers and int(pcard_data['issuer']) not in allowed_issuers:
                raise ParseError('issuer not allowed for this user.')

            consent = request_data['account']['consents']
        except (KeyError, ValueError):
            raise ParseError

        return pcard_data, consent


class ServiceView(VersionedSerializerMixin, ModelViewSet):
    authentication_classes = (PropertyOrServiceAuthentication,)
    serializer_class = ServiceConsentSerializer
    response_serializer = SelectSerializer.SERVICE

    @censor_and_decorate
    def retrieve(self, request, *args, **kwargs):
        if not request.user.is_active:
            raise NotFound
        async_all_balance.delay(request.user.id, self.request.channels_permit)
        return Response(
            self.get_versioned_serializer(request.user.serviceconsent).data
        )

    @censor_and_decorate
    def create(self, request, *args, **kwargs):
        status_code = 200
        consent_data = request.data['consent']
        if 'email' not in consent_data:
            raise ParseError

        try:
            if request.channels_permit.auth_by == 'bink':
                user = request.channels_permit.user
            else:
                user = CustomUser.objects.get(client=request.channels_permit.client, external_id=request.prop_id)
        except CustomUser.DoesNotExist:
            new_user_data = {
                'client_id': request.channels_permit.client.pk,
                'bundle_id': request.channels_permit.bundle_id,
                'email': consent_data['email'],
                'external_id': request.prop_id,
                'password': str(uuid.uuid4()).lower().replace('-', 'A&')
            }
            status_code = 201
            new_user = UbiquityRegisterSerializer(data=new_user_data)
            new_user.is_valid(raise_exception=True)
            user = new_user.save()
            consent = self._add_consent(user, consent_data)
        else:
            if not user.is_active:
                status_code = 201
                user.is_active = True
                user.save()

                if hasattr(user, 'serviceconsent'):
                    user.serviceconsent.delete()

                consent = self._add_consent(user, consent_data)

            elif not hasattr(user, 'serviceconsent'):
                status_code = 201
                consent = self._add_consent(user, consent_data)

            else:
                consent = self.get_versioned_serializer(user.serviceconsent)

        return Response(consent.data, status=status_code)

    @censor_and_decorate
    def destroy(self, request, *args, **kwargs):
        response = self.get_versioned_serializer(request.user.serviceconsent).data
        request.user.serviceconsent.delete()
        request.user.is_active = False
        request.user.save()

        try:  # send user info to be persisted in Atlas
            send_data_to_atlas(response)
        except Exception:
            sentry_sdk.capture_exception()
        return Response(response)

    def _add_consent(self, user: CustomUser, consent_data: dict) -> dict:
        try:
            consent = self.get_versioned_serializer(data={'user': user.pk, **consent_data})
            consent.is_valid(raise_exception=True)
            consent.save()
        except ValidationError:
            user.is_active = False
            user.save()
            raise ParseError

        return consent


class PaymentCardView(RetrievePaymentCardAccount, VersionedSerializerMixin, PaymentCardCreationMixin,
                      AutoLinkOnCreationMixin, ModelViewSet):
    authentication_classes = (PropertyAuthentication,)
    serializer_class = PaymentCardSerializer
    response_serializer = SelectSerializer.PAYMENT_CARD

    def get_queryset(self):
        query = {}
        if self.request.allowed_issuers:
            query['issuer__in'] = self.request.allowed_issuers

        return self.request.channels_permit.payment_card_account_query(
            self.queryset.filter(**query),
            user_id=self.request.user.id,
            user_filter=True
        )

    @censor_and_decorate
    def retrieve(self, request, *args, **kwargs):
        self.serializer_class = self.get_versioned_serializer_class()
        return super().retrieve(request, *args, **kwargs)

    @censor_and_decorate
    def update(self, request, *args, **kwargs):
        if 'card' in request.data:
            try:
                data = PaymentCardUpdateSerializer(request.data['card']).data
                PaymentCardAccount.objects.filter(pk=kwargs['pk']).update(**data)
            except ValueError as e:
                raise ParseError(str(e))

        if 'account' in request.data and 'consents' in request.data['account']:
            self._update_payment_card_consent(request.data['account']['consents'], kwargs['pk'])

        pcard = get_object_or_404(PaymentCardAccount, pk=kwargs['pk'])
        return Response(self.get_versioned_serializer(pcard).data)

    @censor_and_decorate
    def replace(self, request, *args, **kwargs):
        account = self.get_object()
        pcard_data, consent = self._collect_creation_data(request.data, request.allowed_issuers)
        if pcard_data['fingerprint'] != account.fingerprint:
            raise ParseError('cannot override fingerprint.')

        pcard_data['token'] = account.token
        new_card_data = PaymentCardReplaceSerializer(data=pcard_data)
        new_card_data.is_valid(raise_exception=True)
        PaymentCardAccount.objects.filter(pk=account.pk).update(**new_card_data.validated_data)
        # todo should we replace the consent too?

        account.refresh_from_db()

        if is_auto_link(request):
            self.auto_link_to_membership_cards(request.user, account)

        return Response(self.get_versioned_serializer(account).data, status.HTTP_200_OK)

    @censor_and_decorate
    def destroy(self, request, *args, **kwargs):
        payment_card_account = self.get_object()
        p_card_users = {
            user['id'] for user in
            payment_card_account.user_set.values('id').exclude(id=request.user.id)
        }

        query = {
            'scheme_account__user_set__id__in': p_card_users
        }

        PaymentCardSchemeEntry.objects.filter(payment_card_account=payment_card_account).exclude(**query).delete()
        super().delete(request, *args, **kwargs)
        return Response({}, status=status.HTTP_200_OK)


class ListPaymentCardView(ListCreatePaymentCardAccount, VersionedSerializerMixin, PaymentCardCreationMixin,
                          AutoLinkOnCreationMixin, ModelViewSet):
    authentication_classes = (PropertyAuthentication,)
    serializer_class = PaymentCardSerializer
    response_serializer = SelectSerializer.PAYMENT_CARD

    def get_queryset(self):
        query = {}
        if self.request.allowed_issuers:
            query['issuer__in'] = self.request.allowed_issuers

        return self.request.channels_permit.payment_card_account_query(
            PaymentCardAccount.objects.filter(**query),
            user_id=self.request.user.id,
            user_filter=True
        )

    @censor_and_decorate
    def list(self, request, *args, **kwargs):
        accounts = self.filter_queryset(self.get_queryset())
        return Response(self.get_versioned_serializer(accounts, many=True).data, status=200)

    @censor_and_decorate
    def create(self, request, *args, **kwargs):
        pcard_data, consent = self._collect_creation_data(request.data, request.allowed_issuers)
        if self.request.channels_permit.service_allow_all:
            try:
                pcard_data['id'] = int(request.META.get('HTTP_X_OBJECT_ID'))
            except ValueError:
                raise ValidationError('X-object-id header must be an integer value.')

        exists, pcard, status_code = self.payment_card_already_exists(pcard_data, request.user)
        if exists:
            return Response(self.get_serializer(pcard).data, status=status_code)

        message, status_code, pcard = self.create_payment_card_account(pcard_data, request.user)
        if status_code == status.HTTP_201_CREATED:
            pcard = self._create_payment_card_consent(consent, pcard)
            return Response(self.get_versioned_serializer(pcard).data, status=status_code)

        if is_auto_link(request):
            self.auto_link_to_membership_cards(request.user, pcard)

        return Response(self.get_versioned_serializer(pcard).data, status=status_code)


class MembershipCardView(RetrieveDeleteAccount, VersionedSerializerMixin, UpdateCredentialsMixin, BaseLinkMixin,
                         SchemeAccountCreationMixin, SchemeAccountJoinMixin, AutoLinkOnCreationMixin, ModelViewSet):
    authentication_classes = (PropertyAuthentication,)
    response_serializer = SelectSerializer.MEMBERSHIP_CARD
    override_serializer_classes = {
        'GET': MembershipCardSerializer,
        'PATCH': MembershipCardSerializer,
        'DELETE': MembershipCardSerializer,
        'PUT': LinkMembershipCardSerializer
    }
    create_update_fields = ('add_fields', 'authorise_fields', 'registration_fields', 'enrol_fields')

    def get_queryset(self):
        query = {}
        if not self.request.user.is_tester:
            query['scheme__test_scheme'] = False

        return self.request.channels_permit.scheme_account_query(
            SchemeAccount.objects.filter(**query),
            user_id=self.request.user.id,
            user_filter=True
        )

    def get_validated_data(self, data, user):
        serializer = self.get_serializer(data=data)
        serializer.is_valid(raise_exception=True)
        # my360 schemes should never come through this endpoint
        scheme = Scheme.objects.get(id=data['scheme'])

        if scheme.url == settings.MY360_SCHEME_URL:
            metadata = {
                'scheme name': scheme.name,
            }
            if user.client_id == settings.BINK_CLIENT_ID:
                analytics.post_event(
                    user,
                    analytics.events.MY360_APP_EVENT,
                    metadata,
                    True
                )

            raise serializers.ValidationError({
                "non_field_errors": [
                    "Invalid Scheme: {}. Please use /schemes/accounts/my360 endpoint".format(scheme.slug)
                ]
            })
        return serializer

    @censor_and_decorate
    def retrieve(self, request, *args, **kwargs):
        account = self.get_object()
        return Response(self.get_versioned_serializer(account).data)

    def log_update(self, scheme_account_id):
        try:
            request_patch_fields = self.request.data['account']
            request_fields = {k: [x['column'] for x in v] for k, v in request_patch_fields.items()}
            logger.debug(f'Received membership card patch request for scheme account: {scheme_account_id}. '
                         f'Requested fields to update: {request_fields}.')
        except (KeyError, ValueError, TypeError) as e:
            logger.info(f'Failed to log membership card patch request. Error: {repr(e)}')

    @censor_and_decorate
    def update(self, request, *args, **kwargs):
        account = self.get_object()
        self.log_update(account.pk)

        update_fields, registration_fields = self._collect_updated_answers(account.scheme)
        manual_question = SchemeCredentialQuestion.objects.filter(scheme=account.scheme, manual_question=True).first()

        if registration_fields:
            updated_account = self._handle_registration_route(request.user, request.channels_permit,
                                                              account, registration_fields)
        else:
            updated_account = self._handle_update_fields(account, update_fields, manual_question.type)

        async_balance.delay(updated_account.id)
        return Response(self.get_versioned_serializer(updated_account).data, status=status.HTTP_200_OK)

    def _handle_update_fields(self, account: SchemeAccount, update_fields: dict, manual_question: str) -> SchemeAccount:
        if 'consents' in update_fields:
            del update_fields['consents']

        if update_fields.get('password'):
            # Fix for Barclays sending escaped unicode sequences for special chars.
            update_fields['password'] = escaped_unicode_pattern.sub(replace_escaped_unicode, update_fields['password'])

        if manual_question and manual_question in update_fields:
            if self.card_with_same_data_already_exists(account, account.scheme.id, update_fields[manual_question]):
                account.status = account.FAILED_UPDATE
                account.save()
                return account

        self.update_credentials(account, update_fields)
        account.delete_cached_balance()
        account.set_pending()
        return account

    @staticmethod
    def _handle_registration_route(user: CustomUser, permit: Permit, account: SchemeAccount,
                                   registration_fields: dict) -> SchemeAccount:
        manual_answer = account.card_number_answer
        main_credential = manual_answer if manual_answer else account.barcode_answer
        registration_data = {
            main_credential.question.type: main_credential.answer,
            **registration_fields,
            'scheme_account': account
        }
        validated_data, serializer, _ = SchemeAccountJoinMixin.validate(
            data=registration_data,
            scheme_account=account,
            user=user,
            permit=permit,
            scheme_id=account.scheme_id
        )
        account.set_async_join_status()
        async_registration.delay(user.id, serializer, account.id, registration_fields)
        return account

    @censor_and_decorate
    def replace(self, request, *args, **kwargs):
        account = self.get_object()
        scheme_id, auth_fields, enrol_fields, add_fields = self._collect_fields_and_determine_route()

        if not request.channels_permit.is_scheme_available(scheme_id):
            raise ParseError('membership plan not allowed for this user.')

        account.delete_saved_balance()
        account.delete_cached_balance()

        if enrol_fields:
            validated_data, serializer, _ = SchemeAccountJoinMixin.validate(
                data=enrol_fields,
                scheme_account=account,
                user=self.request.user,
                permit=request.channels_permit,
                scheme_id=account.scheme_id
            )
            account.schemeaccountcredentialanswer_set.all().delete()
            account.set_async_join_status()
            async_join.delay(account.id, request.user.id, serializer, scheme_id, validated_data)

        else:
            new_answers, main_answer = self._get_new_answers(add_fields, auth_fields)

            if self.card_with_same_data_already_exists(account, scheme_id, main_answer):
                account.status = account.FAILED_UPDATE
                account.save()
            else:
                self.replace_credentials_and_scheme(account, new_answers, scheme_id)

            account.set_pending()
            async_balance.delay(account.id)

        if is_auto_link(request):
            self.auto_link_to_payment_cards(request.user, account)

        return Response(self.get_versioned_serializer(account).data, status=status.HTTP_200_OK)

    @censor_and_decorate
    def destroy(self, request, *args, **kwargs):
        scheme_account = self.get_object()
        scheme_slug = scheme_account.scheme.slug
        scheme_account_id = scheme_account.id
        delete_date = arrow.utcnow().format()
        m_card_users = [
            user['id'] for user in
            scheme_account.user_set.values('id').exclude(id=request.user.id)
        ]

        query = {
            'payment_card_account__user_set__id__in': m_card_users
        }
        PaymentCardSchemeEntry.objects.filter(scheme_account=scheme_account).exclude(**query).delete()
        super().delete(request, *args, **kwargs)

        if scheme_slug in settings.SCHEMES_COLLECTING_METRICS:
            send_merchant_metrics_for_link_delete.delay(scheme_account_id, scheme_slug, delete_date, 'delete')

        return Response({}, status=status.HTTP_200_OK)

    @censor_and_decorate
    def membership_plan(self, request, mcard_id):
        mcard = get_object_or_404(SchemeAccount, id=mcard_id)
        context = self.get_serializer_context()
        self.response_serializer = SelectSerializer.MEMBERSHIP_PLAN
        return Response(self.get_versioned_serializer(mcard.scheme, context=context).data)

    @staticmethod
    def _collect_field_content(field, data, label_to_type):
        try:
            return {
                label_to_type[item['column']]: item['value']
                for item in data['account'].get(field, [])
            }
        except (TypeError, KeyError) as e:
            logging.debug(f"Error collecting field content - {type(e)} {e.args[0]}")
            raise ParseError

    def _collect_updated_answers(self, scheme: Scheme) -> t.Tuple[t.Optional[dict], t.Optional[dict]]:
        data = self.request.data
        label_to_type = scheme.get_question_type_dict()
        out_fields = {}
        for field_name in self.create_update_fields:
            out_fields[field_name] = self._extract_consent_data(scheme, field_name, data)
            out_fields[field_name].update(self._collect_field_content(field_name, data, label_to_type))

        if not out_fields or out_fields['enrol_fields']:
            raise ParseError

        if out_fields['registration_fields']:
            return None, out_fields['registration_fields']

        return {**out_fields['add_fields'], **out_fields['authorise_fields']}, None

    def _collect_fields_and_determine_route(self) -> t.Tuple[int, dict, dict, dict]:
        try:
            if not self.request.channels_permit.is_scheme_available(int(self.request.data['membership_plan'])):
                raise ParseError('membership plan not allowed for this user.')

            scheme = Scheme.objects.get(pk=self.request.data['membership_plan'])
            if not self.request.user.is_tester and scheme.test_scheme:
                raise ParseError('membership plan not allowed for this user.')

        except KeyError:
            raise ParseError('required field membership_plan is missing')
        except (ValueError, Scheme.DoesNotExist):
            raise ParseError

        add_fields, auth_fields, enrol_fields = self._collect_credentials_answers(self.request.data)
        return scheme.id, auth_fields, enrol_fields, add_fields

    @staticmethod
    def _handle_existing_scheme_account(scheme_account: SchemeAccount, user: CustomUser,
                                        auth_fields: dict) -> None:
        existing_answers = scheme_account.get_auth_fields()
        for k, v in existing_answers.items():
            provided_value = auth_fields.get(k)

            if provided_value and k in DATE_TYPE_CREDENTIALS:
                try:
                    provided_value = arrow.get(provided_value, 'DD/MM/YYYY').date()
                except ParseError:
                    provided_value = arrow.get(provided_value).date()

                v = arrow.get(v).date()

            if provided_value != v:
                raise ParseError('This card already exists, but the provided credentials do not match.')

        SchemeAccountEntry.objects.get_or_create(user=user, scheme_account=scheme_account)

    def _handle_create_link_route(self, user: CustomUser, scheme_id: int, auth_fields: dict, add_fields: dict
                                  ) -> t.Tuple[SchemeAccount, int]:

        data = {'scheme': scheme_id, 'order': 0, **add_fields}
        serializer = self.get_validated_data(data, user)
        scheme_account, _, account_created = self.create_account_with_valid_data(serializer, user)
        return_status = status.HTTP_201_CREATED if account_created else status.HTTP_200_OK

        if auth_fields:
            if auth_fields.get('password'):
                # Fix for Barclays sending escaped unicode sequences for special chars.
                auth_fields['password'] = escaped_unicode_pattern.sub(
                    replace_escaped_unicode,
                    auth_fields['password']
                )

            if account_created:
                if scheme_account.scheme.slug in settings.MANUAL_CHECK_SCHEMES:
                    self.prepare_link_for_manual_check(auth_fields, scheme_account)
                    self._manual_check_csv_creation(add_fields)
                else:
                    scheme_account.set_pending()
                    async_link.delay(auth_fields, scheme_account.id, user.id)
            else:
                auth_fields = auth_fields or {}
                self._handle_existing_scheme_account(scheme_account, user, auth_fields)

        return scheme_account, return_status

    @staticmethod
<<<<<<< HEAD
    def _handle_create_join_route(user: CustomUser, channels_permit: Permit, scheme_id: int, enrol_fields: dict
                                  ) -> t.Tuple[SchemeAccount, int]:
        # fatface logic will be revisited before fatface goes live in other applications
        if Scheme.objects.get(pk=scheme_id).slug == 'fatface':
            questions = SchemeCredentialQuestion.objects.filter(
                Q(manual_question=True) | Q(scan_question=True),
                scheme_id=scheme_id,
            )
            lookup_question_type_set = {q.type for q in questions}.intersection(enrol_fields.keys())
            if not lookup_question_type_set:
                raise serializers.ValidationError("Missing primary credential")
            lookup_question_type = lookup_question_type_set.pop()
            lookup_answer = enrol_fields[lookup_question_type]
=======
    def _handle_create_join_route(user: CustomUser, channels_permit: Permit, scheme_id: int, enrol_fields: dict,
                                  account_id: int = None) -> t.Tuple[SchemeAccount, int]:
        # PLR logic will be revisited before going live in other applications
        plr_slugs = [
            "fatface",
            "burger-king-rewards",
        ]
        if Scheme.objects.get(pk=scheme_id).slug in plr_slugs:
            # at the moment, all PLR schemes provide email as an enrol field.
            # if this changes, we'll need to rework this code.
            email = enrol_fields["email"]
>>>>>>> 3b4109f7

            other_accounts = SchemeAccount.objects.filter(
                scheme_id=scheme_id,
                schemeaccountcredentialanswer__answer=email,
            )
            if other_accounts.exists():
                scheme_account = other_accounts.first()
                SchemeAccountEntry.objects.get_or_create(
                    scheme_account=scheme_account,
                    user=user,
                )
                return scheme_account, status.HTTP_201_CREATED

        newly_created = False
        try:
            scheme_account = SchemeAccount.objects.get(
                user_set__id=user.id,
                scheme_id=scheme_id,
                status__in=SchemeAccount.JOIN_ACTION_REQUIRED
            )
            scheme_account.set_async_join_status()
        except SchemeAccount.DoesNotExist:
            newly_created = True
            scheme_account = SchemeAccount(
                order=0,
                scheme_id=scheme_id,
                status=SchemeAccount.JOIN_ASYNC_IN_PROGRESS
            )

        validated_data, serializer, _ = SchemeAccountJoinMixin.validate(
            data=enrol_fields,
            scheme_account=scheme_account,
            user=user,
            permit=channels_permit,
            scheme_id=scheme_id,
        )

        if newly_created:
            scheme_account.save()
            SchemeAccountEntry.objects.get_or_create(user=user, scheme_account=scheme_account)

        async_join.delay(scheme_account.id, user.id, serializer, scheme_id, validated_data)
        return scheme_account, status.HTTP_201_CREATED

    @staticmethod
    def _manual_check_csv_creation(add_fields: dict) -> None:
        email, *_ = add_fields.values()

        if settings.MANUAL_CHECK_USE_AZURE:
            csv_name = '{}{}_{}'.format(settings.MANUAL_CHECK_AZURE_FOLDER, arrow.utcnow().format('DD_MM_YYYY'),
                                        settings.MANUAL_CHECK_AZURE_CSV_FILENAME)

            blob_storage = BlockBlobService(settings.MANUAL_CHECK_AZURE_ACCOUNT_NAME,
                                            settings.MANUAL_CHECK_AZURE_ACCOUNT_KEY)
            if blob_storage.exists(settings.MANUAL_CHECK_AZURE_CONTAINER, csv_name):
                current = blob_storage.get_blob_to_text(settings.MANUAL_CHECK_AZURE_CONTAINER, csv_name).content
            else:
                current = '"email","authorised (yes, no, pending)"'

            current += '\n"{}",pending'.format(email)
            blob_storage.create_blob_from_text(settings.MANUAL_CHECK_AZURE_CONTAINER, csv_name, current)
        else:
            if not Path(settings.MANUAL_CHECK_CSV_PATH).exists():
                with open(settings.MANUAL_CHECK_CSV_PATH, 'w') as f:
                    f.write('"email","authorised (yes, no, pending)"')

            with open(settings.MANUAL_CHECK_CSV_PATH, 'a') as f:
                f.write('\n"{}",pending'.format(email))

    def _collect_credentials_answers(self, data: dict) -> t.Tuple[t.Optional[dict], t.Optional[dict], t.Optional[dict]]:
        try:
            scheme = get_object_or_404(Scheme, id=data['membership_plan'])
            label_to_type = scheme.get_question_type_dict()
            fields = {}

            for field_name in self.create_update_fields:
                fields[field_name] = self._extract_consent_data(scheme, field_name, data)
                fields[field_name].update(self._collect_field_content(field_name, data, label_to_type))

        except KeyError:
            raise ParseError()

        if fields['enrol_fields']:
            return None, None, fields['enrol_fields']

        if not fields['add_fields'] and scheme.authorisation_required:
            manual_question = scheme.questions.get(manual_question=True).type
            try:
                fields['add_fields'].update({manual_question: fields['authorise_fields'].pop(manual_question)})
            except KeyError:
                raise ParseError()

        elif not fields['add_fields']:
            raise ParseError('missing fields')

        return fields['add_fields'], fields['authorise_fields'], None

    def _extract_consent_data(self, scheme: Scheme, field: str, data: dict) -> dict:
        if not data['account'].get(field):
            return {}

        client_app = self.request.user.client
        data_provided = data['account'][field]

        consent_links = ThirdPartyConsentLink.objects.filter(scheme=scheme, client_app=client_app)
        provided_consent_keys = self.match_consents(consent_links, data_provided)

        if not provided_consent_keys:
            return {'consents': []}

        provided_consent_data = {
            item['column']: item for item in data_provided if item['column'] in provided_consent_keys
        }

        consents = [
            {
                'id': link.consent_id,
                'value': provided_consent_data[link.consent_label]['value']
            }
            for link in consent_links if provided_consent_data.get(link.consent_label)
        ]

        # remove consents information from provided credentials data
        data['account'][field] = [item for item in data_provided if item['column'] not in provided_consent_keys]

        return {'consents': consents}

    @staticmethod
    def match_consents(consent_links, data_provided):
        consent_labels = {link.consent_label for link in consent_links}
        data_keys = {data['column'] for data in data_provided}

        return data_keys.intersection(consent_labels)

    @staticmethod
    def allowed_answers(scheme: Scheme) -> t.List[str]:
        allowed_types = []
        if scheme.manual_question:
            allowed_types.append(scheme.manual_question.type)
        if scheme.scan_question:
            allowed_types.append(scheme.scan_question.type)
        if scheme.one_question_link:
            allowed_types.append(scheme.one_question_link.type)
        return allowed_types


class ListMembershipCardView(MembershipCardView):
    authentication_classes = (PropertyAuthentication,)
    response_serializer = SelectSerializer.MEMBERSHIP_CARD
    override_serializer_classes = {
        'GET': MembershipCardSerializer,
        'POST': LinkMembershipCardSerializer
    }

    @censor_and_decorate
    def list(self, request, *args, **kwargs):
        accounts = self.filter_queryset(self.get_queryset()).exclude(status=SchemeAccount.JOIN)
        return Response(self.get_versioned_serializer(accounts, many=True).data)

    @censor_and_decorate
    def create(self, request, *args, **kwargs):
        scheme_id, auth_fields, enrol_fields, add_fields = self._collect_fields_and_determine_route()
        if enrol_fields:
            account, status_code = self._handle_create_join_route(
                request.user, request.channels_permit, scheme_id, enrol_fields
            )
        else:
            account, status_code = self._handle_create_link_route(
                request.user, scheme_id, auth_fields, add_fields
            )

        if is_auto_link(request):
            self.auto_link_to_payment_cards(request.user, account)

        if account.scheme.slug in settings.SCHEMES_COLLECTING_METRICS:
            send_merchant_metrics_for_new_account.delay(request.user.id, account.id, account.scheme.slug)

        return Response(self.get_versioned_serializer(account, context={'request': request}).data, status=status_code)


class CardLinkView(VersionedSerializerMixin, ModelViewSet):
    authentication_classes = (PropertyAuthentication,)

    @censor_and_decorate
    def update_payment(self, request, *args, **kwargs):
        self.response_serializer = SelectSerializer.PAYMENT_CARD
        link, status_code = self._update_link(request.user, kwargs['pcard_id'], kwargs['mcard_id'])
        serializer = self.get_versioned_serializer(link.payment_card_account)
        return Response(serializer.data, status_code)

    @censor_and_decorate
    def update_membership(self, request, *args, **kwargs):
        self.response_serializer = SelectSerializer.MEMBERSHIP_CARD
        link, status_code = self._update_link(request.user, kwargs['pcard_id'], kwargs['mcard_id'])
        serializer = self.get_versioned_serializer(link.scheme_account)
        return Response(serializer.data, status_code)

    @censor_and_decorate
    def destroy_payment(self, request, *args, **kwargs):
        pcard, _ = self._destroy_link(request.user, kwargs['pcard_id'], kwargs['mcard_id'])
        return Response({}, status.HTTP_200_OK)

    @censor_and_decorate
    def destroy_membership(self, request, *args, **kwargs):
        _, mcard = self._destroy_link(request.user, kwargs['pcard_id'], kwargs['mcard_id'])
        return Response({}, status.HTTP_200_OK)

    def _destroy_link(self, user: CustomUser, pcard_id: int, mcard_id: int
                      ) -> t.Tuple[PaymentCardAccount, SchemeAccount]:
        pcard, mcard = self._collect_cards(pcard_id, mcard_id, user)

        try:
            link = PaymentCardSchemeEntry.objects.get(scheme_account=mcard, payment_card_account=pcard)
        except PaymentCardSchemeEntry.DoesNotExist:
            raise NotFound('The link that you are trying to delete does not exist.')

        link.delete()
        return pcard, mcard

    def _update_link(self, user: CustomUser, pcard_id: int, mcard_id: int) -> t.Tuple[PaymentCardSchemeEntry, int]:
        pcard, mcard = self._collect_cards(pcard_id, mcard_id, user)
        status_code = status.HTTP_200_OK
        link, created = PaymentCardSchemeEntry.objects.get_or_create(scheme_account=mcard, payment_card_account=pcard)
        if created:
            status_code = status.HTTP_201_CREATED

        link.activate_link()
        audit.write_to_db(link)
        return link, status_code

    @staticmethod
    def _collect_cards(payment_card_id: int, membership_card_id: int,
                       user: CustomUser) -> t.Tuple[PaymentCardAccount, SchemeAccount]:
        try:
            filters = {'is_deleted': False}
            payment_card = user.payment_card_account_set.get(pk=payment_card_id, **filters)

            if not user.is_tester:
                filters['scheme__test_scheme'] = False

            membership_card = user.scheme_account_set.get(pk=membership_card_id, **filters)

        except PaymentCardAccount.DoesNotExist:
            raise NotFound('The payment card of id {} was not found.'.format(payment_card_id))
        except SchemeAccount.DoesNotExist:
            raise NotFound('The membership card of id {} was not found.'.format(membership_card_id))
        except KeyError:
            raise ParseError

        return payment_card, membership_card


class CompositeMembershipCardView(ListMembershipCardView):
    authentication_classes = (PropertyAuthentication,)
    response_serializer = SelectSerializer.MEMBERSHIP_CARD

    def get_queryset(self):
        query = {
            'payment_card_account_set__id': self.kwargs['pcard_id']
        }

        if not self.request.user.is_tester:
            query['scheme__test_scheme'] = False

        return self.request.channels_permit.scheme_account_query(
            SchemeAccount.objects.filter(**query),
            user_id=self.request.user.id,
            user_filter=True
        )

    @censor_and_decorate
    def list(self, request, *args, **kwargs):
        accounts = self.filter_queryset(self.get_queryset())
        return Response(self.get_versioned_serializer(accounts, many=True).data)

    @censor_and_decorate
    def create(self, request, *args, **kwargs):
        pcard = get_object_or_404(PaymentCardAccount, pk=kwargs['pcard_id'])
        scheme_id, auth_fields, enrol_fields, add_fields = self._collect_fields_and_determine_route()
        if enrol_fields:
            account, status_code = self._handle_create_join_route(request.user, request.channels_permit,
                                                                  scheme_id, enrol_fields)
        else:
            account, status_code = self._handle_create_link_route(request.user, scheme_id, auth_fields,
                                                                  add_fields)
        PaymentCardSchemeEntry.objects.get_or_create(payment_card_account=pcard, scheme_account=account)
        return Response(self.get_versioned_serializer(account, context={'request': request}).data, status=status_code)


class CompositePaymentCardView(ListCreatePaymentCardAccount, VersionedSerializerMixin, PaymentCardCreationMixin,
                               ModelViewSet):
    authentication_classes = (PropertyAuthentication,)
    serializer_class = PaymentCardSerializer
    response_serializer = SelectSerializer.PAYMENT_CARD

    def get_queryset(self):
        query = {
            'user_set__id': self.request.user.pk,
            'scheme_account_set__id': self.kwargs['mcard_id'],
            'is_deleted': False
        }

        return self.request.channels_permit.scheme_payment_account_query(PaymentCardAccount.objects.filter(**query))

    @censor_and_decorate
    def create(self, request, *args, **kwargs):
        try:
            pcard_data = PaymentCardTranslationSerializer(request.data['card']).data
            if request.allowed_issuers and int(pcard_data['issuer']) not in request.allowed_issuers:
                raise ParseError('issuer not allowed for this user.')

            consent = request.data['account']['consents']
        except (KeyError, ValueError):
            raise ParseError

        exists, pcard, status_code = self.payment_card_already_exists(pcard_data, request.user)
        if exists:
            return Response(self.get_versioned_serializer(pcard).data, status=status_code)

        mcard = get_object_or_404(SchemeAccount, pk=kwargs['mcard_id'])
        message, status_code, pcard = self.create_payment_card_account(pcard_data, request.user)
        if status_code == status.HTTP_201_CREATED:
            PaymentCardSchemeEntry.objects.get_or_create(payment_card_account=pcard, scheme_account=mcard)
            pcard = self._create_payment_card_consent(consent, pcard)
            return Response(self.get_versioned_serializer(pcard).data, status=status_code)

        return Response(message, status=status_code)


class MembershipPlanView(VersionedSerializerMixin, ModelViewSet):
    authentication_classes = (PropertyAuthentication,)
    serializer_class = MembershipPlanSerializer
    response_serializer = SelectSerializer.MEMBERSHIP_PLAN

    def get_queryset(self):
        queryset = Scheme.objects

        if not self.request.user.is_tester:
            queryset = queryset.filter(test_scheme=False)

        return self.request.channels_permit.scheme_query(queryset)

    @censor_and_decorate
    def retrieve(self, request, *args, **kwargs):
        self.serializer_class = self.get_versioned_serializer_class()
        return super().retrieve(request, *args, **kwargs)


class ListMembershipPlanView(VersionedSerializerMixin, ModelViewSet, IdentifyCardMixin):
    authentication_classes = (PropertyAuthentication,)
    serializer_class = MembershipPlanSerializer
    response_serializer = SelectSerializer.MEMBERSHIP_PLAN

    def get_queryset(self):
        queryset = Scheme.objects

        if not self.request.user.is_tester:
            queryset = queryset.filter(test_scheme=False)

        return self.request.channels_permit.scheme_query(queryset)

    @censor_and_decorate
    def list(self, request, *args, **kwargs):
        self.serializer_class = self.get_versioned_serializer_class()
        return super().list(request, *args, **kwargs)

    @censor_and_decorate
    def identify(self, request):
        try:
            base64_image = request.data['card']['base64_image']
        except KeyError:
            raise ParseError

        json = self._get_scheme(base64_image)
        if json['status'] != 'success' or json['reason'] == 'no match':
            return Response({'status': 'failure', 'message': json['reason']}, status=400)

        scheme = get_object_or_404(Scheme, id=json['scheme_id'])
        return Response(self.get_versioned_serializer(scheme).data)


class MembershipTransactionView(ModelViewSet, VersionedSerializerMixin, MembershipTransactionsMixin):
    authentication_classes = (PropertyAuthentication,)
    serializer_class = TransactionsSerializer
    response_serializer = SelectSerializer.MEMBERSHIP_TRANSACTION

    @censor_and_decorate
    def retrieve(self, request, *args, **kwargs):
        url = '{}/transactions/{}'.format(settings.HADES_URL, kwargs['transaction_id'])
        headers = {'Authorization': self._get_auth_token(request.user.id), 'Content-Type': 'application/json'}
        resp = requests.get(url, headers=headers)
        if resp.status_code == 200 and resp.json():
            data = resp.json()
            if isinstance(data, list):
                data = data[0]

            if self._account_belongs_to_user(request.user, data.get('scheme_account_id')):
                return Response(self.get_versioned_serializer(data, many=False).data)

        return Response({})

    @censor_and_decorate
    def list(self, request, *args, **kwargs):
        url = '{}/transactions/user/{}'.format(settings.HADES_URL, request.user.id)
        headers = {'Authorization': self._get_auth_token(request.user.id), 'Content-Type': 'application/json'}
        resp = requests.get(url, headers=headers)
        if resp.status_code == 200 and resp.json():
            data = self._filter_transactions_for_current_user(request.user, resp.json())
            data = data[:5]  # limit to 5 transactions as per documentation
            if data:
                return Response(self.get_versioned_serializer(data, many=True).data)

        return Response([])

    @censor_and_decorate
    def composite(self, request, *args, **kwargs):
        if not self._account_belongs_to_user(request.user, kwargs['mcard_id']):
            return Response([])

        response = self.get_transactions_data(request.user.id, kwargs['mcard_id'])
        return Response(self.get_versioned_serializer(response, many=True).data if response else [])

    @staticmethod
    def _account_belongs_to_user(user: CustomUser, mcard_id: int) -> bool:
        query = {
            'id': mcard_id,
            'is_deleted': False
        }
        if not user.is_tester:
            query['scheme__test_scheme'] = False

        return user.scheme_account_set.filter(**query).exists()

    @staticmethod
    def _filter_transactions_for_current_user(user: CustomUser, data: t.List[dict]) -> t.List[dict]:
        queryset = user.scheme_account_set.values('id')
        if not user.is_tester:
            queryset = queryset.filter(scheme__test_scheme=False)

        return [
            tx for tx in data
            if tx.get('scheme_account_id') in {account['id'] for account in queryset.all()}
        ]<|MERGE_RESOLUTION|>--- conflicted
+++ resolved
@@ -664,23 +664,8 @@
         return scheme_account, return_status
 
     @staticmethod
-<<<<<<< HEAD
     def _handle_create_join_route(user: CustomUser, channels_permit: Permit, scheme_id: int, enrol_fields: dict
                                   ) -> t.Tuple[SchemeAccount, int]:
-        # fatface logic will be revisited before fatface goes live in other applications
-        if Scheme.objects.get(pk=scheme_id).slug == 'fatface':
-            questions = SchemeCredentialQuestion.objects.filter(
-                Q(manual_question=True) | Q(scan_question=True),
-                scheme_id=scheme_id,
-            )
-            lookup_question_type_set = {q.type for q in questions}.intersection(enrol_fields.keys())
-            if not lookup_question_type_set:
-                raise serializers.ValidationError("Missing primary credential")
-            lookup_question_type = lookup_question_type_set.pop()
-            lookup_answer = enrol_fields[lookup_question_type]
-=======
-    def _handle_create_join_route(user: CustomUser, channels_permit: Permit, scheme_id: int, enrol_fields: dict,
-                                  account_id: int = None) -> t.Tuple[SchemeAccount, int]:
         # PLR logic will be revisited before going live in other applications
         plr_slugs = [
             "fatface",
@@ -690,7 +675,6 @@
             # at the moment, all PLR schemes provide email as an enrol field.
             # if this changes, we'll need to rework this code.
             email = enrol_fields["email"]
->>>>>>> 3b4109f7
 
             other_accounts = SchemeAccount.objects.filter(
                 scheme_id=scheme_id,
