--- conflicted
+++ resolved
@@ -48,6 +48,7 @@
 from ubiquity.cache_decorators import CacheApiRequest, membership_plan_key
 from ubiquity.censor_empty_fields import censor_and_decorate
 from ubiquity.channel_vault import KeyType, SecretKeyName, get_key, get_secret_key
+from ubiquity.exceptions import AuthFieldError
 from ubiquity.influx_audit import audit
 from ubiquity.models import (
     PaymentCardAccountEntry,
@@ -93,21 +94,6 @@
 logger = logging.getLogger(__name__)
 
 
-<<<<<<< HEAD
-class ConflictError(APIException):
-    status_code = status.HTTP_409_CONFLICT
-    default_detail = "Attempting to create two or more identical users at the same time."
-    default_code = "conflict"
-
-
-class AuthFieldError(APIException):
-    status_code = status.HTTP_400_BAD_REQUEST
-    default_detail = "Missing Auth fields"
-    default_code = "auth_field_error"
-
-
-=======
->>>>>>> 138c63dd
 def auto_link(req):
     auto_link_mapping = {
         "true": True,
