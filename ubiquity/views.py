import logging
import re
import typing as t

import arrow
from django.conf import settings
from django.db import IntegrityError, transaction
from django.db.models import Count, Q
from rest_framework import status
from rest_framework.exceptions import APIException, NotFound, ParseError, ValidationError
from rest_framework.generics import get_object_or_404
from rest_framework.response import Response
from rest_framework.status import HTTP_200_OK, HTTP_201_CREATED
from rest_framework.viewsets import ModelViewSet
from rustyjeff import rsa_decrypt_base64
from shared_config_storage.credentials.encryption import BLAKE2sHash
from shared_config_storage.credentials.utils import AnswerTypeChoices

from hermes.channels import Permit
from hermes.settings import Version
from history.enums import SchemeAccountJourney
from history.signals import HISTORY_CONTEXT
from history.utils import user_info
from payment_card.enums import PaymentCardRoutes
from payment_card.models import PaymentCardAccount
from payment_card.payment import get_nominated_pcard
from payment_card.views import ListCreatePaymentCardAccount, RetrievePaymentCardAccount
from prometheus.metrics import (
    MembershipCardAddRoute,
    PaymentCardAddRoute,
    membership_card_add_counter,
    membership_card_update_counter,
    payment_card_add_counter,
    service_creation_counter,
)
from scheme.credentials import CASE_SENSITIVE_CREDENTIALS, DATE_TYPE_CREDENTIALS, PAYMENT_CARD_HASH, POSTCODE
from scheme.mixins import (
    BaseLinkMixin,
    IdentifyCardMixin,
    SchemeAccountCreationMixin,
    SchemeAccountJoinMixin,
    UpdateCredentialsMixin,
)
from scheme.models import Scheme, SchemeAccount, SchemeCredentialQuestion, ThirdPartyConsentLink
from scheme.views import RetrieveDeleteAccount
from ubiquity.authentication import PropertyAuthentication, PropertyOrServiceAuthentication
from ubiquity.cache_decorators import CacheApiRequest, membership_plan_key
from ubiquity.censor_empty_fields import censor_and_decorate
from ubiquity.channel_vault import KeyType, SecretKeyName, get_key, get_secret_key
from ubiquity.influx_audit import audit
from ubiquity.models import (
    PaymentCardAccountEntry,
    PaymentCardSchemeEntry,
    SchemeAccountEntry,
    ServiceConsent,
    VopActivation,
)
from ubiquity.tasks import (
    async_add_field_only_link,
    async_all_balance,
    async_balance,
    async_join,
    async_link,
    async_registration,
    auto_link_membership_to_payments,
    auto_link_payment_to_memberships,
    deleted_membership_card_cleanup,
    deleted_payment_card_cleanup,
    deleted_service_cleanup,
    send_merchant_metrics_for_new_account,
)
from ubiquity.utils import needs_decryption
from ubiquity.versioning import SelectSerializer, get_api_version, versioned_serializer_class
from ubiquity.versioning.base.serializers import (
    LinkMembershipCardSerializer,
    MembershipCardSerializer,
    MembershipPlanSerializer,
    MembershipTransactionsMixin,
    PaymentCardConsentSerializer,
    PaymentCardSerializer,
    PaymentCardUpdateSerializer,
    ServiceConsentSerializer,
    TransactionSerializer,
)
from user.models import CustomUser
from user.serializers import UbiquityRegisterSerializer

if t.TYPE_CHECKING:
    from rest_framework.request import Request
    from rest_framework.serializers import Serializer

escaped_unicode_pattern = re.compile(r"\\(\\u[a-fA-F0-9]{4})")
logger = logging.getLogger(__name__)


class ConflictError(APIException):
    status_code = status.HTTP_409_CONFLICT
    default_detail = "Attempting to create two or more identical users at the same time."
    default_code = "conflict"


def auto_link(req):
    auto_link_mapping = {
        "true": True,
        "false": False,
    }
    auto_link_param = req.query_params.get("autolink", "") or req.query_params.get("autoLink", "")

    return auto_link_mapping.get(auto_link_param.lower(), None)


def replace_escaped_unicode(match):
    return match.group(1)


def detect_and_handle_escaped_unicode(credentials_dict):
    # Fix for Barclays sending escaped unicode sequences for special chars in password.
    if credentials_dict.get("password"):
        password = credentials_dict["password"]
        if password.isascii():
            password = escaped_unicode_pattern.sub(replace_escaped_unicode, password).encode().decode("unicode-escape")

        credentials_dict["password"] = password

    return credentials_dict


def check_join_with_pay(enrol_fields: dict, user_id: int):
    payment_card_hash = enrol_fields.get(PAYMENT_CARD_HASH)
    if payment_card_hash:
        try:
            get_nominated_pcard(payment_card_hash, user_id)
        except PaymentCardAccount.DoesNotExist as e:
            raise ParseError(detail="Provided payment card could not be found " "or is not related to this user") from e


class VersionedSerializerMixin:
    @staticmethod
    def get_serializer_by_version(serializer: SelectSerializer, version: "Version", *args, **kwargs) -> "Serializer":
        serializer_class = versioned_serializer_class(version, serializer)
        return serializer_class(*args, **kwargs)

    def get_serializer_by_request(self, *args, **kwargs):
        version = get_api_version(self.request)
        serializer_class = versioned_serializer_class(version, self.response_serializer)
        context = kwargs.get("context", {})
        context.update(self.get_serializer_context())
        kwargs["context"] = context
        return serializer_class(*args, **kwargs)

    def get_serializer_class_by_request(self):
        version = get_api_version(self.request)
        return versioned_serializer_class(version, self.response_serializer)


class AutoLinkOnCreationMixin:
    @staticmethod
    def auto_link_to_membership_cards(
            user: CustomUser, payment_card_account: PaymentCardAccount, bundle_id: str, just_created: bool = False
    ) -> None:

        # Ensure that we only consider membership cards in a user's wallet which can be PLL linked
        wallet_scheme_accounts = SchemeAccount.objects.filter(user_set=user, scheme__tier=Scheme.PLL).all()

        if wallet_scheme_accounts:
            if payment_card_account.status == PaymentCardAccount.ACTIVE:
                auto_link_payment_to_memberships(wallet_scheme_accounts, payment_card_account, just_created)
            else:
                auto_link_payment_to_memberships.delay(
                    [sa.id for sa in wallet_scheme_accounts],
                    payment_card_account.id,
                    just_created,
                    history_kwargs={"user_info": user_info(user_id=user.id, channel=bundle_id)}
                )


class PaymentCardCreationMixin:
    @staticmethod
    def _create_payment_card_consent(consent_data: dict, pcard: PaymentCardAccount) -> PaymentCardAccount:
        serializer = PaymentCardConsentSerializer(data=consent_data, many=True)
        serializer.is_valid(raise_exception=True)
        pcard.consents = serializer.validated_data
        pcard.save(update_fields=["consents"])
        return pcard

    @staticmethod
    def _update_payment_card_consent(consent_data: dict, pcard_pk: int) -> None:
        if not consent_data:
            consents = []
        else:
            serializer = PaymentCardConsentSerializer(data=consent_data, many=True)
            serializer.is_valid(raise_exception=True)
            consents = serializer.validated_data

        PaymentCardAccount.objects.filter(pk=pcard_pk).update(consents=consents)

    @staticmethod
    def payment_card_already_exists(
            data: dict, user: CustomUser
    ) -> t.Tuple[t.Optional[PaymentCardAccount], PaymentCardRoutes, int]:
        status_code = status.HTTP_201_CREATED
        card = (
            PaymentCardAccount.all_objects.filter(fingerprint=data["fingerprint"])
            .annotate(belongs_to_this_user=Count("user_set", filter=Q(user_set__id=user.id)))
            .order_by("-belongs_to_this_user", "is_deleted", "-created")
            .first()
        )

        if card is None:
            route = PaymentCardRoutes.NEW_CARD
        elif card.is_deleted:
            route = PaymentCardRoutes.DELETED_CARD
        elif card.belongs_to_this_user:
            route = PaymentCardRoutes.ALREADY_IN_WALLET
            status_code = status.HTTP_200_OK
        elif card.expiry_month == data["expiry_month"] and card.expiry_year == data["expiry_year"]:
            route = PaymentCardRoutes.EXISTS_IN_OTHER_WALLET
        else:
            route = PaymentCardRoutes.NEW_CARD

        return card, route, status_code

    @staticmethod
    def _add_hash(new_hash: str, card: PaymentCardAccount) -> None:
        if new_hash and not card.hash:
            card.hash = new_hash
            card.save(update_fields=["hash"])

    @staticmethod
    def _link_account_to_new_user(account: PaymentCardAccount, user: CustomUser) -> None:
        try:
            with transaction.atomic():
                PaymentCardAccountEntry.objects.create(user=user, payment_card_account=account)
        except IntegrityError:
            pass

    @staticmethod
    def _collect_creation_data(
            request_data: dict, allowed_issuers: t.List[int], version: "Version", bundle_id: str = None
    ) -> t.Tuple[dict, dict]:
        try:
            pcard_data = VersionedSerializerMixin.get_serializer_by_version(
                SelectSerializer.PAYMENT_CARD_TRANSLATION,
                version,
                request_data["card"],
                context={"bundle_id": bundle_id},
            ).data

            if allowed_issuers and pcard_data["issuer"].id not in allowed_issuers:
                raise ParseError("issuer not allowed for this user.")

            consent = request_data["account"]["consents"]
        except (KeyError, ValueError) as e:
            logger.debug(f"error creating payment card: {repr(e)}")
            raise ParseError from e

        return pcard_data, consent


class AllowedIssuersMixin:
    stored_allowed_issuers = None

    @property
    def allowed_issuers(self):
        if self.stored_allowed_issuers is None:
            self.stored_allowed_issuers = list(self.request.channels_permit.bundle.issuer.values_list("id", flat=True))

        return self.stored_allowed_issuers


class ServiceView(VersionedSerializerMixin, ModelViewSet):
    authentication_classes = (PropertyOrServiceAuthentication,)
    serializer_class = ServiceConsentSerializer
    response_serializer = SelectSerializer.SERVICE

    @censor_and_decorate
    def retrieve(self, request, *args, **kwargs):
        async_all_balance.delay(request.user.id, self.request.channels_permit)
        return Response(self.get_serializer_by_request(request.user.serviceconsent).data)

    @censor_and_decorate
    def create(self, request, *args, **kwargs):
        status_code = HTTP_200_OK
        consent_data = request.data["consent"]
        if "email" not in consent_data:
            raise ParseError

        try:
            if request.channels_permit.auth_by == "bink":
                user = request.channels_permit.user
            else:
                user = CustomUser.objects.get(client=request.channels_permit.client, external_id=request.prop_id)
        except CustomUser.DoesNotExist:
            new_user_data = {
                "client_id": request.channels_permit.client.pk,
                "bundle_id": request.channels_permit.bundle_id,
                "email": consent_data["email"],
                "external_id": request.prop_id,
            }
            status_code = HTTP_201_CREATED
            new_user = UbiquityRegisterSerializer(data=new_user_data, context={"bearer_registration": True})
            new_user.is_valid(raise_exception=True)

            try:
                user = new_user.save()
            except IntegrityError:
                raise ConflictError

            consent = self._add_consent(user, consent_data, service=True)
            service_creation_counter.labels(channel=request.channels_permit.bundle_id).inc()
        else:
            if not hasattr(user, "serviceconsent"):
                status_code = HTTP_201_CREATED
                consent = self._add_consent(user, consent_data)

            else:
                consent = self.get_serializer_by_request(user.serviceconsent)

        return Response(consent.data, status=status_code)

    @censor_and_decorate
    def destroy(self, request, *args, **kwargs):
        try:
            response = self.get_serializer_by_request(request.user.serviceconsent).data
        except ServiceConsent.DoesNotExist:
            raise NotFound

        request.user.soft_delete()
        user_id = request.user.id
        deleted_service_cleanup.delay(
            user_id,
            response["consent"],
            history_kwargs={"user_info": user_info(user_id=user_id, channel=request.channels_permit.bundle_id)},
        )
        return Response(response)

    def _add_consent(self, user: CustomUser, consent_data: dict, service: bool = False) -> dict:
        try:
            consent = self.get_serializer_by_request(data={"user": user.id, **consent_data})
            consent.is_valid(raise_exception=True)
            consent.save()
        except ValidationError:
            # Only mark false if customer user was created via the service endpoint.
            if service:
                user.soft_delete()
            raise ParseError

        return consent


class PaymentCardView(
    RetrievePaymentCardAccount,
    VersionedSerializerMixin,
    PaymentCardCreationMixin,
    AutoLinkOnCreationMixin,
    AllowedIssuersMixin,
    ModelViewSet,
):
    authentication_classes = (PropertyAuthentication,)
    serializer_class = PaymentCardSerializer
    response_serializer = SelectSerializer.PAYMENT_CARD

    def get_queryset(self):
        query = {}
        if self.allowed_issuers:
            query["issuer__in"] = self.allowed_issuers

        return self.request.channels_permit.payment_card_account_query(
            PaymentCardAccount.objects.filter(**query), user_id=self.request.user.id, user_filter=True
        )

    def get_hashed_object(self):
        if self.kwargs.get("hash"):
            self.kwargs["hash"] = BLAKE2sHash().new(
                obj=self.kwargs["hash"], key=get_secret_key(SecretKeyName.PCARD_HASH_SECRET)
            )
        return super(PaymentCardView, self).get_object()

    @censor_and_decorate
    def retrieve(self, request, *args, **kwargs):
        self.serializer_class = self.get_serializer_class_by_request()
        return super().retrieve(request, *args, **kwargs)

    @censor_and_decorate
    def update(self, request, *args, **kwargs):
        if "card" in request.data:
            try:
                data = PaymentCardUpdateSerializer(request.data["card"]).data
                PaymentCardAccount.objects.filter(pk=kwargs["pk"]).update(**data)
            except ValueError as e:
                raise ParseError(str(e))

        if "account" in request.data and "consents" in request.data["account"]:
            self._update_payment_card_consent(request.data["account"]["consents"], kwargs["pk"])

        pcard = get_object_or_404(PaymentCardAccount, pk=kwargs["pk"])
        return Response(self.get_serializer_by_request(pcard).data)

    @censor_and_decorate
    def replace(self, request, *args, **kwargs):
        account = self.get_object()
        pcard_data, consent = self._collect_creation_data(
            request_data=request.data,
            allowed_issuers=self.allowed_issuers,
            version=get_api_version(request),
            bundle_id=request.channels_permit.bundle_id,
        )
        if pcard_data["fingerprint"] != account.fingerprint:
            raise ParseError("cannot override fingerprint.")

        pcard_data["token"] = account.token
        pcard_data["psp_token"] = account.psp_token
        PaymentCardAccount.objects.filter(pk=account.pk).update(**pcard_data)
        # todo should we replace the consent too?

        account.refresh_from_db()

        if auto_link(request):
            self.auto_link_to_membership_cards(request.user, account, request.channels_permit.bundle_id)

        return Response(self.get_serializer_by_request(account).data, status.HTTP_200_OK)

    @censor_and_decorate
    def destroy(self, request, *args, **kwargs):
        query = {"user_id": request.user.id}
        pcard_hash: t.Optional[str] = None
        pcard_pk: t.Optional[int] = None

        if self.kwargs.get("hash"):
            pcard_hash = BLAKE2sHash().new(obj=self.kwargs["hash"], key=get_secret_key(SecretKeyName.PCARD_HASH_SECRET))
            query["payment_card_account__hash"] = pcard_hash
        else:
            pcard_pk = kwargs["pk"]
            query["payment_card_account_id"] = pcard_pk

        get_object_or_404(PaymentCardAccountEntry.objects, **query).delete()
        deleted_payment_card_cleanup.delay(
            pcard_pk,
            pcard_hash,
            history_kwargs={
                "user_info": user_info(
                    user_id=request.channels_permit.user.id, channel=request.channels_permit.bundle_id
                )
            },
        )
        return Response({}, status=status.HTTP_200_OK)


class ListPaymentCardView(
    ListCreatePaymentCardAccount,
    VersionedSerializerMixin,
    PaymentCardCreationMixin,
    AutoLinkOnCreationMixin,
    AllowedIssuersMixin,
    ModelViewSet,
):
    authentication_classes = (PropertyAuthentication,)
    serializer_class = PaymentCardSerializer
    response_serializer = SelectSerializer.PAYMENT_CARD

    def get_queryset(self):
        query = {}
        if self.allowed_issuers:
            query["issuer__in"] = self.allowed_issuers

        return self.request.channels_permit.payment_card_account_query(
            PaymentCardAccount.objects.filter(**query), user_id=self.request.user.id, user_filter=True
        )

    @censor_and_decorate
    def list(self, request, *args, **kwargs):
        accounts = list(self.filter_queryset(self.get_queryset()))
        response = self.get_serializer_by_request(accounts, many=True).data
        return Response(response, status=200)

    @censor_and_decorate
    def create(self, request, *args, **kwargs):
        metrics_route = None
        pcard_data, consent = self._collect_creation_data(
            request_data=request.data,
            allowed_issuers=self.allowed_issuers,
            version=get_api_version(request),
            bundle_id=request.channels_permit.bundle_id,
        )

        just_created = False
        pcard, route, status_code = self.payment_card_already_exists(pcard_data, request.user)

        if route == PaymentCardRoutes.EXISTS_IN_OTHER_WALLET:
            self._add_hash(pcard_data.get("hash"), pcard)
            self._link_account_to_new_user(pcard, request.user)
            metrics_route = PaymentCardAddRoute.MULTI_WALLET

        elif route in [PaymentCardRoutes.NEW_CARD, PaymentCardRoutes.DELETED_CARD]:
            pcard = self.create_payment_card_account(pcard_data, request.user, pcard)
            self._create_payment_card_consent(consent, pcard)
            just_created = True

            if route == PaymentCardRoutes.DELETED_CARD:
                metrics_route = PaymentCardAddRoute.RETURNING
            else:
                metrics_route = PaymentCardAddRoute.NEW_CARD

        # auto link to mcards if auto_link is True or None
        if auto_link(request) is not False:
            self.auto_link_to_membership_cards(request.user, pcard, request.channels_permit.bundle_id, just_created)

        if metrics_route:
            payment_card_add_counter.labels(
                channel=request.channels_permit.bundle_id,
                provider=pcard.payment_card.system_name,
                route=metrics_route.value,
            ).inc()

        return Response(self.get_serializer_by_request(pcard).data, status=status_code)


class MembershipCardView(
    RetrieveDeleteAccount,
    VersionedSerializerMixin,
    UpdateCredentialsMixin,
    BaseLinkMixin,
    SchemeAccountCreationMixin,
    SchemeAccountJoinMixin,
    AutoLinkOnCreationMixin,
    ModelViewSet,
):
    authentication_classes = (PropertyAuthentication,)
    response_serializer = SelectSerializer.MEMBERSHIP_CARD
    override_serializer_classes = {
        "GET": MembershipCardSerializer,
        "PATCH": MembershipCardSerializer,
        "DELETE": MembershipCardSerializer,
        "PUT": LinkMembershipCardSerializer,
    }
    create_update_fields = ("add_fields", "authorise_fields", "registration_fields", "enrol_fields")

    def get_queryset(self):
        return self.request.channels_permit.scheme_account_query(
            SchemeAccount.objects.select_related("scheme"), user_id=self.request.user.id, user_filter=True
        )

    @censor_and_decorate
    def retrieve(self, request, *args, **kwargs):
        account = self.get_object()
        return Response(self.get_serializer_by_request(account).data)

    def log_update(self, scheme_account_id):
        try:
            request_patch_fields = self.request.data["account"]
            request_fields = {k: [x["column"] for x in v] for k, v in request_patch_fields.items()}
            logger.debug(
                f"Received membership card patch request for scheme account: {scheme_account_id}. "
                f"Requested fields to update: {request_fields}."
            )
        except (KeyError, ValueError, TypeError) as e:
            logger.info(f"Failed to log membership card patch request. Error: {repr(e)}")

    @censor_and_decorate
    def update(self, request, *args, **kwargs):
        account = self.get_object()
        self.log_update(account.pk)
        scheme = account.scheme
        scheme_questions = scheme.questions.all()
        update_fields, registration_fields = self._collect_updated_answers(scheme, scheme_questions)

        if registration_fields:
            registration_fields = detect_and_handle_escaped_unicode(registration_fields)
            updated_account = self._handle_registration_route(
                request.user, request.channels_permit, account, scheme, registration_fields, scheme_questions
            )
            metrics_route = MembershipCardAddRoute.REGISTER
        else:
            if update_fields:
                update_fields = detect_and_handle_escaped_unicode(update_fields)

            updated_account = self._handle_update_fields(account, scheme, update_fields, scheme_questions)
            metrics_route = MembershipCardAddRoute.UPDATE

        if metrics_route:
            membership_card_update_counter.labels(
                channel=request.channels_permit.bundle_id, scheme=scheme.slug, route=metrics_route.value
            ).inc()

        return Response(self.get_serializer_by_request(updated_account).data, status=status.HTTP_200_OK)

    def _handle_update_fields(
            self, account: SchemeAccount, scheme: Scheme, update_fields: dict, scheme_questions: list
    ) -> SchemeAccount:
        if "consents" in update_fields:
            del update_fields["consents"]

        manual_question_type = None
        for question in scheme_questions:
            if question.manual_question:
                manual_question_type = question.type

        if (
                manual_question_type
                and manual_question_type in update_fields
                and self.card_with_same_data_already_exists(account, scheme.id, update_fields[manual_question_type])
        ):
            account.status = account.FAILED_UPDATE
            account.save()
            return account

        self.update_credentials(account, update_fields, scheme_questions)

        account.set_pending()
        async_balance.delay(account.id, delete_balance=True)
        return account

    @staticmethod
    def _handle_registration_route(
            user: CustomUser,
            permit: Permit,
            account: SchemeAccount,
            scheme: Scheme,
            registration_fields: dict,
            scheme_questions: list,
    ) -> SchemeAccount:
        journey = SchemeAccountJourney.REGISTER.value
        HISTORY_CONTEXT.journey = journey
        check_join_with_pay(registration_fields, user.id)
        manual_answer = account.card_number
        if manual_answer:
            main_credential = manual_answer
            question_type = next(question.type for question in scheme_questions if question.manual_question)
        else:
            main_credential = account.barcode
            question_type = next(question.type for question in scheme_questions if question.scan_question)
        registration_data = {question_type: main_credential, **registration_fields, "scheme_account": account}
        validated_data, serializer, _ = SchemeAccountJoinMixin.validate(
            data=registration_data, scheme_account=account, user=user, permit=permit, join_scheme=scheme
        )
        account.set_async_join_status()
        async_registration.delay(
            user.id,
            serializer,
            account.id,
            validated_data,
            permit.bundle_id,
            history_kwargs={
                "user_info": user_info(user_id=permit.user.id, channel=permit.bundle_id),
                "journey": journey,
            },
            delete_balance=True,
        )
        return account

    @censor_and_decorate
    def replace(self, request, *args, **kwargs):
        account = self.get_object()
        if auto_link(request):
            payment_cards_to_link = PaymentCardAccountEntry.objects.filter(user_id=request.user.id).values_list(
                "payment_card_account_id", flat=True
            )
        else:
            payment_cards_to_link = []

        if account.status in [SchemeAccount.PENDING, SchemeAccount.JOIN_ASYNC_IN_PROGRESS]:
            raise ParseError("requested card is still in a pending state, please wait for current journey to finish")

        scheme, auth_fields, enrol_fields, add_fields = self._collect_fields_and_determine_route()

        if not request.channels_permit.is_scheme_available(scheme.id):
            raise ParseError("membership plan not allowed for this user.")

        # This check needs to be done before balance is deleted
        user_id = request.user.id
        if enrol_fields:
            check_join_with_pay(enrol_fields, user_id)

        account.delete_saved_balance()
        account.delete_cached_balance()

        if enrol_fields:
            self._replace_with_enrol_fields(request, account, enrol_fields, scheme, payment_cards_to_link)
            metrics_route = MembershipCardAddRoute.ENROL

        else:
            if auth_fields:
                auth_fields = detect_and_handle_escaped_unicode(auth_fields)

            new_answers, main_answer = self._get_new_answers(add_fields, auth_fields)

            if self.card_with_same_data_already_exists(account, scheme.id, main_answer):
                metrics_route = None
                account.status = account.FAILED_UPDATE
                account.save()
            else:
                metrics_route = MembershipCardAddRoute.UPDATE
                self.replace_credentials_and_scheme(account, new_answers, scheme)
                account.update_barcode_and_card_number()
                account.set_pending()
                async_balance.delay(account.id)

                if payment_cards_to_link:
                    auto_link_membership_to_payments.delay(
                        payment_cards_to_link,
                        account.id,
                        history_kwargs={
                            "user_info": user_info(user_id=user_id, channel=request.channels_permit.bundle_id)
                        }
                    )

        if metrics_route:
            membership_card_update_counter.labels(
                channel=request.channels_permit.bundle_id,
                scheme=scheme.slug,
                route=metrics_route.value,
            ).inc()

        return Response(self.get_serializer_by_request(account).data, status=status.HTTP_200_OK)

    @staticmethod
    def _replace_with_enrol_fields(
            req: "Request", account: SchemeAccount, enrol_fields: dict, scheme: Scheme, payment_cards_to_link: list
    ) -> None:
        enrol_fields = detect_and_handle_escaped_unicode(enrol_fields)
        validated_data, serializer, _ = SchemeAccountJoinMixin.validate(
            data=enrol_fields,
            scheme_account=account,
            user=req.user,
            permit=req.channels_permit,
            join_scheme=account.scheme,
        )

        # Some schemes will provide a main answer during enrol, which should be saved
        # e.g harvey nichols email
        required_questions = {question["type"] for question in scheme.get_required_questions}
        answer_types = set(validated_data).intersection(required_questions)
        account.main_answer = ""
        if answer_types:
            if len(answer_types) > 1:
                raise ParseError("Only one type of main answer should be provided")
            account.main_answer = validated_data[answer_types.pop()]

        account.schemeaccountcredentialanswer_set.all().delete()
        account.set_async_join_status(commit_change=False)
        account.save(update_fields=["status", "main_answer"])
        async_join.delay(
            scheme_account_id=account.id,
            user_id=req.user.id,
            serializer=serializer,
            scheme_id=scheme.id,
            validated_data=validated_data,
            channel=req.channels_permit.bundle_id,
            payment_cards_to_link=payment_cards_to_link,
            history_kwargs={
                "user_info": user_info(user_id=req.channels_permit.user.id, channel=req.channels_permit.bundle_id),
                "journey": "enrol",
            },
        )

    @censor_and_decorate
    def destroy(self, request, *args, **kwargs):
        scheme_account = self.get_object()
        if scheme_account.status in SchemeAccount.JOIN_PENDING:
            error = {"join_pending": "Membership card cannot be deleted until the Join process has completed."}
            return Response(error, status=status.HTTP_405_METHOD_NOT_ALLOWED)

        SchemeAccountEntry.objects.filter(scheme_account=scheme_account, user=request.user).delete()
        deleted_membership_card_cleanup.delay(
            scheme_account.id,
            arrow.utcnow().format(),
            request.user.id,
            history_kwargs={
                "user_info": user_info(
                    user_id=request.channels_permit.user.id, channel=request.channels_permit.bundle_id
                )
            },
        )
        return Response({}, status=status.HTTP_200_OK)

    @censor_and_decorate
    def membership_plan(self, request, mcard_id):
        mcard = get_object_or_404(SchemeAccount, id=mcard_id)
        context = self.get_serializer_context()
        self.response_serializer = SelectSerializer.MEMBERSHIP_PLAN
        return Response(self.get_serializer_by_request(mcard.scheme, context=context).data)

    def _collect_field_content(self, fields_type, data, label_to_type):
        try:
            fields = data["account"].get(fields_type, [])
            api_version = get_api_version(self.request)
            field_content = {}
            encrypted_fields = {}

            for item in fields:
                field_type = label_to_type[item["column"]]
                self._filter_sensitive_fields(field_content, encrypted_fields, field_type, item, api_version)

            if encrypted_fields:
                field_content.update(
                    self._decrypt_sensitive_fields(self.request.channels_permit.bundle_id, encrypted_fields)
                )
        except (TypeError, KeyError, ValueError) as e:
            logger.debug(f"Error collecting field content - {type(e)} {e.args[0]}")
            raise ParseError

        return field_content

    @staticmethod
    def _decrypt_sensitive_fields(bundle_id: str, fields: dict) -> dict:
        if needs_decryption(fields.values()):
            rsa_key_pem = get_key(bundle_id=bundle_id, key_type=KeyType.PRIVATE_KEY)
            try:
                decrypted_values = zip(fields.keys(), rsa_decrypt_base64(rsa_key_pem, list(fields.values())))
            except ValueError as e:
                raise ValueError("Failed to decrypt sensitive fields") from e

            fields.update(decrypted_values)

        return fields

    @staticmethod
    def _filter_sensitive_fields(
            field_content: dict, encrypted_fields: dict, field_type: dict, item: dict, api_version: Version
    ) -> None:
        credential_type = field_type["type"]
        answer_type = field_type["answer_type"]

        if api_version >= Version.v1_2 and answer_type == AnswerTypeChoices.SENSITIVE.value:
            encrypted_fields[credential_type] = item["value"]
        else:
            field_content[credential_type] = item["value"]

    def _collect_updated_answers(
            self, scheme: Scheme, scheme_questions: list
    ) -> t.Tuple[t.Optional[dict], t.Optional[dict]]:
        data = self.request.data
        label_to_type = scheme.get_question_type_dict(scheme_questions)
        out_fields = {}
        for fields_type in self.create_update_fields:
            out_fields[fields_type] = self._extract_consent_data(scheme, fields_type, data)
            out_fields[fields_type].update(self._collect_field_content(fields_type, data, label_to_type))

        if not out_fields or out_fields["enrol_fields"]:
            raise ParseError

        if out_fields["registration_fields"]:
            return None, out_fields["registration_fields"]

        return {**out_fields["add_fields"], **out_fields["authorise_fields"]}, None

    def _collect_fields_and_determine_route(self) -> t.Tuple[Scheme, dict, dict, dict]:

        try:
            if not self.request.channels_permit.is_scheme_available(int(self.request.data["membership_plan"])):
                raise ParseError("membership plan not allowed for this user.")

            scheme = Scheme.get_scheme_and_questions_by_scheme_id(self.request.data["membership_plan"])

            if not self.request.channels_permit.permit_test_access(scheme):
                raise ParseError("membership plan not allowed for this user.")

        except KeyError:
            raise ParseError("required field membership_plan is missing")
        except (ValueError, Scheme.DoesNotExist):
            raise ParseError

        add_fields, auth_fields, enrol_fields = self._collect_credentials_answers(self.request.data, scheme=scheme)
        return scheme, auth_fields, enrol_fields, add_fields

    def _handle_existing_scheme_account(
            self, scheme_account: SchemeAccount, user: CustomUser, auth_fields: dict, payment_cards_to_link: list
    ) -> None:
        existing_answers = scheme_account.get_auth_credentials()
        self._validate_auth_fields(auth_fields, existing_answers)
        try:
            # required to rollback transactions when running into an expected IntegrityError
            # tests will fail without this as TestCase already wraps tests in an atomic
            # block and will not know how to correctly rollback otherwise
            with transaction.atomic():
                SchemeAccountEntry.objects.create(user=user, scheme_account=scheme_account)
        except IntegrityError:
            # If it already exists, nothing else needs to be done here.
            pass

        if payment_cards_to_link:
            auto_link_membership_to_payments(
                payment_cards_to_link,
                scheme_account,
                history_kwargs={
                    "user_info": user_info(user_id=user.id, channel=self.request.channels_permit.bundle_id)
                },
            )

    @staticmethod
    def _validate_auth_fields(auth_fields, existing_answers):
        for question_type, existing_value in existing_answers.items():
            provided_value = auth_fields.get(question_type)

            if provided_value and question_type in DATE_TYPE_CREDENTIALS:
                try:
                    provided_value = arrow.get(provided_value, "DD/MM/YYYY").date()
                except ParseError:
                    provided_value = arrow.get(provided_value).date()

                existing_value = arrow.get(existing_value).date()

            elif (
                    question_type not in CASE_SENSITIVE_CREDENTIALS
                    and isinstance(provided_value, str)
                    and isinstance(existing_value, str)
            ):

                if question_type == POSTCODE:
                    provided_value = "".join(provided_value.upper().split())
                    existing_value = "".join(existing_value.upper().split())
                else:
                    provided_value = provided_value.lower()
                    existing_value = existing_value.lower()

            if provided_value != existing_value:
                raise ParseError("This card already exists, but the provided credentials do not match.")

    def _handle_create_link_route(
            self, user: CustomUser, scheme: Scheme, auth_fields: dict, add_fields: dict, payment_cards_to_link: list
    ) -> t.Tuple[SchemeAccount, int, MembershipCardAddRoute]:
        history_journey = SchemeAccountJourney.ADD.value
        HISTORY_CONTEXT.journey = history_journey
        return_status = status.HTTP_200_OK
        link_consents = add_fields.get("consents", []) + auth_fields.get("consents", [])
        auth_fields["consents"] = add_fields["consents"] = link_consents

        serializer = self.get_serializer(data={"scheme": scheme.id, "order": 0, **add_fields})
        serializer.is_valid(raise_exception=True)

        scheme_account, _, account_created = self.create_account_with_valid_data(serializer, user, scheme)

        if account_created:
            return_status = status.HTTP_201_CREATED
            scheme_account.update_barcode_and_card_number()
            history_kwargs = {
                "user_info": user_info(
                    user_id=self.request.channels_permit.user.id, channel=self.request.channels_permit.bundle_id
                ),
                "journey": history_journey,
            }

            if auth_fields:
                async_link.delay(auth_fields, scheme_account.id, user.id, payment_cards_to_link, history_kwargs)
            else:
                async_add_field_only_link.delay(scheme_account.id, payment_cards_to_link, history_kwargs)

            if scheme.tier in Scheme.TRANSACTION_MATCHING_TIERS:
                metrics_route = MembershipCardAddRoute.LINK
            else:
                metrics_route = MembershipCardAddRoute.WALLET_ONLY

        else:
            metrics_route = MembershipCardAddRoute.MULTI_WALLET
            auth_fields = auth_fields or {}
            self._handle_existing_scheme_account(scheme_account, user, auth_fields, payment_cards_to_link)

        return scheme_account, return_status, metrics_route

    @staticmethod
    def _handle_create_join_route(
            user: CustomUser, channels_permit: Permit, scheme: Scheme, enrol_fields: dict, payment_cards_to_link: list
    ) -> t.Tuple[SchemeAccount, int]:
        history_journey = SchemeAccountJourney.ENROL.value
        HISTORY_CONTEXT.journey = history_journey

        check_join_with_pay(enrol_fields, user.id)
        # Some schemes will provide a main answer during enrol, which should be saved
        # e.g harvey nichols email
        required_questions = {
            question.type
            for question in scheme.questions.all()
            if any((question.manual_question, question.scan_question, question.one_question_link))
        }
        answer_types = set(enrol_fields).intersection(required_questions)
        main_answer = ""
        if answer_types:
            if len(answer_types) > 1:
                raise ParseError("Only one type of main answer should be provided")
            main_answer = enrol_fields[answer_types.pop()]

        # PLR logic will be revisited before going live in other applications
        plr_slugs = [
            "fatface",
            "burger-king-rewards",
            "whsmith-rewards",
        ]
        if scheme.slug in plr_slugs:
            # at the moment, all PLR schemes provide email as an enrol field.
            # if this changes, we'll need to rework this code.
            email = enrol_fields["email"]

            other_accounts = SchemeAccount.objects.filter(
                scheme_id=scheme.id,
                schemeaccountcredentialanswer__answer=email,
            )
            if other_accounts.exists():
                scheme_account = other_accounts.first()
                SchemeAccountEntry.objects.get_or_create(
                    scheme_account=scheme_account,
                    user=user,
                )
                return scheme_account, status.HTTP_201_CREATED

        scheme_account = SchemeAccount(
            order=0, scheme_id=scheme.id, status=SchemeAccount.JOIN_ASYNC_IN_PROGRESS, main_answer=main_answer
        )

        validated_data, serializer, _ = SchemeAccountJoinMixin.validate(
            data=enrol_fields,
            scheme_account=scheme_account,
            user=user,
            permit=channels_permit,
            join_scheme=scheme,
        )

        scheme_account.save()
        SchemeAccountEntry.objects.create(user=user, scheme_account=scheme_account)

        async_join.delay(
            scheme_account.id,
            user.id,
            serializer,
            scheme.id,
            validated_data,
            channels_permit.bundle_id,
            payment_cards_to_link,
            history_kwargs={
                "user_info": user_info(user_id=channels_permit.user.id, channel=channels_permit.bundle_id),
                "journey": history_journey,
            },
        )
        return scheme_account, status.HTTP_201_CREATED

    @staticmethod
<<<<<<< HEAD
    def _manual_check_csv_creation(add_fields: dict) -> None:
        email, *_ = add_fields.values()

        if settings.MANUAL_CHECK_USE_AZURE:
            csv_name = "{}{}_{}".format(
                settings.MANUAL_CHECK_AZURE_FOLDER,
                arrow.utcnow().format("DD_MM_YYYY"),
                settings.MANUAL_CHECK_AZURE_CSV_FILENAME,
            )

            blob_storage = BlockBlobService(
                settings.MANUAL_CHECK_AZURE_ACCOUNT_NAME, settings.MANUAL_CHECK_AZURE_ACCOUNT_KEY
            )
            if blob_storage.exists(settings.MANUAL_CHECK_AZURE_CONTAINER, csv_name):
                current = blob_storage.get_blob_to_text(settings.MANUAL_CHECK_AZURE_CONTAINER, csv_name).content
            else:
                current = '"email","authorised (yes, no, pending)"'

            current += '\n"{}",pending'.format(email)
            blob_storage.create_blob_from_text(settings.MANUAL_CHECK_AZURE_CONTAINER, csv_name, current)
        else:
            if not Path(settings.MANUAL_CHECK_CSV_PATH).exists():
                with open(settings.MANUAL_CHECK_CSV_PATH, "w") as f:
                    f.write('"email","authorised (yes, no, pending)"')

            with open(settings.MANUAL_CHECK_CSV_PATH, "a") as f:
                f.write('\n"{}",pending'.format(email))

    @staticmethod
=======
>>>>>>> a397a96d
    def _get_manual_question(scheme_slug, scheme_questions):
        for question in scheme_questions:
            if question.manual_question:
                return question.type

        raise SchemeCredentialQuestion.DoesNotExist(f"could not find the manual question for scheme: {scheme_slug}.")

    @staticmethod
    def _match_scheme_question_fields(field_name, data, questions):
        """
        Method is to check what's being passed in matches the SchemeCredentialQuestion model.
        Raises a ValidationError is a mismatch is found.
        example:
        add_fields - {'column': 'card_number', 'value': 'xxxxxx'}
        model - card_number - add_field: False, auth_field: True
        """
        field_name_mapping = {
            "add_fields": "add_field",
            "authorise_fields": "auth_field",
            "registration_fields": "register_field",
            "enrol_fields": "enrol_field",
        }

        fields = data["account"].get(field_name, [])
        lables = [x["label"] for x in questions]

        valid_columns = []

        # Get a list of questions that matches the field_name and is True
        for question in questions:
            if question[field_name_mapping[field_name]]:
                valid_columns.append(question["label"])

        for field in fields:
            # Exclude anything that's not part of the scheme credential questions.
            if field["column"] not in lables:
                continue
            if field["column"] not in valid_columns:
                raise ValidationError("Column does not match field type.")

    def _collect_credentials_answers(
            self, data: dict, scheme: Scheme
    ) -> t.Tuple[t.Optional[dict], t.Optional[dict], t.Optional[dict]]:
        try:
            scheme_questions = scheme.questions.all()
            question_types = scheme_questions.values(
                "label", "add_field", "auth_field", "register_field", "enrol_field"
            )
            label_to_type = scheme.get_question_type_dict(scheme_questions)
            fields = {}

            for field_name in self.create_update_fields:
                # Checks what being passed in matched the scheme question
                # create, update fields (add, auth, register, enrol)
                self._match_scheme_question_fields(field_name, data, question_types)
                fields[field_name] = self._extract_consent_data(scheme, field_name, data)
                fields[field_name].update(self._collect_field_content(field_name, data, label_to_type))

        except (KeyError, ValueError) as e:
            logger.exception(e)
            raise ParseError()

        if fields["enrol_fields"]:
            return None, None, fields["enrol_fields"]

        if not fields["add_fields"] and scheme.authorisation_required:
            manual_question = self._get_manual_question(scheme.slug, scheme_questions)

            try:
                fields["add_fields"].update({manual_question: fields["authorise_fields"].pop(manual_question)})
            except KeyError:
                raise ParseError()

        elif not fields["add_fields"]:
            raise ParseError("missing fields")

        return fields["add_fields"], fields["authorise_fields"], None

    def _extract_consent_data(self, scheme: Scheme, field: str, data: dict) -> dict:
        data_provided = data["account"].get(field)

        if not data_provided:
            return {}

        if not hasattr(self, "consent_links") or not self.consent_links:
            client_app = self.request.channels_permit.client
            self.consent_links = ThirdPartyConsentLink.get_by_scheme_and_client(scheme=scheme, client_app=client_app)

        provided_consent_keys = self.match_consents(self.consent_links, data_provided)
        if not provided_consent_keys:
            return {"consents": []}

        consents = self._build_consents(data_provided, provided_consent_keys)

        # remove consents information from provided credentials data
        data["account"][field] = [item for item in data_provided if item["column"] not in provided_consent_keys]

        return {"consents": consents}

    def _build_consents(self, data_provided, provided_consent_keys):
        provided_consent_data = {
            item["column"]: item for item in data_provided if item["column"] in provided_consent_keys
        }

        return [
            {"id": link.consent_id, "value": provided_consent_data[link.consent_label]["value"]}
            for link in self.consent_links
            if provided_consent_data.get(link.consent_label)
        ]

    @staticmethod
    def match_consents(consent_links, data_provided):
        consent_labels = {link.consent_label for link in consent_links}
        data_keys = {data["column"] for data in data_provided}

        return data_keys.intersection(consent_labels)

    @staticmethod
    def allowed_answers(scheme: Scheme) -> t.List[str]:
        allowed_types = []
        if scheme.manual_question:
            allowed_types.append(scheme.manual_question.type)
        if scheme.scan_question:
            allowed_types.append(scheme.scan_question.type)
        if scheme.one_question_link:
            allowed_types.append(scheme.one_question_link.type)
        return allowed_types


class ListMembershipCardView(MembershipCardView):
    current_scheme = None
    scheme_questions = None
    authentication_classes = (PropertyAuthentication,)
    response_serializer = SelectSerializer.MEMBERSHIP_CARD
    override_serializer_classes = {"GET": MembershipCardSerializer, "POST": LinkMembershipCardSerializer}

    @censor_and_decorate
    def list(self, request, *args, **kwargs):
        accounts = list(self.filter_queryset(self.get_queryset()).exclude(status=SchemeAccount.JOIN))
        response = self.get_serializer_by_request(accounts, many=True).data
        return Response(response, status=200)

    @censor_and_decorate
    def create(self, request, *args, **kwargs):
        scheme, auth_fields, enrol_fields, add_fields = self._collect_fields_and_determine_route()
        self.current_scheme = scheme
        self.scheme_questions = scheme.questions.all()

        if auto_link(request):
            payment_cards_to_link = PaymentCardAccountEntry.objects.filter(user_id=request.user.id).values_list(
                "payment_card_account_id", flat=True
            )
        else:
            payment_cards_to_link = []

        if enrol_fields:
            enrol_fields = detect_and_handle_escaped_unicode(enrol_fields)
            metrics_route = MembershipCardAddRoute.ENROL
            account, status_code = self._handle_create_join_route(
                request.user, request.channels_permit, scheme, enrol_fields, payment_cards_to_link
            )
        else:
            if auth_fields:
                auth_fields = detect_and_handle_escaped_unicode(auth_fields)

            account, status_code, metrics_route = self._handle_create_link_route(
                request.user, scheme, auth_fields, add_fields, payment_cards_to_link
            )

        if scheme.slug in settings.SCHEMES_COLLECTING_METRICS:
            send_merchant_metrics_for_new_account.delay(request.user.id, account.id, account.scheme.slug)

        if metrics_route:
            membership_card_add_counter.labels(
                channel=request.channels_permit.bundle_id, scheme=scheme.slug, route=metrics_route.value
            ).inc()

        return Response(self.get_serializer_by_request(account, context={"request": request}).data, status=status_code)


class CardLinkView(VersionedSerializerMixin, ModelViewSet):
    authentication_classes = (PropertyAuthentication,)

    @censor_and_decorate
    def update_payment(self, request, *args, **kwargs):
        self.response_serializer = SelectSerializer.PAYMENT_CARD
        link, status_code = self._update_link(request.user, kwargs["pcard_id"], kwargs["mcard_id"])
        link.payment_card_account.refresh_from_db(fields=["pll_links"])
        serializer = self.get_serializer_by_request(link.payment_card_account)
        return Response(serializer.data, status_code)

    @censor_and_decorate
    def update_membership(self, request, *args, **kwargs):
        self.response_serializer = SelectSerializer.MEMBERSHIP_CARD
        link, status_code = self._update_link(request.user, kwargs["pcard_id"], kwargs["mcard_id"])
        link.scheme_account.refresh_from_db(fields=["pll_links"])
        serializer = self.get_serializer_by_request(link.scheme_account)
        return Response(serializer.data, status_code)

    @censor_and_decorate
    def destroy_payment(self, request, *args, **kwargs):
        pcard, _ = self._destroy_link(request.user, kwargs["pcard_id"], kwargs["mcard_id"])
        return Response({}, status.HTTP_200_OK)

    @censor_and_decorate
    def destroy_membership(self, request, *args, **kwargs):
        _, mcard = self._destroy_link(request.user, kwargs["pcard_id"], kwargs["mcard_id"])
        return Response({}, status.HTTP_200_OK)

    def _destroy_link(
            self, user: CustomUser, pcard_id: int, mcard_id: int
    ) -> t.Tuple[PaymentCardAccount, SchemeAccount]:
        pcard, mcard = self._collect_cards(pcard_id, mcard_id, user)

        try:
            link = PaymentCardSchemeEntry.objects.get(scheme_account=mcard, payment_card_account=pcard)
        except PaymentCardSchemeEntry.DoesNotExist:
            raise NotFound("The link that you are trying to delete does not exist.")
        # Check that if the Payment card has visa slug (VOP) and that the card is not linked to same merchant
        # in list with activated status - if so call deactivate and then delete link
        activations = VopActivation.find_activations_matching_links([link])
        link.delete()
        PaymentCardSchemeEntry.deactivate_activations(activations)
        return pcard, mcard

    def _update_link(self, user: CustomUser, pcard_id: int, mcard_id: int) -> t.Tuple[PaymentCardSchemeEntry, int]:
        pcard, mcard = self._collect_cards(pcard_id, mcard_id, user)
        status_code = status.HTTP_200_OK

        try:
            existing_link = PaymentCardSchemeEntry.objects.get(
                payment_card_account=pcard, scheme_account__scheme_id=mcard.scheme_id
            )
            if existing_link.scheme_account_id != mcard.id:
                raise PaymentCardSchemeEntry.MultipleObjectsReturned
            else:
                link = existing_link

        except PaymentCardSchemeEntry.MultipleObjectsReturned:
            raise ValidationError(
                {
                    "PLAN_ALREADY_LINKED": (
                        f"Payment card {pcard.id} is already linked to a membership card "
                        f"that belongs to the membership plan {mcard.scheme_id}"
                    )
                }
            )
        except PaymentCardSchemeEntry.DoesNotExist:
            link = PaymentCardSchemeEntry(
                scheme_account=mcard, payment_card_account=pcard
            ).get_instance_with_active_status()
            link.save()
            link.vop_activate_check()
            status_code = status.HTTP_201_CREATED
            audit.write_to_db(link)

        return link, status_code

    @staticmethod
    def _collect_cards(
            payment_card_id: int, membership_card_id: int, user: CustomUser
    ) -> t.Tuple[PaymentCardAccount, SchemeAccount]:
        try:
            filters = {"is_deleted": False}
            payment_card = user.payment_card_account_set.get(pk=payment_card_id, **filters)
            membership_card = user.scheme_account_set.get(pk=membership_card_id, **filters)

        except PaymentCardAccount.DoesNotExist:
            raise NotFound("The payment card of id {} was not found.".format(payment_card_id))
        except SchemeAccount.DoesNotExist:
            raise NotFound("The membership card of id {} was not found.".format(membership_card_id))
        except KeyError:
            raise ParseError

        return payment_card, membership_card


# TODO: these endpoints are not in spec and will be removed later on
# class CompositeMembershipCardView(ListMembershipCardView):
#     authentication_classes = (PropertyAuthentication,)
#     response_serializer = SelectSerializer.MEMBERSHIP_CARD
#
#     def get_queryset(self):
#         query = {
#             'payment_card_account_set__id': self.kwargs['pcard_id']
#         }
#
#         if not self.request.user.is_tester:
#             query['scheme__test_scheme'] = False
#
#         return self.request.channels_permit.scheme_account_query(
#             SchemeAccount.objects.filter(**query),
#             user_id=self.request.user.id,
#             user_filter=True
#         )
#
#     @censor_and_decorate
#     def list(self, request, *args, **kwargs):
#         accounts = self.filter_queryset(self.get_queryset())
#         return Response(self.get_serializer_by_request(accounts, many=True).data)
#
#     @censor_and_decorate
#     def create(self, request, *args, **kwargs):
#         pcard = get_object_or_404(PaymentCardAccount, pk=kwargs['pcard_id'])
#         scheme_id, auth_fields, enrol_fields, add_fields = self._collect_fields_and_determine_route()
#         if enrol_fields:
#             account, status_code = self._handle_create_join_route(request.user, request.channels_permit,
#                                                                   scheme_id, enrol_fields)
#         else:
#             account, status_code = self._handle_create_link_route(request.user, scheme_id, auth_fields,
#                                                                   add_fields)
#         PaymentCardSchemeEntry.objects.get_or_create(payment_card_account=pcard, scheme_account=account)
#         return Response(self.get_serializer_by_request(
#         account, context={'request': request}).data, status=status_code)

# class CompositePaymentCardView(ListCreatePaymentCardAccount, VersionedSerializerMixin, PaymentCardCreationMixin,
#                                ModelViewSet):
#     authentication_classes = (PropertyAuthentication,)
#     serializer_class = PaymentCardSerializer
#     response_serializer = SelectSerializer.PAYMENT_CARD
#
#     def get_queryset(self):
#         query = {
#             'user_set__id': self.request.user.pk,
#             'scheme_account_set__id': self.kwargs['mcard_id'],
#             'is_deleted': False
#         }
#
#         return self.request.channels_permit.scheme_payment_account_query(PaymentCardAccount.objects.filter(**query))
#
#     @censor_and_decorate
#     def create(self, request, *args, **kwargs):
#         try:
#             pcard_data = self.get_serializer_by_version(
#                 SelectSerializer.PAYMENT_CARD_TRANSLATION,
#                 get_api_version(request),
#                 request.data['card'],
#                 context={'bundle_id': request.channels_permit.bundle_id}
#             ).data
#
#             if self.allowed_issuers and int(pcard_data['issuer']) not in self.allowed_issuers:
#                 raise ParseError('issuer not allowed for this user.')
#
#             consent = request.data['account']['consents']
#         except (KeyError, ValueError):
#             raise ParseError
#
#         exists, pcard, status_code = self.payment_card_already_exists(pcard_data, request.user)
#         if exists:
#             return Response(self.get_serializer_by_request(pcard).data, status=status_code)
#
#         mcard = get_object_or_404(SchemeAccount, pk=kwargs['mcard_id'])
#         message, status_code, pcard = self.create_payment_card_account(pcard_data, request.user)
#         if status_code == status.HTTP_201_CREATED:
#             PaymentCardSchemeEntry.objects.get_or_create(payment_card_account=pcard, scheme_account=mcard)
#             pcard = self._create_payment_card_consent(consent, pcard)
#             return Response(self.get_serializer_by_request(pcard).data, status=status_code)
#
#         return Response(message, status=status_code)


class MembershipPlanView(VersionedSerializerMixin, ModelViewSet):
    authentication_classes = (PropertyAuthentication,)
    serializer_class = MembershipPlanSerializer
    response_serializer = SelectSerializer.MEMBERSHIP_PLAN

    def get_queryset(self):
        return self.request.channels_permit.scheme_query(Scheme.objects)

    @CacheApiRequest("m_plans", settings.REDIS_MPLANS_CACHE_EXPIRY, membership_plan_key)
    @censor_and_decorate
    def retrieve(self, request, *args, **kwargs):
        self.serializer_class = self.get_serializer_class_by_request()
        return super().retrieve(request, *args, **kwargs)


class ListMembershipPlanView(VersionedSerializerMixin, ModelViewSet, IdentifyCardMixin):
    authentication_classes = (PropertyAuthentication,)
    serializer_class = MembershipPlanSerializer
    response_serializer = SelectSerializer.MEMBERSHIP_PLAN

    def get_queryset(self):
        return self.request.channels_permit.scheme_query(Scheme.objects)

    @CacheApiRequest("m_plans", settings.REDIS_MPLANS_CACHE_EXPIRY, membership_plan_key)
    @censor_and_decorate
    def list(self, request, *args, **kwargs):
        self.serializer_class = self.get_serializer_class_by_request()
        return super().list(request, *args, **kwargs)

    @censor_and_decorate
    def identify(self, request):
        try:
            base64_image = request.data["card"]["base64_image"]
        except KeyError:
            raise ParseError

        json = self._get_scheme(base64_image)
        if json["status"] != "success" or json["reason"] == "no match":
            return Response({"status": "failure", "message": json["reason"]}, status=400)

        scheme = get_object_or_404(Scheme, id=json["scheme_id"])
        return Response(self.get_serializer_by_request(scheme).data)


class MembershipTransactionView(ModelViewSet, VersionedSerializerMixin, MembershipTransactionsMixin):
    authentication_classes = (PropertyAuthentication,)
    serializer_class = TransactionSerializer
    response_serializer = SelectSerializer.MEMBERSHIP_TRANSACTION

    @censor_and_decorate
    def retrieve(self, request, *args, **kwargs):
        url = "{}/transactions/{}".format(settings.HADES_URL, kwargs["transaction_id"])
        headers = {"Authorization": self._get_auth_token(request.user.id), "Content-Type": "application/json"}
        resp = self.hades_request(url, headers=headers)
        resp_json = resp.json()
        if resp.status_code == 200 and resp_json:
            if isinstance(resp_json, list) and len(resp_json) > 1:
                logger.warning("Hades responded with more than one transaction for a single id")
            transaction = resp_json[0]
            serializer = self.serializer_class(data=transaction)
            serializer.is_valid(raise_exception=True)

            if self._account_belongs_to_user(request, serializer.initial_data.get("scheme_account_id")):
                return Response(self.get_serializer_by_request(serializer.validated_data).data)

        return Response({})

    @censor_and_decorate
    def list(self, request, *args, **kwargs):
        url = "{}/transactions/user/{}".format(settings.HADES_URL, request.user.id)
        headers = {"Authorization": self._get_auth_token(request.user.id), "Content-Type": "application/json"}
        resp = self.hades_request(url, headers=headers)
        resp_json = resp.json()
        if resp.status_code == 200 and resp_json:
            context = {"user": request.user, "bundle": request.channels_permit.bundle}
            serializer = self.serializer_class(data=resp_json, many=True, context=context)
            serializer.is_valid(raise_exception=True)
            data = serializer.validated_data[:5]  # limit to 5 transactions as per documentation
            if data:
                return Response(self.get_serializer_by_request(data, many=True).data)

        return Response([])

    @censor_and_decorate
    def composite(self, request, *args, **kwargs):
        transactions = (
            request.channels_permit.scheme_account_query(
                SchemeAccount.objects.filter(id=kwargs["mcard_id"]), user_id=request.user.id, user_filter=True
            )
            .values_list("transactions", flat=True)
            .first()
        )
        return Response(transactions or [])

    @staticmethod
    def _account_belongs_to_user(request: "Request", mcard_id: int) -> bool:
        return request.channels_permit.scheme_account_query(
            SchemeAccount.objects.filter(id=mcard_id), user_id=request.user.id, user_filter=True
        ).exists()<|MERGE_RESOLUTION|>--- conflicted
+++ resolved
@@ -1033,38 +1033,6 @@
         return scheme_account, status.HTTP_201_CREATED
 
     @staticmethod
-<<<<<<< HEAD
-    def _manual_check_csv_creation(add_fields: dict) -> None:
-        email, *_ = add_fields.values()
-
-        if settings.MANUAL_CHECK_USE_AZURE:
-            csv_name = "{}{}_{}".format(
-                settings.MANUAL_CHECK_AZURE_FOLDER,
-                arrow.utcnow().format("DD_MM_YYYY"),
-                settings.MANUAL_CHECK_AZURE_CSV_FILENAME,
-            )
-
-            blob_storage = BlockBlobService(
-                settings.MANUAL_CHECK_AZURE_ACCOUNT_NAME, settings.MANUAL_CHECK_AZURE_ACCOUNT_KEY
-            )
-            if blob_storage.exists(settings.MANUAL_CHECK_AZURE_CONTAINER, csv_name):
-                current = blob_storage.get_blob_to_text(settings.MANUAL_CHECK_AZURE_CONTAINER, csv_name).content
-            else:
-                current = '"email","authorised (yes, no, pending)"'
-
-            current += '\n"{}",pending'.format(email)
-            blob_storage.create_blob_from_text(settings.MANUAL_CHECK_AZURE_CONTAINER, csv_name, current)
-        else:
-            if not Path(settings.MANUAL_CHECK_CSV_PATH).exists():
-                with open(settings.MANUAL_CHECK_CSV_PATH, "w") as f:
-                    f.write('"email","authorised (yes, no, pending)"')
-
-            with open(settings.MANUAL_CHECK_CSV_PATH, "a") as f:
-                f.write('\n"{}",pending'.format(email))
-
-    @staticmethod
-=======
->>>>>>> a397a96d
     def _get_manual_question(scheme_slug, scheme_questions):
         for question in scheme_questions:
             if question.manual_question:
