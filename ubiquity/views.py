import logging
import re
import typing as t
import uuid
from pathlib import Path

import arrow
import sentry_sdk
from azure.storage.blob import BlockBlobService
from django.conf import settings
from requests import request
from rest_framework import serializers, status
from rest_framework.exceptions import NotFound, ParseError, ValidationError
from rest_framework.generics import get_object_or_404
from rest_framework.response import Response
from rest_framework.viewsets import ModelViewSet

import analytics
from hermes.traced_requests import requests
from payment_card.models import PaymentCardAccount
from payment_card.views import ListCreatePaymentCardAccount, RetrievePaymentCardAccount
from scheme.credentials import DATE_TYPE_CREDENTIALS
from scheme.mixins import (BaseLinkMixin, IdentifyCardMixin, SchemeAccountCreationMixin, UpdateCredentialsMixin,
                           SchemeAccountJoinMixin)
from scheme.models import Scheme, SchemeAccount, SchemeCredentialQuestion, ThirdPartyConsentLink, ConsentStatus
from scheme.serializers import UserConsentSerializer
from scheme.views import RetrieveDeleteAccount
from ubiquity.authentication import PropertyAuthentication, PropertyOrServiceAuthentication
from ubiquity.censor_empty_fields import censor_and_decorate
from ubiquity.influx_audit import audit
from ubiquity.models import PaymentCardAccountEntry, PaymentCardSchemeEntry, SchemeAccountEntry
from ubiquity.serializers import (MembershipCardSerializer, MembershipPlanSerializer, MembershipTransactionsMixin,
                                  PaymentCardConsentSerializer, PaymentCardReplaceSerializer, PaymentCardSerializer,
                                  PaymentCardTranslationSerializer, PaymentCardUpdateSerializer,
                                  ServiceConsentSerializer, TransactionsSerializer,
                                  LinkMembershipCardSerializer)
from ubiquity.tasks import async_link, async_all_balance, async_join, async_registration, async_balance
from user.models import CustomUser
from user.serializers import UbiquityRegisterSerializer
from hermes.channels import Permit

if t.TYPE_CHECKING:
    from django.http import HttpResponse

escaped_unicode_pattern = re.compile(r'\\(\\u[a-fA-F0-9]{4})')
logger = logging.getLogger(__name__)


def is_auto_link(req):
    return req.query_params.get('autoLink', '').lower() == 'true' or \
           req.query_params.get('autolink', '').lower() == 'true'


def replace_escaped_unicode(match):
    return match.group(1).encode().decode('unicode-escape')


def send_data_to_atlas(response: 'HttpResponse') -> None:
    url = f"{settings.ATLAS_URL}/ubiquity_user/save"
    headers = {
        'Content-Type': 'application/json',
        'Authorization': 'Token {}'.format(settings.SERVICE_API_KEY)
    }
    data = {
        'email': response['consent']['email'],
        'ubiquity_join_date': arrow.get(response['consent']['timestamp']).format("YYYY-MM-DD hh:mm:ss")
    }
    request("POST", url=url, headers=headers, json=data)


class AutoLinkOnCreationMixin:

    @staticmethod
    def auto_link_to_payment_cards(user: CustomUser, account: SchemeAccount) -> None:
        query = {
            'user': user
        }
        payment_card_ids = {
            pcard['payment_card_account_id']
            for pcard in PaymentCardAccountEntry.objects.values('payment_card_account_id').filter(**query)
        }

        if payment_card_ids:
            query = {
                'scheme_account__scheme_id': account.scheme_id,
                'payment_card_account_id__in': payment_card_ids
            }
            excluded = {
                pcard['payment_card_account_id']
                for pcard in PaymentCardSchemeEntry.objects.values('payment_card_account_id').filter(**query)
            }
            payment_card_to_link = payment_card_ids.difference(excluded)
            scheme_account_id = account.id

            PaymentCardSchemeEntry.objects.bulk_create([
                PaymentCardSchemeEntry(scheme_account_id=scheme_account_id, payment_card_account_id=pcard_id)
                for pcard_id in payment_card_to_link
            ])

    @staticmethod
    def auto_link_to_membership_cards(user: CustomUser, account: PaymentCardAccount) -> None:
        # not in spec for now but preparing for later
        ...


class PaymentCardCreationMixin:
    @staticmethod
    def _create_payment_card_consent(consent_data: dict, pcard: PaymentCardAccount) -> dict:
        serializer = PaymentCardConsentSerializer(data=consent_data, many=True)
        serializer.is_valid(raise_exception=True)
        pcard.consents = serializer.validated_data
        pcard.save()
        return PaymentCardSerializer(pcard).data

    @staticmethod
    def _update_payment_card_consent(consent_data: dict, pcard_pk: int) -> None:
        if not consent_data:
            consents = []
        else:
            serializer = PaymentCardConsentSerializer(data=consent_data, many=True)
            serializer.is_valid(raise_exception=True)
            consents = serializer.validated_data

        PaymentCardAccount.objects.filter(pk=pcard_pk).update(consents=consents)

    def payment_card_already_exists(self, data: dict, user: CustomUser) \
            -> t.Tuple[bool, t.Optional[SchemeAccount], t.Optional[int]]:
        query = {
            'fingerprint': data['fingerprint'],
            'expiry_month': data['expiry_month'],
            'expiry_year': data['expiry_year'],
        }
        try:
            card = PaymentCardAccount.objects.get(**query)
        except PaymentCardAccount.DoesNotExist:
            return False, None, None

        if user in card.user_set.all():
            return True, card, status.HTTP_200_OK

        self._link_account_to_new_user(card, user)
        return True, card, status.HTTP_201_CREATED

    @staticmethod
    def _link_account_to_new_user(account: PaymentCardAccount, user: CustomUser) -> None:
        if account.is_deleted:
            account.is_deleted = False
            account.save()

        PaymentCardAccountEntry.objects.get_or_create(user=user, payment_card_account=account)
        for scheme_account in account.scheme_account_set.all():
            SchemeAccountEntry.objects.get_or_create(user=user, scheme_account=scheme_account)

    @staticmethod
    def _collect_creation_data(request_data: dict, allowed_issuers: t.List[int]) -> t.Tuple[dict, dict]:
        try:
            pcard_data = PaymentCardTranslationSerializer(request_data['card']).data
            if allowed_issuers and int(pcard_data['issuer']) not in allowed_issuers:
                raise ParseError('issuer not allowed for this user.')

            consent = request_data['account']['consents']
        except (KeyError, ValueError):
            raise ParseError

        return pcard_data, consent


class ServiceView(ModelViewSet):
    authentication_classes = (PropertyOrServiceAuthentication,)
    serializer_class = ServiceConsentSerializer

    @censor_and_decorate
    def retrieve(self, request, *args, **kwargs):
        if not request.user.is_active:
            raise NotFound
        async_all_balance.delay(request.user.id, self.request.channels_permit)
        return Response(self.get_serializer(request.user.serviceconsent).data)

    @censor_and_decorate
    def create(self, request, *args, **kwargs):
        status_code = 200
        consent_data = request.data['consent']
        if 'email' not in consent_data:
            raise ParseError

        new_user_data = {
            'client_id': request.channels_permit.client.pk,
            'bundle_id': request.channels_permit.bundle_id,
            'email': consent_data['email'],
            'external_id': request.prop_id,
            'password': str(uuid.uuid4()).lower().replace('-', 'A&')
        }

        try:
            user = CustomUser.objects.get(client=request.channels_permit.client, external_id=request.prop_id)
        except CustomUser.DoesNotExist:
            status_code = 201
            new_user = UbiquityRegisterSerializer(data=new_user_data)
            new_user.is_valid(raise_exception=True)
            user = new_user.save()
            consent = self._add_consent(user, consent_data)
        else:
            if not user.is_active:
                status_code = 201
                user.is_active = True
                user.save()

                if hasattr(user, 'serviceconsent'):
                    user.serviceconsent.delete()

                consent = self._add_consent(user, consent_data)

            else:
                consent = self.get_serializer(user.serviceconsent)

        return Response(consent.data, status=status_code)

    @censor_and_decorate
    def destroy(self, request, *args, **kwargs):
        response = self.get_serializer(request.user.serviceconsent).data
        request.user.serviceconsent.delete()
        request.user.is_active = False
        request.user.save()

        try:  # send user info to be persisted in Atlas
            send_data_to_atlas(response)
        except Exception:
            sentry_sdk.capture_exception()
        return Response(response)

    def _add_consent(self, user: CustomUser, consent_data: dict) -> dict:
        try:
            consent = self.get_serializer(data={'user': user.pk, **consent_data})
            consent.is_valid(raise_exception=True)
            consent.save()
        except ValidationError:
            user.is_active = False
            user.save()
            raise ParseError

        return consent


class PaymentCardView(RetrievePaymentCardAccount, PaymentCardCreationMixin, AutoLinkOnCreationMixin, ModelViewSet):
    authentication_classes = (PropertyAuthentication,)
    serializer_class = PaymentCardSerializer

    def get_queryset(self):
        query = {
            'user_set__id': self.request.user.id,
            'is_deleted': False
        }
        if self.request.allowed_issuers:
            query['issuer__in'] = self.request.allowed_issuers

        return self.queryset.filter(**query)

    @censor_and_decorate
    def retrieve(self, request, *args, **kwargs):
        return super().retrieve(request, *args, **kwargs)

    @censor_and_decorate
    def update(self, request, *args, **kwargs):
        if 'card' in request.data:
            try:
                data = PaymentCardUpdateSerializer(request.data['card']).data
                PaymentCardAccount.objects.filter(pk=kwargs['pk']).update(**data)
            except ValueError as e:
                raise ParseError(str(e))

        if 'account' in request.data and 'consents' in request.data['account']:
            self._update_payment_card_consent(request.data['account']['consents'], kwargs['pk'])

        pcard = get_object_or_404(PaymentCardAccount, pk=kwargs['pk'])
        return Response(self.get_serializer(pcard).data)

    @censor_and_decorate
    def replace(self, request, *args, **kwargs):
        account = self.get_object()
        pcard_data, consent = self._collect_creation_data(request.data, request.allowed_issuers)
        if pcard_data['fingerprint'] != account.fingerprint:
            raise ParseError('cannot override fingerprint.')

        pcard_data['token'] = account.token
        new_card_data = PaymentCardReplaceSerializer(data=pcard_data)
        new_card_data.is_valid(raise_exception=True)
        PaymentCardAccount.objects.filter(pk=account.pk).update(**new_card_data.validated_data)
        # todo should we replace the consent too?

        account.refresh_from_db()

        if is_auto_link(request):
            self.auto_link_to_membership_cards(request.user, account)

        return Response(self.get_serializer(account).data, status.HTTP_200_OK)

    @censor_and_decorate
    def destroy(self, request, *args, **kwargs):
        payment_card_account = self.get_object()
        p_card_users = {
            user['id'] for user in
            payment_card_account.user_set.values('id').exclude(id=request.user.id)
        }

        query = {
            'scheme_account__user_set__id__in': p_card_users
        }

        PaymentCardSchemeEntry.objects.filter(payment_card_account=payment_card_account).exclude(**query).delete()
        super().delete(request, *args, **kwargs)
        return Response({}, status=status.HTTP_200_OK)


class ListPaymentCardView(ListCreatePaymentCardAccount, PaymentCardCreationMixin, AutoLinkOnCreationMixin,
                          ModelViewSet):
    authentication_classes = (PropertyAuthentication,)
    serializer_class = PaymentCardSerializer

    def get_queryset(self):
        query = {
            'user_set__id': self.request.user.id,
            'is_deleted': False
        }
        if self.request.allowed_issuers:
            query['issuer__in'] = self.request.allowed_issuers

        return PaymentCardAccount.objects.filter(**query)

    @censor_and_decorate
    def list(self, request, *args, **kwargs):
        accounts = self.filter_queryset(self.get_queryset())
        return Response(self.get_serializer(accounts, many=True).data, status=200)

    @censor_and_decorate
    def create(self, request, *args, **kwargs):
        pcard_data, consent = self._collect_creation_data(request.data, request.allowed_issuers)
        exists, pcard, status_code = self.payment_card_already_exists(pcard_data, request.user)
        if exists:
            return Response(self.get_serializer(pcard).data, status=status_code)

        message, status_code, pcard = self.create_payment_card_account(pcard_data, request.user)
        if status_code == status.HTTP_201_CREATED:
            return Response(self._create_payment_card_consent(consent, pcard), status=status_code)

        if is_auto_link(request):
            self.auto_link_to_membership_cards(request.user, pcard)

        return Response(self.get_serializer(pcard).data, status=status_code)


class MembershipCardView(RetrieveDeleteAccount, UpdateCredentialsMixin, SchemeAccountCreationMixin, BaseLinkMixin,
                         SchemeAccountJoinMixin, AutoLinkOnCreationMixin, ModelViewSet):
    authentication_classes = (PropertyAuthentication,)
    override_serializer_classes = {
        'GET': MembershipCardSerializer,
        'PATCH': MembershipCardSerializer,
        'DELETE': MembershipCardSerializer,
        'PUT': LinkMembershipCardSerializer
    }
    create_update_fields = ('add_fields', 'authorise_fields', 'registration_fields', 'enrol_fields')

    def get_queryset(self):
        query = {
            'user_set__id': self.request.user.id,
            'is_deleted': False
        }

        return self.request.channels_permit.scheme_account_query(SchemeAccount.objects.filter(**query))

    def get_validated_data(self, data, user):
        serializer = self.get_serializer(data=data)
        serializer.is_valid(raise_exception=True)
        # my360 schemes should never come through this endpoint
        scheme = Scheme.objects.get(id=data['scheme'])

        if scheme.url == settings.MY360_SCHEME_URL:
            metadata = {
                'scheme name': scheme.name,
            }
            if user.client_id == settings.BINK_CLIENT_ID:
                analytics.post_event(
                    user,
                    analytics.events.MY360_APP_EVENT,
                    metadata,
                    True
                )

            raise serializers.ValidationError({
                "non_field_errors": [
                    "Invalid Scheme: {}. Please use /schemes/accounts/my360 endpoint".format(scheme.slug)
                ]
            })
        return serializer

    @censor_and_decorate
    def retrieve(self, request, *args, **kwargs):
        account = self.get_object()
        return Response(self.get_serializer(account).data)

    def log_update(self, scheme_account_id):
        try:
            request_patch_fields = self.request.data['account']
            request_fields = {k: [x['column'] for x in v] for k, v in request_patch_fields.items()}
            logger.debug(f'Received membership card patch request for scheme account: {scheme_account_id}. '
                         f'Requested fields to update: {request_fields}.')
        except (KeyError, ValueError, TypeError) as e:
            logger.info(f'Failed to log membership card patch request. Error: {repr(e)}')

    @censor_and_decorate
    def update(self, request, *args, **kwargs):
        account = self.get_object()
        self.log_update(account.pk)

        update_fields, registration_fields = self._collect_updated_answers(account.scheme)
        manual_question = SchemeCredentialQuestion.objects.filter(scheme=account.scheme, manual_question=True).first()

        if registration_fields:
            updated_account = self._handle_registration_route(request.user, request.channels_permit,
                                                              account, registration_fields)
        else:
            updated_account = self._handle_update_fields(account, update_fields, manual_question.type)

        async_balance.delay(updated_account.id)
        return Response(self.get_serializer(updated_account).data, status=status.HTTP_200_OK)

    def _handle_update_fields(self, account: SchemeAccount, update_fields: dict, manual_question: str) -> SchemeAccount:
        if 'consents' in update_fields:
            del update_fields['consents']

        if update_fields.get('password'):
            # Fix for Barclays sending escaped unicode sequences for special chars.
            update_fields['password'] = escaped_unicode_pattern.sub(replace_escaped_unicode, update_fields['password'])

        if manual_question and manual_question in update_fields:
            if self.card_with_same_data_already_exists(account, account.scheme.id, update_fields[manual_question]):
                account.status = account.FAILED_UPDATE
                account.save()
                return account

        self.update_credentials(account, update_fields)
        account.delete_cached_balance()
        account.set_pending()
        return account

    @staticmethod
    def _handle_registration_route(user: CustomUser, permit: Permit, account: SchemeAccount,
                                   registration_fields: dict) -> SchemeAccount:
        account.set_async_join_status()
        async_registration.delay(user.id, permit, account.id, registration_fields)
        return account

    @staticmethod
    def save_new_consents(scheme_account, user, all_fields):
        consents = []
        for field in all_fields:
            if field is not None and 'consents' in field:
                consents = field.pop('consents')
                if consents:
                    consents.append(consents)

        user_consents = UserConsentSerializer.get_user_consents(scheme_account, consents, user)
        for user_consent in user_consents:
            user_consent.status = ConsentStatus.SUCCESS
            user_consent.save()

    @censor_and_decorate
    def replace(self, request, *args, **kwargs):
        account = self.get_object()
        scheme_id, auth_fields, enrol_fields, add_fields = self._collect_fields_and_determine_route()

<<<<<<< HEAD
        if not request.channels_permit.is_scheme_available(scheme_id):
=======
        self.save_new_consents(account, self.request.user, [auth_fields, enrol_fields, add_fields])

        if request.allowed_schemes and int(scheme_id) not in request.allowed_schemes:
>>>>>>> 48d1d3c0
            raise ParseError('membership plan not allowed for this user.')

        self.save_new_consents(account, self.request.user, [auth_fields, enrol_fields, add_fields])

        if enrol_fields:
            raise NotImplementedError
        else:
            new_answers, main_answer = self._get_new_answers(add_fields, auth_fields)

            if self.card_with_same_data_already_exists(account, scheme_id, main_answer):
                account.status = account.FAILED_UPDATE
                account.save()
            else:
                self.replace_credentials_and_scheme(account, new_answers, scheme_id)

        if is_auto_link(request):
            self.auto_link_to_payment_cards(request.user, account)

        account.delete_saved_balance()
        account.delete_cached_balance()
        account.set_pending()
        async_balance.delay(account.id)
        return Response(MembershipCardSerializer(account).data, status=status.HTTP_200_OK)

    @censor_and_decorate
    def destroy(self, request, *args, **kwargs):
        scheme_account = self.get_object()
        m_card_users = [
            user['id'] for user in
            scheme_account.user_set.values('id').exclude(id=request.user.id)
        ]

        query = {
            'payment_card_account__user_set__id__in': m_card_users
        }
        PaymentCardSchemeEntry.objects.filter(scheme_account=scheme_account).exclude(**query).delete()
        super().delete(request, *args, **kwargs)
        return Response({}, status=status.HTTP_200_OK)

    @censor_and_decorate
    def membership_plan(self, request, mcard_id):
        mcard = get_object_or_404(SchemeAccount, id=mcard_id)
        context = self.get_serializer_context()
        return Response(MembershipPlanSerializer(mcard.scheme, context=context).data)

    @staticmethod
    def _collect_field_content(field, data, label_to_type):
        try:
            return {
                label_to_type[item['column']]: item['value']
                for item in data['account'].get(field, [])
            }
        except (TypeError, KeyError):
            raise ParseError

    def _collect_updated_answers(self, scheme: Scheme) -> t.Tuple[t.Optional[dict], t.Optional[dict]]:
        data = self.request.data
        label_to_type = scheme.get_question_type_dict()
        out_fields = {}
        for field_name in self.create_update_fields:
            out_fields[field_name] = self._extract_consent_data(scheme, field_name, data)
            out_fields[field_name].update(self._collect_field_content(field_name, data, label_to_type))

        if not out_fields or out_fields['enrol_fields']:
            raise ParseError

        if out_fields['registration_fields']:
            return None, out_fields['registration_fields']

        return {**out_fields['add_fields'], **out_fields['authorise_fields']}, None

    def _collect_fields_and_determine_route(self) -> t.Tuple[int, dict, dict, dict]:
        try:
<<<<<<< HEAD
            if not self.request.channels_permit.is_scheme_available(int(self.request.data['membership_plan'])):
=======
            scheme_id = self.request.data['membership_plan']
            if self.request.allowed_schemes and int(scheme_id) not in self.request.allowed_schemes:
>>>>>>> 48d1d3c0
                raise ParseError('membership plan not allowed for this user.')
        except KeyError:
            raise ParseError('required field membership_plan is missing')
        except ValueError:
            raise ParseError

        add_fields, auth_fields, enrol_fields = self._collect_credentials_answers(self.request.data)
        return scheme_id, auth_fields, enrol_fields, add_fields

    @staticmethod
    def _handle_existing_scheme_account(scheme_account: SchemeAccount, user: CustomUser,
                                        auth_fields: dict) -> None:
        existing_answers = scheme_account.get_auth_fields()
        for k, v in existing_answers.items():
            provided_value = auth_fields.get(k)

            if provided_value and k in DATE_TYPE_CREDENTIALS:
                try:
                    provided_value = arrow.get(provided_value, 'DD/MM/YYYY').date()
                except ParseError:
                    provided_value = arrow.get(provided_value).date()

                v = arrow.get(v).date()

            if provided_value != v:
                raise ParseError('This card already exists, but the provided credentials do not match.')

        SchemeAccountEntry.objects.get_or_create(user=user, scheme_account=scheme_account)

    def _handle_create_link_route(self, user: CustomUser, scheme_id: int, auth_fields: dict, add_fields: dict,
                                  use_pk: int = None) -> t.Tuple[SchemeAccount, int]:

        data = {'scheme': scheme_id, 'order': 0, **add_fields}
        serializer = self.get_validated_data(data, user)
        scheme_account, _, account_created = self.create_account_with_valid_data(serializer, user, use_pk)
        return_status = status.HTTP_201_CREATED if account_created else status.HTTP_200_OK

        if auth_fields:
            if auth_fields.get('password'):
                # Fix for Barclays sending escaped unicode sequences for special chars.
                auth_fields['password'] = escaped_unicode_pattern.sub(
                    replace_escaped_unicode,
                    auth_fields['password']
                )

            if account_created:
                if scheme_account.scheme.slug in settings.MANUAL_CHECK_SCHEMES:
                    self.prepare_link_for_manual_check(auth_fields, scheme_account)
                    self._manual_check_csv_creation(add_fields)
                else:
                    scheme_account.set_pending()
                    async_link.delay(auth_fields, scheme_account.id, user.id)
            else:
                auth_fields = auth_fields or {}
                self._handle_existing_scheme_account(scheme_account, user, auth_fields)

        return scheme_account, return_status

    @staticmethod
    def _handle_create_join_route(user: CustomUser, channels_permit: Permit,
                                  scheme_id: int, enrol_fields: dict) -> t.Tuple[SchemeAccount, int]:
        try:
            scheme_account = SchemeAccount.objects.get(
                user_set__id=user.id,
                scheme_id=scheme_id,
                status__in=SchemeAccount.JOIN_ACTION_REQUIRED
            )
            scheme_account.set_async_join_status()
        except SchemeAccount.DoesNotExist:
            scheme_account = SchemeAccount.objects.create(
                order=0,
                scheme_id=scheme_id,
                status=SchemeAccount.JOIN_ASYNC_IN_PROGRESS
            )
            SchemeAccountEntry.objects.get_or_create(user=user, scheme_account=scheme_account)

        async_join.delay(scheme_account.id, user.id, channels_permit, scheme_id, enrol_fields)
        return scheme_account, status.HTTP_201_CREATED

    @staticmethod
    def _manual_check_csv_creation(add_fields: dict) -> None:
        email, *_ = add_fields.values()

        if settings.MANUAL_CHECK_USE_AZURE:
            csv_name = '{}{}_{}'.format(settings.MANUAL_CHECK_AZURE_FOLDER, arrow.utcnow().format('DD_MM_YYYY'),
                                        settings.MANUAL_CHECK_AZURE_CSV_FILENAME)

            blob_storage = BlockBlobService(settings.MANUAL_CHECK_AZURE_ACCOUNT_NAME,
                                            settings.MANUAL_CHECK_AZURE_ACCOUNT_KEY)
            if blob_storage.exists(settings.MANUAL_CHECK_AZURE_CONTAINER, csv_name):
                current = blob_storage.get_blob_to_text(settings.MANUAL_CHECK_AZURE_CONTAINER, csv_name).content
            else:
                current = '"email","authorised (yes, no, pending)"'

            current += '\n"{}",pending'.format(email)
            blob_storage.create_blob_from_text(settings.MANUAL_CHECK_AZURE_CONTAINER, csv_name, current)
        else:
            if not Path(settings.MANUAL_CHECK_CSV_PATH).exists():
                with open(settings.MANUAL_CHECK_CSV_PATH, 'w') as f:
                    f.write('"email","authorised (yes, no, pending)"')

            with open(settings.MANUAL_CHECK_CSV_PATH, 'a') as f:
                f.write('\n"{}",pending'.format(email))

    def _collect_credentials_answers(self, data: dict) -> t.Tuple[t.Optional[dict], t.Optional[dict], t.Optional[dict]]:
        try:
            scheme = get_object_or_404(Scheme, id=data['membership_plan'])
            label_to_type = scheme.get_question_type_dict()
            fields = {}

            for field_name in self.create_update_fields:
                fields[field_name] = self._extract_consent_data(scheme, field_name, data)
                fields[field_name].update(self._collect_field_content(field_name, data, label_to_type))

        except KeyError:
            raise ParseError()

        if fields['enrol_fields']:
            return None, None, fields['enrol_fields']

        if not fields['add_fields'] and scheme.authorisation_required:
            manual_question = scheme.questions.get(manual_question=True).type
            try:
                fields['add_fields'].update({manual_question: fields['authorise_fields'].pop(manual_question)})
            except KeyError:
                raise ParseError()

        elif not fields['add_fields']:
            raise ParseError('missing fields')

        return fields['add_fields'], fields['authorise_fields'], None

    def _extract_consent_data(self, scheme: Scheme, field: str, data: dict) -> dict:
        if not data['account'].get(field):
            return {}

        client_app = self.request.user.client
        data_provided = data['account'][field]

        consent_links = ThirdPartyConsentLink.objects.filter(scheme=scheme, client_app=client_app)
        provided_consent_keys = self.match_consents(consent_links, data_provided)

        if not provided_consent_keys:
            return {'consents': []}

        provided_consent_data = {
            item['column']: item for item in data_provided if item['column'] in provided_consent_keys
        }

        consents = [
            {
                'id': link.consent_id,
                'value': provided_consent_data[link.consent_label]['value']
            }
            for link in consent_links if provided_consent_data.get(link.consent_label)
        ]

        # remove consents information from provided credentials data
        data['account'][field] = [item for item in data_provided if item['column'] not in provided_consent_keys]

        return {'consents': consents}

    @staticmethod
    def match_consents(consent_links, data_provided):
        consent_labels = {link.consent_label for link in consent_links}
        data_keys = {data['column'] for data in data_provided}

        return data_keys.intersection(consent_labels)

    @staticmethod
    def allowed_answers(scheme: Scheme) -> t.List[str]:
        allowed_types = []
        if scheme.manual_question:
            allowed_types.append(scheme.manual_question.type)
        if scheme.scan_question:
            allowed_types.append(scheme.scan_question.type)
        if scheme.one_question_link:
            allowed_types.append(scheme.one_question_link.type)
        return allowed_types


class ListMembershipCardView(MembershipCardView):
    authentication_classes = (PropertyAuthentication,)
    override_serializer_classes = {
        'GET': MembershipCardSerializer,
        'POST': LinkMembershipCardSerializer
    }

    @censor_and_decorate
    def list(self, request, *args, **kwargs):
        accounts = self.filter_queryset(self.get_queryset())
        return Response(self.get_serializer(accounts, many=True).data)

    @censor_and_decorate
    def create(self, request, *args, **kwargs):
        scheme_id, auth_fields, enrol_fields, add_fields = self._collect_fields_and_determine_route()
        if enrol_fields:
            account, status_code = self._handle_create_join_route(request.user, request.channels_permit,
                                                                  scheme_id, enrol_fields)
        else:
            account, status_code = self._handle_create_link_route(request.user, scheme_id, auth_fields,
                                                                  add_fields)

        if is_auto_link(request):
            self.auto_link_to_payment_cards(request.user, account)

        return Response(MembershipCardSerializer(account, context={'request': request}).data, status=status_code)


class CardLinkView(ModelViewSet):
    authentication_classes = (PropertyAuthentication,)

    @censor_and_decorate
    def update_payment(self, request, *args, **kwargs):
        self.serializer_class = PaymentCardSerializer
        link, status_code = self._update_link(request.user.id, kwargs['pcard_id'], kwargs['mcard_id'])
        serializer = self.get_serializer(link.payment_card_account)
        return Response(serializer.data, status_code)

    @censor_and_decorate
    def update_membership(self, request, *args, **kwargs):
        self.serializer_class = MembershipCardSerializer
        link, status_code = self._update_link(request.user.id, kwargs['pcard_id'], kwargs['mcard_id'])
        serializer = self.get_serializer(link.scheme_account)
        return Response(serializer.data, status_code)

    @censor_and_decorate
    def destroy_payment(self, request, *args, **kwargs):
        pcard, _ = self._destroy_link(request.user.id, kwargs['pcard_id'], kwargs['mcard_id'])
        return Response({}, status.HTTP_200_OK)

    @censor_and_decorate
    def destroy_membership(self, request, *args, **kwargs):
        _, mcard = self._destroy_link(request.user.id, kwargs['pcard_id'], kwargs['mcard_id'])
        return Response({}, status.HTTP_200_OK)

    def _destroy_link(self, user_id: int, pcard_id: int, mcard_id: int) -> t.Tuple[PaymentCardAccount, SchemeAccount]:
        pcard, mcard = self._collect_cards(pcard_id, mcard_id, user_id)

        try:
            link = PaymentCardSchemeEntry.objects.get(scheme_account=mcard, payment_card_account=pcard)
        except PaymentCardSchemeEntry.DoesNotExist:
            raise NotFound('The link that you are trying to delete does not exist.')

        link.delete()
        return pcard, mcard

    def _update_link(self, user_id: int, pcard_id: int, mcard_id: int) -> t.Tuple[PaymentCardSchemeEntry, int]:
        pcard, mcard = self._collect_cards(pcard_id, mcard_id, user_id)
        status_code = status.HTTP_200_OK
        link, created = PaymentCardSchemeEntry.objects.get_or_create(scheme_account=mcard, payment_card_account=pcard)
        if created:
            status_code = status.HTTP_201_CREATED

        link.activate_link()
        audit.write_to_db(link)
        return link, status_code

    @staticmethod
    def _collect_cards(payment_card_id: int, membership_card_id: int,
                       user_id: int) -> t.Tuple[PaymentCardAccount, SchemeAccount]:
        try:
            payment_card = PaymentCardAccount.objects.get(user_set__id=user_id, pk=payment_card_id)
            membership_card = SchemeAccount.objects.get(user_set__id=user_id, pk=membership_card_id)
        except PaymentCardAccount.DoesNotExist:
            raise NotFound('The payment card of id {} was not found.'.format(payment_card_id))
        except SchemeAccount.DoesNotExist:
            raise NotFound('The membership card of id {} was not found.'.format(membership_card_id))
        except KeyError:
            raise ParseError

        return payment_card, membership_card


class CompositeMembershipCardView(ListMembershipCardView):
    authentication_classes = (PropertyAuthentication,)

    def get_queryset(self):
        query = {
            'user_set__id': self.request.user.id,
            'is_deleted': False,
            'payment_card_account_set__id': self.kwargs['pcard_id']
        }

        return self.request.channels_permit.scheme_account_query(SchemeAccount.objects.filter(**query))

    @censor_and_decorate
    def list(self, request, *args, **kwargs):
        accounts = self.filter_queryset(self.get_queryset())
        return Response(self.get_serializer(accounts, many=True).data)

    @censor_and_decorate
    def create(self, request, *args, **kwargs):
        pcard = get_object_or_404(PaymentCardAccount, pk=kwargs['pcard_id'])
        scheme_id, auth_fields, enrol_fields, add_fields = self._collect_fields_and_determine_route()
        if enrol_fields:
            account, status_code = self._handle_create_join_route(request.user, request.channels_permit,
                                                                  scheme_id, enrol_fields)
        else:
            account, status_code = self._handle_create_link_route(request.user, scheme_id, auth_fields,
                                                                  add_fields)
        PaymentCardSchemeEntry.objects.get_or_create(payment_card_account=pcard, scheme_account=account)
        return Response(MembershipCardSerializer(account, context={'request': request}).data, status=status_code)


class CompositePaymentCardView(ListCreatePaymentCardAccount, PaymentCardCreationMixin, ModelViewSet):
    authentication_classes = (PropertyAuthentication,)
    serializer_class = PaymentCardSerializer

    def get_queryset(self):
        query = {
            'user_set__id': self.request.user.pk,
            'scheme_account_set__id': self.kwargs['mcard_id'],
            'is_deleted': False
        }

        return self.request.channels_permit.scheme_payment_account_query(PaymentCardAccount.objects.filter(**query))

    @censor_and_decorate
    def create(self, request, *args, **kwargs):
        try:
            pcard_data = PaymentCardTranslationSerializer(request.data['card']).data
            if request.allowed_issuers and int(pcard_data['issuer']) not in request.allowed_issuers:
                raise ParseError('issuer not allowed for this user.')

            consent = request.data['account']['consents']
        except (KeyError, ValueError):
            raise ParseError

        exists, pcard, status_code = self.payment_card_already_exists(pcard_data, request.user)
        if exists:
            return Response(self.get_serializer(pcard).data, status=status_code)

        mcard = get_object_or_404(SchemeAccount, pk=kwargs['mcard_id'])
        message, status_code, pcard = self.create_payment_card_account(pcard_data, request.user)
        if status_code == status.HTTP_201_CREATED:
            PaymentCardSchemeEntry.objects.get_or_create(payment_card_account=pcard, scheme_account=mcard)
            return Response(self._create_payment_card_consent(consent, pcard), status=status_code)

        return Response(message, status=status_code)


class MembershipPlanView(ModelViewSet):
    authentication_classes = (PropertyAuthentication,)
    serializer_class = MembershipPlanSerializer

    def get_queryset(self):
        return self.request.channels_permit.scheme_query(Scheme.objects)

    @censor_and_decorate
    def retrieve(self, request, *args, **kwargs):
        return super().retrieve(request, *args, **kwargs)


class ListMembershipPlanView(ModelViewSet, IdentifyCardMixin):
    authentication_classes = (PropertyAuthentication,)
    serializer_class = MembershipPlanSerializer

    def get_queryset(self):
        return self.request.channels_permit.scheme_query(Scheme.objects)

    @censor_and_decorate
    def list(self, request, *args, **kwargs):
        return super().list(request, *args, **kwargs)

    @censor_and_decorate
    def identify(self, request):
        try:
            base64_image = request.data['card']['base64_image']
        except KeyError:
            raise ParseError

        json = self._get_scheme(base64_image)
        if json['status'] != 'success' or json['reason'] == 'no match':
            return Response({'status': 'failure', 'message': json['reason']}, status=400)

        scheme = get_object_or_404(Scheme, id=json['scheme_id'])
        return Response(self.get_serializer(scheme).data)


class MembershipTransactionView(ModelViewSet, MembershipTransactionsMixin):
    authentication_classes = (PropertyAuthentication,)
    serializer_class = TransactionsSerializer

    @censor_and_decorate
    def retrieve(self, request, *args, **kwargs):
        url = '{}/transactions/{}'.format(settings.HADES_URL, kwargs['transaction_id'])
        headers = {'Authorization': self._get_auth_token(request.user.id), 'Content-Type': 'application/json'}
        resp = requests.get(url, headers=headers)
        if resp.status_code == 200 and resp.json():
            data = resp.json()
            if isinstance(data, list):
                data = data[0]

            if self._account_belongs_to_user(request.user.id, data.get('scheme_account_id')):
                return Response(self.get_serializer(data, many=False).data)

        return Response({})

    @censor_and_decorate
    def list(self, request, *args, **kwargs):
        url = '{}/transactions/user/{}'.format(settings.HADES_URL, request.user.id)
        headers = {'Authorization': self._get_auth_token(request.user.id), 'Content-Type': 'application/json'}
        resp = requests.get(url, headers=headers)
        if resp.status_code == 200 and resp.json():
            data = self._filter_transactions_for_current_user(request.user.id, resp.json())
            if data:
                return Response(self.get_serializer(data, many=True).data)

        return Response([])

    @censor_and_decorate
    def composite(self, request, *args, **kwargs):
        if not self._account_belongs_to_user(request.user.id, kwargs['mcard_id']):
            return Response([])

        response = self.get_transactions_data(request.user.id, kwargs['mcard_id'])
        return Response(response)

    @staticmethod
    def _account_belongs_to_user(user_id: int, mcard_id: int) -> bool:
        return SchemeAccountEntry.objects.filter(user_id=user_id, scheme_account_id=mcard_id).exists()

    @staticmethod
    def _filter_transactions_for_current_user(user_id: int, data: t.List[dict]) -> t.List[dict]:
        current_user_accounts = {
            account['scheme_account_id']
            for account in SchemeAccountEntry.objects.values('scheme_account_id').filter(user_id=user_id).all()
        }
        return [
            tx
            for tx in data
            if tx.get('scheme_account_id') in current_user_accounts
        ]<|MERGE_RESOLUTION|>--- conflicted
+++ resolved
@@ -468,13 +468,7 @@
         account = self.get_object()
         scheme_id, auth_fields, enrol_fields, add_fields = self._collect_fields_and_determine_route()
 
-<<<<<<< HEAD
         if not request.channels_permit.is_scheme_available(scheme_id):
-=======
-        self.save_new_consents(account, self.request.user, [auth_fields, enrol_fields, add_fields])
-
-        if request.allowed_schemes and int(scheme_id) not in request.allowed_schemes:
->>>>>>> 48d1d3c0
             raise ParseError('membership plan not allowed for this user.')
 
         self.save_new_consents(account, self.request.user, [auth_fields, enrol_fields, add_fields])
@@ -548,12 +542,7 @@
 
     def _collect_fields_and_determine_route(self) -> t.Tuple[int, dict, dict, dict]:
         try:
-<<<<<<< HEAD
             if not self.request.channels_permit.is_scheme_available(int(self.request.data['membership_plan'])):
-=======
-            scheme_id = self.request.data['membership_plan']
-            if self.request.allowed_schemes and int(scheme_id) not in self.request.allowed_schemes:
->>>>>>> 48d1d3c0
                 raise ParseError('membership plan not allowed for this user.')
         except KeyError:
             raise ParseError('required field membership_plan is missing')
@@ -561,6 +550,7 @@
             raise ParseError
 
         add_fields, auth_fields, enrol_fields = self._collect_credentials_answers(self.request.data)
+        scheme_id = self.request.data['membership_plan']
         return scheme_id, auth_fields, enrol_fields, add_fields
 
     @staticmethod
