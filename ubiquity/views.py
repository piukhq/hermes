import uuid

import jwt
import requests
from django.conf import settings
from django.utils import timezone
from rest_framework import status
from rest_framework.exceptions import NotFound, ParseError, ValidationError
from rest_framework.generics import get_object_or_404
from rest_framework.response import Response
from rest_framework.viewsets import ModelViewSet

from payment_card.models import PaymentCardAccount
from payment_card.views import ListCreatePaymentCardAccount, RetrievePaymentCardAccount
from scheme.mixins import BaseLinkMixin, IdentifyCardMixin, SchemeAccountCreationMixin, UpdateCredentialsMixin
from scheme.models import Scheme, SchemeAccount
from scheme.serializers import (CreateSchemeAccountSerializer, GetSchemeAccountSerializer, LinkSchemeSerializer,
                                ListSchemeAccountSerializer)
from scheme.views import RetrieveDeleteAccount
from ubiquity.authentication import PropertyAuthentication, PropertyOrServiceAuthentication
from ubiquity.influx_audit import audit
from ubiquity.censure_empty_fields import censor_and_decorate
from ubiquity.models import PaymentCardSchemeEntry
from ubiquity.serializers import (MembershipCardSerializer, MembershipPlanSerializer,
                                  PaymentCardConsentSerializer, PaymentCardSerializer, PaymentCardTranslationSerializer,
                                  PaymentCardUpdateSerializer, ServiceConsentSerializer, TransactionsSerializer)
from user.models import CustomUser
from user.serializers import NewRegisterSerializer


class PaymentCardConsentMixin:
    @staticmethod
    def _create_payment_card_consent(consent_data, pcard):
        serializer = PaymentCardConsentSerializer(data=consent_data, many=True)
        serializer.is_valid(raise_exception=True)
        pcard.consents = serializer.validated_data
        pcard.save()
        return PaymentCardSerializer(pcard).data

    @staticmethod
    def _update_payment_card_consent(consent_data, pcard_pk):
        if not consent_data:
            consents = []
        else:
            serializer = PaymentCardConsentSerializer(data=consent_data, many=True)
            serializer.is_valid(raise_exception=True)
            consents = serializer.validated_data

        PaymentCardAccount.objects.filter(pk=pcard_pk).update(consents=consents)


class ServiceView(ModelViewSet):
    authentication_classes = (PropertyOrServiceAuthentication,)
    serializer_class = ServiceConsentSerializer

    @censor_and_decorate
    def retrieve(self, request, *args, **kwargs):
        if not request.user.is_active:
            raise NotFound

        return Response(self.get_serializer(request.user.serviceconsent).data)

    @censor_and_decorate
    def create(self, request, *args, **kwargs):
        status_code = 200
        consent_data = request.data['consent']
        if 'email' not in consent_data:
            raise ParseError

        new_user_data = {
            'client_id': request.bundle.client.pk,
            'bundle_id': request.bundle.bundle_id,
            'email': consent_data['email'],
            'uid': request.prop_id,
            'password': str(uuid.uuid4()).lower().replace('-', 'A&')
        }

        try:
            user = CustomUser.objects.get(email=new_user_data['email'], client=request.bundle.client)
        except CustomUser.DoesNotExist:
            status_code = 201
            new_user = NewRegisterSerializer(data=new_user_data)
            new_user.is_valid(raise_exception=True)
            user = new_user.save()

        if not user.is_active:
            status_code = 201
            user.is_active = True
            user.save()

        if hasattr(user, 'serviceconsent'):
            user.serviceconsent.delete()

        try:
            consent = self.get_serializer(data={'user': user.pk, **consent_data})
            consent.is_valid(raise_exception=True)
            consent.save()
        except ValidationError:
            user.is_active = False
            user.save()
            raise ParseError

        return Response(consent.data, status=status_code)

    @censor_and_decorate
    def destroy(self, request, *args, **kwargs):
        response = self.get_serializer(request.user.serviceconsent).data
        request.user.serviceconsent.delete()
        request.user.is_active = False
        request.user.save()
        return Response(response)


class PaymentCardView(RetrievePaymentCardAccount, PaymentCardConsentMixin, ModelViewSet):
    authentication_classes = (PropertyAuthentication,)
    serializer_class = PaymentCardSerializer

    def get_queryset(self):
        query = {
            'user_set__id': self.request.user.id,
            'is_deleted': False
        }
        if self.request.allowed_issuers:
            query['issuer__in'] = self.request.allowed_issuers

        return self.queryset.filter(**query)

    @censor_and_decorate
    def retrieve(self, request, *args, **kwargs):
        return super().retrieve(request, *args, **kwargs)

    @censor_and_decorate
    def update(self, request, *args, **kwargs):
        if 'card' in request.data:
            try:
                data = PaymentCardUpdateSerializer(request.data['card']).data
                PaymentCardAccount.objects.filter(pk=kwargs['pk']).update(**data)
            except ValueError as e:
                raise ParseError(str(e))

        if 'account' in request.data and 'consents' in request.data['account']:
            self._update_payment_card_consent(request.data['account']['consents'], kwargs['pk'])

        pcard = get_object_or_404(PaymentCardAccount, pk=kwargs['pk'])
        return Response(self.get_serializer(pcard).data)

    @censor_and_decorate
    def destroy(self, request, *args, **kwargs):
        return super().delete(request, *args, **kwargs)


class ListPaymentCardView(ListCreatePaymentCardAccount, PaymentCardConsentMixin, ModelViewSet):
    authentication_classes = (PropertyAuthentication,)
    serializer_class = PaymentCardSerializer

    def get_queryset(self):
        query = {
            'user_set__id': self.request.user.id,
            'is_deleted': False
        }
        if self.request.allowed_issuers:
            query['issuer__in'] = self.request.allowed_issuers

        return PaymentCardAccount.objects.filter(**query)

    @censor_and_decorate
    def list(self, request, *args, **kwargs):
        accounts = self.filter_queryset(self.get_queryset())
        return Response(self.get_serializer(accounts, many=True).data, status=200)

    @censor_and_decorate
    def create(self, request, *args, **kwargs):
        try:
            pcard_data = PaymentCardTranslationSerializer(request.data['card']).data
            if request.allowed_issuers and pcard_data['issuer'] not in request.allowed_issuers:
                raise ParseError('issuer not allowed for this user.')

            consent = request.data['account']['consents']
        except KeyError:
            raise ParseError

        message, status_code, pcard = self.create_payment_card_account(pcard_data, request.user)
        if status_code == status.HTTP_201_CREATED:
            return Response(self._create_payment_card_consent(consent, pcard), status=status_code)

        return Response(message, status=status_code)


class MembershipCardView(RetrieveDeleteAccount, UpdateCredentialsMixin, ModelViewSet):
    authentication_classes = (PropertyAuthentication,)
    serializer_class = MembershipCardSerializer
    override_serializer_classes = {
        'GET': MembershipCardSerializer,
        'PATCH': MembershipCardSerializer,
        'DELETE': GetSchemeAccountSerializer,
        'OPTIONS': GetSchemeAccountSerializer,
    }

    def get_queryset(self):
        query = {
            'user_set__id': self.request.user.id,
            'is_deleted': False
        }
        if self.request.allowed_schemes:
            query['scheme__in'] = self.request.allowed_schemes

        return SchemeAccount.objects.filter(**query)

    @censor_and_decorate
    def retrieve(self, request, *args, **kwargs):
        account = self.get_object()
        account.get_cached_balance()
        return Response(self.get_serializer(account).data)

    @censor_and_decorate
    def update(self, request, *args, **kwargs):
<<<<<<< HEAD
        return Response()
=======
        account = self.get_object()
        new_answers = self._collect_updated_answers(request.data)
        self.update_credentials(account, new_answers)
        return Response(self.get_serializer(account).data, status=status.HTTP_200_OK)
>>>>>>> cfb358c4

    @censor_and_decorate
    def destroy(self, request, *args, **kwargs):
        return super().delete(request, *args, **kwargs)

    @staticmethod
    @censor_and_decorate
    def membership_plan(request, mcard_id):
        mcard = get_object_or_404(SchemeAccount, id=mcard_id)
        return Response(MembershipPlanSerializer(mcard.scheme).data)

    @staticmethod
    def _collect_updated_answers(data):
        auth_fields = {
            item['column']: item['value']
            for item in data['authorise_fields']
        } if 'authorise_fields' in data else None

        enrol_fields = {
            item['column']: item['value']
            for item in data['enrol_fields']
        } if 'enrol_fields' in data else None

        if not auth_fields and not enrol_fields:
            raise ParseError()

        out = {}
        if auth_fields:
            out.update(auth_fields)

        if enrol_fields:
            out.update(enrol_fields)

        return out


class ListMembershipCardView(SchemeAccountCreationMixin, BaseLinkMixin, ModelViewSet):
    authentication_classes = (PropertyAuthentication,)
    override_serializer_classes = {
        'GET': MembershipCardSerializer,
        'POST': CreateSchemeAccountSerializer,
        'OPTIONS': ListSchemeAccountSerializer,
    }

    def get_queryset(self):
        query = {
            'user_set__id': self.request.user.id,
            'is_deleted': False
        }
        if self.request.allowed_schemes:
            query['scheme__in'] = self.request.allowed_schemes

        return SchemeAccount.objects.filter(**query)

    @censor_and_decorate
    def list(self, request, *args, **kwargs):
        accounts = self.filter_queryset(self.get_queryset())

        for account in accounts:
            account.get_cached_balance()

        return Response(self.get_serializer(accounts, many=True).data)

    @censor_and_decorate
    def create(self, request, *args, **kwargs):
        account, status_code = self._handle_membership_card_creation(request)
        return Response(MembershipCardSerializer(account).data, status=status_code)

    def _handle_membership_card_creation(self, request):
        if request.allowed_schemes and request.data['membership_plan'] not in request.allowed_schemes:
            raise ParseError('membership plan not allowed for this user.')

        add_fields, auth_fields, enrol_fields = self._collect_credentials_answers(request.data)

        if add_fields:
            add_data = {'scheme': request.data['membership_plan'], 'order': 0, **add_fields}
            scheme_account, _ = self.create_account(add_data, request.user)
            if auth_fields:
                serializer = LinkSchemeSerializer(data=auth_fields, context={'scheme_account': scheme_account})
                self.link_account(serializer, scheme_account, request.user)
                scheme_account.link_date = timezone.now()
                scheme_account.save()

            return scheme_account, status.HTTP_201_CREATED

        else:
            raise NotImplemented

    @staticmethod
    def _collect_field_content(field, data):
        return {
            item['column']: item['value']
            for item in data[field]
        } if field in data else None

    def _collect_credentials_answers(self, data):
        scheme = get_object_or_404(Scheme, id=data['membership_plan'])
        add_fields = self._collect_field_content('add_fields', data)
        auth_fields = self._collect_field_content('authorise_fields', data)
        enrol_fields = self._collect_field_content('enrol_fields', data)

        if not add_fields and not enrol_fields:
            raise ParseError()
        if scheme.authorisation_required and not auth_fields:
            raise ParseError()

        return add_fields, auth_fields, enrol_fields

    @staticmethod
    def allowed_answers(scheme):
        allowed_types = []
        if scheme.manual_question:
            allowed_types.append(scheme.manual_question.type)
        if scheme.scan_question:
            allowed_types.append(scheme.scan_question.type)
        if scheme.one_question_link:
            allowed_types.append(scheme.one_question_link.type)
        return allowed_types

    @staticmethod
    def _link_to_all_payment_cards(mcard, user):
        updated_entries = []
        for pcard in user.payment_card_account_set.all():
            other_entry = PaymentCardSchemeEntry.objects.filter(payment_card_account=pcard).first()
            entry, _ = PaymentCardSchemeEntry.objects.get_or_create(payment_card_account=pcard, scheme_account=mcard)

            if other_entry:
                entry.active_link = other_entry.active_link
                entry.save()
            else:
                entry.activate_link()

            updated_entries.append(entry)

        audit.write_to_db(updated_entries, many=True)


class CreateDeleteLinkView(ModelViewSet):
    authentication_classes = (PropertyAuthentication,)

    @censor_and_decorate
    def update_payment(self, request, *args, **kwargs):
        self.serializer_class = PaymentCardSerializer
        link = self._update_link(request, *args, **kwargs)
        serializer = self.get_serializer(link.payment_card_account)
        return Response(serializer.data, status.HTTP_201_CREATED)

    @censor_and_decorate
    def update_membership(self, request, *args, **kwargs):
        self.serializer_class = MembershipCardSerializer
        link = self._update_link(request, *args, **kwargs)
        serializer = self.get_serializer(link.scheme_account)
        return Response(serializer.data, status.HTTP_201_CREATED)

    @censor_and_decorate
    def destroy_payment(self, request, *args, **kwargs):
        self.serializer_class = PaymentCardSerializer
        pcard, _ = self._destroy_link(request, *args, **kwargs)
        serializer = self.get_serializer(pcard)
        return Response(serializer.data, status.HTTP_201_CREATED)

    @censor_and_decorate
    def destroy_membership(self, request, *args, **kwargs):
        self.serializer_class = MembershipCardSerializer
        _, mcard = self._destroy_link(request, *args, **kwargs)
        serializer = self.get_serializer(mcard)
        return Response(serializer.data, status.HTTP_201_CREATED)

    def _destroy_link(self, request, *args, **kwargs):
        pcard, mcard = self._collect_cards(kwargs['pcard_id'], kwargs['mcard_id'], request.user.id)

        try:
            link = PaymentCardSchemeEntry.objects.get(scheme_account=mcard, payment_card_account=pcard)
        except PaymentCardSchemeEntry.DoesNotExist:
            raise NotFound('The link that you are trying to delete does not exist.')

        link.delete()
        return pcard, mcard

    def _update_link(self, request, *args, **kwargs):
        pcard, mcard = self._collect_cards(kwargs['pcard_id'], kwargs['mcard_id'], request.user.id)

        link, _ = PaymentCardSchemeEntry.objects.get_or_create(scheme_account=mcard, payment_card_account=pcard)
        link.activate_link()
        audit.write_to_db(link)
        return link

    @staticmethod
    def _collect_cards(payment_card_id, membership_card_id, user_id):
        try:
            payment_card = PaymentCardAccount.objects.get(user_set__id=user_id, pk=payment_card_id)
            membership_card = SchemeAccount.objects.get(user_set__id=user_id, pk=membership_card_id)
        except PaymentCardAccount.DoesNotExist:
            raise NotFound('The payment card of id {} was not found.'.format(payment_card_id))
        except SchemeAccount.DoesNotExist:
            raise NotFound('The membership card of id {} was not found.'.format(membership_card_id))
        except KeyError:
            raise ParseError

        return payment_card, membership_card


class CompositeMembershipCardView(ListMembershipCardView):
    authentication_classes = (PropertyAuthentication,)

    def get_queryset(self):
        query = {
            'user_set__id': self.request.user.id,
            'is_deleted': False,
            'payment_card_account_set__id': self.kwargs['pcard_id']
        }
        if self.request.allowed_schemes:
            query['scheme__in'] = self.request.allowed_schemes

        return SchemeAccount.objects.filter(**query)

    @censor_and_decorate
    def list(self, request, *args, **kwargs):
        accounts = self.filter_queryset(self.get_queryset())
        for account in accounts:
            account.get_cached_balance()

        return Response(self.get_serializer(accounts, many=True).data)

    @censor_and_decorate
    def create(self, request, *args, **kwargs):
        pcard = get_object_or_404(PaymentCardAccount, pk=kwargs['pcard_id'])
        account, status_code = self._handle_membership_card_creation(request)
        PaymentCardSchemeEntry.objects.get_or_create(payment_card_account=pcard, scheme_account=account)
        return Response(MembershipCardSerializer(account).data, status=status_code)


class CompositePaymentCardView(ListCreatePaymentCardAccount, PaymentCardConsentMixin, ModelViewSet):
    authentication_classes = (PropertyAuthentication,)
    serializer_class = PaymentCardSerializer

    def get_queryset(self):
        query = {
            'user_set__id': self.request.user.pk,
            'scheme_account_set__id': self.kwargs['mcard_id'],
            'is_deleted': False
        }
        if self.request.allowed_schemes:
            query['scheme__in'] = self.request.allowed_schemes

        return PaymentCardAccount.objects.filter(**query)

    @censor_and_decorate
    def create(self, request, *args, **kwargs):
        try:
            pcard_data = PaymentCardTranslationSerializer(request.data['card']).data
            if request.allowed_issuers and pcard_data['issuer'] not in request.allowed_issuers:
                raise ParseError('issuer not allowed for this user.')

            consent = request.data['account']['consents']
        except KeyError:
            raise ParseError

        mcard = get_object_or_404(SchemeAccount, pk=kwargs['mcard_id'])
        message, status_code, pcard = self.create_payment_card_account(pcard_data, request.user)
        if status_code == status.HTTP_201_CREATED:
            PaymentCardSchemeEntry.objects.get_or_create(payment_card_account=pcard, scheme_account=mcard)
            return Response(self._create_payment_card_consent(consent, pcard), status=status_code)

        return Response(message, status=status_code)


class MembershipPlans(ModelViewSet, IdentifyCardMixin):
    authentication_classes = (PropertyAuthentication,)
    queryset = Scheme.objects
    serializer_class = MembershipPlanSerializer

    @censor_and_decorate
    def identify(self, request):
        try:
            base64_image = request.data['card']['base64_image']
        except KeyError:
            raise ParseError

        json = self._get_scheme(base64_image)
        if json['status'] != 'success' or json['reason'] == 'no match':
            return Response({'status': 'failure', 'message': json['reason']}, status=400)

        scheme = get_object_or_404(Scheme, id=json['scheme_id'])
        return Response(MembershipPlanSerializer(scheme).data)


class MembershipPlan(ModelViewSet):
    authentication_classes = (PropertyAuthentication,)
    queryset = Scheme.objects
    serializer_class = MembershipPlanSerializer


class MembershipTransactionView(ModelViewSet):
    authentication_classes = (PropertyAuthentication,)
    serializer_class = TransactionsSerializer

    @staticmethod
    def _get_auth_token(user_id):
        payload = {
            'sub': user_id
        }
        token = jwt.encode(payload, settings.TOKEN_SECRET)
        return token.decode('unicode_escape')

    @censor_and_decorate
    def retrieve(self, request, *args, **kwargs):
        url = '{}/transactions/{}'.format(settings.HADES_URL, kwargs['transaction_id'])
        headers = {'Authorization': self._get_auth_token(request.user.id), 'Content-Type': 'application/json'}
        resp = requests.get(url, headers=headers)
        response = self.get_serializer(resp.json()).data if resp.status_code == 200 and resp.json() else {}
        return Response(response)

    @censor_and_decorate
    def list(self, request, *args, **kwargs):
        url = '{}/transactions/user/{}'.format(settings.HADES_URL, request.user.id)
        headers = {'Authorization': self._get_auth_token(request.user.id), 'Content-Type': 'application/json'}
        resp = requests.get(url, headers=headers)
        response = self.get_serializer(resp.json(), many=True).data if resp.status_code == 200 and resp.json() else []
        return Response(response)

    @censor_and_decorate
    def composite(self, request, *args, **kwargs):
        url = '{}/transactions/scheme_account/{}'.format(settings.HADES_URL, kwargs['mcard_id'])
        headers = {'Authorization': self._get_auth_token(request.user.id), 'Content-Type': 'application/json'}
        resp = requests.get(url, headers=headers)
        response = self.get_serializer(resp.json(), many=True).data if resp.status_code == 200 and resp.json() else []
        return Response(response)<|MERGE_RESOLUTION|>--- conflicted
+++ resolved
@@ -214,14 +214,10 @@
 
     @censor_and_decorate
     def update(self, request, *args, **kwargs):
-<<<<<<< HEAD
-        return Response()
-=======
         account = self.get_object()
         new_answers = self._collect_updated_answers(request.data)
         self.update_credentials(account, new_answers)
         return Response(self.get_serializer(account).data, status=status.HTTP_200_OK)
->>>>>>> cfb358c4
 
     @censor_and_decorate
     def destroy(self, request, *args, **kwargs):
