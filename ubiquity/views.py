--- conflicted
+++ resolved
@@ -348,18 +348,8 @@
             raise ParseError('membership plan not allowed for this user.')
 
         add_fields, auth_fields, enrol_fields = self._collect_credentials_answers(request.data)
-<<<<<<< HEAD
         add_data = {'scheme': request.data['membership_plan'], 'order': 0, **add_fields}
         serializer = self.get_validated_data(add_data, request.user)
-=======
-
-        if add_fields:
-            add_data = {'scheme': request.data['membership_plan'], 'order': 0, **add_fields}
-            serializer = self.get_validated_data(add_data, request.user)
-        else:
-            raise NotImplementedError
-
->>>>>>> 1c58f3a7
         return serializer, auth_fields, enrol_fields
 
     def _handle_membership_card_creation(self, user, serializer, auth_fields, enrol_fields, use_pk=None):
