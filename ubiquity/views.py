import logging
import re
import typing as t

import arrow
from django.conf import settings
from django.db import IntegrityError, transaction
<<<<<<< HEAD
from django.db.models import Q, Count, QuerySet
=======
from django.db.models import Count, Q
>>>>>>> 81f5e1ed
from rest_framework import status
from rest_framework.exceptions import APIException, NotFound, ParseError, ValidationError
from rest_framework.generics import get_object_or_404
from rest_framework.response import Response
from rest_framework.status import HTTP_200_OK, HTTP_201_CREATED
from rest_framework.viewsets import ModelViewSet
from rustyjeff import rsa_decrypt_base64
from shared_config_storage.credentials.encryption import BLAKE2sHash
from shared_config_storage.credentials.utils import AnswerTypeChoices

from hermes.channels import Permit
from hermes.settings import Version
from history.enums import SchemeAccountJourney
from history.signals import HISTORY_CONTEXT
from history.utils import user_info
from payment_card.enums import PaymentCardRoutes
from payment_card.models import PaymentCardAccount
from payment_card.payment import get_nominated_pcard
from payment_card.views import ListCreatePaymentCardAccount, RetrievePaymentCardAccount
from prometheus.metrics import (
    MembershipCardAddRoute,
    PaymentCardAddRoute,
    membership_card_add_counter,
    membership_card_update_counter,
    payment_card_add_counter,
    service_creation_counter,
)
from scheme.credentials import CASE_SENSITIVE_CREDENTIALS, DATE_TYPE_CREDENTIALS, PAYMENT_CARD_HASH, POSTCODE
from scheme.mixins import (
    BaseLinkMixin,
    IdentifyCardMixin,
    SchemeAccountCreationMixin,
    SchemeAccountJoinMixin,
    UpdateCredentialsMixin,
)
from scheme.models import Scheme, SchemeAccount, SchemeCredentialQuestion, ThirdPartyConsentLink
from scheme.views import RetrieveDeleteAccount
from ubiquity.authentication import PropertyAuthentication, PropertyOrServiceAuthentication
from ubiquity.cache_decorators import CacheApiRequest, membership_plan_key
from ubiquity.censor_empty_fields import censor_and_decorate
from ubiquity.channel_vault import KeyType, SecretKeyName, get_key, get_secret_key
from ubiquity.influx_audit import audit
<<<<<<< HEAD
from ubiquity.models import (PaymentCardAccountEntry, PaymentCardSchemeEntry, SchemeAccountEntry, ServiceConsent,
                             VopActivation)
from ubiquity.tasks import (async_link, async_all_balance, async_join, async_registration, async_balance,
                            send_merchant_metrics_for_new_account, deleted_payment_card_cleanup,
                            deleted_service_cleanup, auto_link_membership_to_payments, deleted_membership_card_cleanup,
                            auto_link_payment_to_memberships)
from ubiquity.versioning import versioned_serializer_class, SelectSerializer, get_api_version
from ubiquity.versioning.base.serializers import (MembershipCardSerializer, MembershipPlanSerializer,
                                                  PaymentCardConsentSerializer, PaymentCardSerializer,
                                                  MembershipTransactionsMixin,
                                                  PaymentCardUpdateSerializer, ServiceConsentSerializer,
                                                  TransactionSerializer, LinkMembershipCardSerializer)
=======
from ubiquity.models import (
    PaymentCardAccountEntry,
    PaymentCardSchemeEntry,
    SchemeAccountEntry,
    ServiceConsent,
    VopActivation,
)
from ubiquity.tasks import (
    async_add_field_only_link,
    async_all_balance,
    async_balance,
    async_join,
    async_link,
    async_registration,
    auto_link_membership_to_payments,
    auto_link_payment_to_memberships,
    deleted_membership_card_cleanup,
    deleted_payment_card_cleanup,
    deleted_service_cleanup,
    send_merchant_metrics_for_new_account,
)
from ubiquity.utils import needs_decryption
from ubiquity.versioning import SelectSerializer, get_api_version, versioned_serializer_class
from ubiquity.versioning.base.serializers import (
    LinkMembershipCardSerializer,
    MembershipCardSerializer,
    MembershipPlanSerializer,
    MembershipTransactionsMixin,
    PaymentCardConsentSerializer,
    PaymentCardSerializer,
    PaymentCardUpdateSerializer,
    ServiceConsentSerializer,
    TransactionSerializer,
)
>>>>>>> 81f5e1ed
from user.models import CustomUser
from user.serializers import UbiquityRegisterSerializer

if t.TYPE_CHECKING:
    from rest_framework.request import Request
    from rest_framework.serializers import Serializer

escaped_unicode_pattern = re.compile(r"\\(\\u[a-fA-F0-9]{4})")
logger = logging.getLogger(__name__)


class ConflictError(APIException):
    status_code = status.HTTP_409_CONFLICT
    default_detail = "Attempting to create two or more identical users at the same time."
    default_code = "conflict"


def auto_link(req):
    auto_link_mapping = {
        "true": True,
        "false": False,
    }
    auto_link_param = req.query_params.get("autolink", "") or req.query_params.get("autoLink", "")

    return auto_link_mapping.get(auto_link_param.lower(), None)


def replace_escaped_unicode(match):
    return match.group(1)


def detect_and_handle_escaped_unicode(credentials_dict):
    # Fix for Barclays sending escaped unicode sequences for special chars in password.
    if credentials_dict.get("password"):
        password = credentials_dict["password"]
        if password.isascii():
            password = escaped_unicode_pattern.sub(replace_escaped_unicode, password).encode().decode("unicode-escape")

        credentials_dict["password"] = password

    return credentials_dict


def check_join_with_pay(enrol_fields: dict, user_id: int):
    payment_card_hash = enrol_fields.get(PAYMENT_CARD_HASH)
    if payment_card_hash:
        try:
            get_nominated_pcard(payment_card_hash, user_id)
        except PaymentCardAccount.DoesNotExist as e:
            raise ParseError(detail="Provided payment card could not be found " "or is not related to this user") from e


class VersionedSerializerMixin:
    @staticmethod
    def get_serializer_by_version(serializer: SelectSerializer, version: "Version", *args, **kwargs) -> "Serializer":
        serializer_class = versioned_serializer_class(version, serializer)
        return serializer_class(*args, **kwargs)

    def get_serializer_by_request(self, *args, **kwargs):
        version = get_api_version(self.request)
        serializer_class = versioned_serializer_class(version, self.response_serializer)
        context = kwargs.get("context", {})
        context.update(self.get_serializer_context())
        kwargs["context"] = context
        return serializer_class(*args, **kwargs)

    def get_serializer_class_by_request(self):
        version = get_api_version(self.request)
        return versioned_serializer_class(version, self.response_serializer)


class AutoLinkOnCreationMixin:
    @staticmethod
    def auto_link_to_membership_cards(
            user: CustomUser, payment_card_account: PaymentCardAccount, bundle_id: str, just_created: bool = False
    ) -> None:

        # Ensure that we only consider membership cards in a user's wallet which can be PLL linked
<<<<<<< HEAD
        wallet_scheme_accounts = SchemeAccount.objects.filter(
            user_set=user, scheme__tier=Scheme.PLL, schemeaccountentry__auth_status=SchemeAccountEntry.AUTHORISED
        ).all()
=======
        wallet_scheme_accounts = SchemeAccount.objects.filter(user_set=user, scheme__tier=Scheme.PLL).all()
>>>>>>> 81f5e1ed

        if wallet_scheme_accounts:
            if payment_card_account.status == PaymentCardAccount.ACTIVE:
                auto_link_payment_to_memberships(wallet_scheme_accounts, payment_card_account, just_created)
            else:
                auto_link_payment_to_memberships.delay(
                    [sa.id for sa in wallet_scheme_accounts],
                    payment_card_account.id,
                    just_created,
                    history_kwargs={"user_info": user_info(user_id=user.id, channel=bundle_id)}
                )


class PaymentCardCreationMixin:
    @staticmethod
    def _create_payment_card_consent(consent_data: dict, pcard: PaymentCardAccount) -> PaymentCardAccount:
        serializer = PaymentCardConsentSerializer(data=consent_data, many=True)
        serializer.is_valid(raise_exception=True)
        pcard.consents = serializer.validated_data
        pcard.save(update_fields=["consents"])
        return pcard

    @staticmethod
    def _update_payment_card_consent(consent_data: dict, pcard_pk: int) -> None:
        if not consent_data:
            consents = []
        else:
            serializer = PaymentCardConsentSerializer(data=consent_data, many=True)
            serializer.is_valid(raise_exception=True)
            consents = serializer.validated_data

        PaymentCardAccount.objects.filter(pk=pcard_pk).update(consents=consents)

    @staticmethod
    def payment_card_already_exists(
            data: dict, user: CustomUser
    ) -> t.Tuple[t.Optional[PaymentCardAccount], PaymentCardRoutes, int]:
        status_code = status.HTTP_201_CREATED
        card = (
            PaymentCardAccount.all_objects.filter(fingerprint=data["fingerprint"])
            .annotate(belongs_to_this_user=Count("user_set", filter=Q(user_set__id=user.id)))
            .order_by("-belongs_to_this_user", "is_deleted", "-created")
            .first()
        )

        if card is None:
            route = PaymentCardRoutes.NEW_CARD
        elif card.is_deleted:
            route = PaymentCardRoutes.DELETED_CARD
        elif card.belongs_to_this_user:
            route = PaymentCardRoutes.ALREADY_IN_WALLET
            status_code = status.HTTP_200_OK
        elif card.expiry_month == data["expiry_month"] and card.expiry_year == data["expiry_year"]:
            route = PaymentCardRoutes.EXISTS_IN_OTHER_WALLET
        else:
            route = PaymentCardRoutes.NEW_CARD

        return card, route, status_code

    @staticmethod
    def _add_hash(new_hash: str, card: PaymentCardAccount) -> None:
        if new_hash and not card.hash:
            card.hash = new_hash
            card.save(update_fields=["hash"])

    @staticmethod
    def _link_account_to_new_user(account: PaymentCardAccount, user: CustomUser) -> None:
        try:
            with transaction.atomic():
                PaymentCardAccountEntry.objects.create(user=user, payment_card_account=account)
        except IntegrityError:
            pass

    @staticmethod
    def _collect_creation_data(
            request_data: dict, allowed_issuers: t.List[int], version: "Version", bundle_id: str = None
    ) -> t.Tuple[dict, dict]:
        try:
            pcard_data = VersionedSerializerMixin.get_serializer_by_version(
                SelectSerializer.PAYMENT_CARD_TRANSLATION,
                version,
                request_data["card"],
                context={"bundle_id": bundle_id},
            ).data

            if allowed_issuers and pcard_data["issuer"].id not in allowed_issuers:
                raise ParseError("issuer not allowed for this user.")

            consent = request_data["account"]["consents"]
        except (KeyError, ValueError) as e:
            logger.debug(f"error creating payment card: {repr(e)}")
            raise ParseError from e

        return pcard_data, consent


class AllowedIssuersMixin:
    stored_allowed_issuers = None

    @property
    def allowed_issuers(self):
        if self.stored_allowed_issuers is None:
            self.stored_allowed_issuers = list(self.request.channels_permit.bundle.issuer.values_list("id", flat=True))

        return self.stored_allowed_issuers


class ServiceView(VersionedSerializerMixin, ModelViewSet):
    authentication_classes = (PropertyOrServiceAuthentication,)
    serializer_class = ServiceConsentSerializer
    response_serializer = SelectSerializer.SERVICE

    @censor_and_decorate
    def retrieve(self, request, *args, **kwargs):
        async_all_balance.delay(request.user.id, self.request.channels_permit)
        return Response(self.get_serializer_by_request(request.user.serviceconsent).data)

    @censor_and_decorate
    def create(self, request, *args, **kwargs):
        status_code = HTTP_200_OK
        consent_data = request.data["consent"]
        if "email" not in consent_data:
            raise ParseError

        try:
            if request.channels_permit.auth_by == "bink":
                user = request.channels_permit.user
            else:
                user = CustomUser.objects.get(client=request.channels_permit.client, external_id=request.prop_id)
        except CustomUser.DoesNotExist:
            new_user_data = {
                "client_id": request.channels_permit.client.pk,
                "bundle_id": request.channels_permit.bundle_id,
                "email": consent_data["email"],
                "external_id": request.prop_id,
            }
            status_code = HTTP_201_CREATED
            new_user = UbiquityRegisterSerializer(data=new_user_data, context={"bearer_registration": True})
            new_user.is_valid(raise_exception=True)

            try:
                user = new_user.save()
            except IntegrityError:
                raise ConflictError

            consent = self._add_consent(user, consent_data, service=True)
            service_creation_counter.labels(channel=request.channels_permit.bundle_id).inc()
        else:
            if not hasattr(user, "serviceconsent"):
                status_code = HTTP_201_CREATED
                consent = self._add_consent(user, consent_data)

            else:
                consent = self.get_serializer_by_request(user.serviceconsent)

        return Response(consent.data, status=status_code)

    @censor_and_decorate
    def destroy(self, request, *args, **kwargs):
        try:
            response = self.get_serializer_by_request(request.user.serviceconsent).data
        except ServiceConsent.DoesNotExist:
            raise NotFound

        request.user.soft_delete()
        user_id = request.user.id
        deleted_service_cleanup.delay(
            user_id,
            response["consent"],
            history_kwargs={"user_info": user_info(user_id=user_id, channel=request.channels_permit.bundle_id)},
        )
        return Response(response)

    def _add_consent(self, user: CustomUser, consent_data: dict, service: bool = False) -> dict:
        try:
            consent = self.get_serializer_by_request(data={"user": user.id, **consent_data})
            consent.is_valid(raise_exception=True)
            consent.save()
        except ValidationError:
            # Only mark false if customer user was created via the service endpoint.
            if service:
                user.soft_delete()
            raise ParseError

        return consent


class PaymentCardView(
    RetrievePaymentCardAccount,
    VersionedSerializerMixin,
    PaymentCardCreationMixin,
    AutoLinkOnCreationMixin,
    AllowedIssuersMixin,
    ModelViewSet,
):
    authentication_classes = (PropertyAuthentication,)
    serializer_class = PaymentCardSerializer
    response_serializer = SelectSerializer.PAYMENT_CARD

    def get_queryset(self):
        query = {}
        if self.allowed_issuers:
            query["issuer__in"] = self.allowed_issuers

        return self.request.channels_permit.payment_card_account_query(
            PaymentCardAccount.objects.filter(**query), user_id=self.request.user.id, user_filter=True
        )

    def get_hashed_object(self):
        if self.kwargs.get("hash"):
            self.kwargs["hash"] = BLAKE2sHash().new(
                obj=self.kwargs["hash"], key=get_secret_key(SecretKeyName.PCARD_HASH_SECRET)
            )
        return super(PaymentCardView, self).get_object()

    @censor_and_decorate
    def retrieve(self, request, *args, **kwargs):
        self.serializer_class = self.get_serializer_class_by_request()
        return super().retrieve(request, *args, **kwargs)

    @censor_and_decorate
    def update(self, request, *args, **kwargs):
        if "card" in request.data:
            try:
                data = PaymentCardUpdateSerializer(request.data["card"]).data
                PaymentCardAccount.objects.filter(pk=kwargs["pk"]).update(**data)
            except ValueError as e:
                raise ParseError(str(e))

        if "account" in request.data and "consents" in request.data["account"]:
            self._update_payment_card_consent(request.data["account"]["consents"], kwargs["pk"])

        pcard = get_object_or_404(PaymentCardAccount, pk=kwargs["pk"])
        return Response(self.get_serializer_by_request(pcard).data)

    @censor_and_decorate
    def replace(self, request, *args, **kwargs):
        account = self.get_object()
        pcard_data, consent = self._collect_creation_data(
            request_data=request.data,
            allowed_issuers=self.allowed_issuers,
            version=get_api_version(request),
            bundle_id=request.channels_permit.bundle_id,
        )
        if pcard_data["fingerprint"] != account.fingerprint:
            raise ParseError("cannot override fingerprint.")

        pcard_data["token"] = account.token
        pcard_data["psp_token"] = account.psp_token
        PaymentCardAccount.objects.filter(pk=account.pk).update(**pcard_data)
        # todo should we replace the consent too?

        account.refresh_from_db()

        if auto_link(request):
            self.auto_link_to_membership_cards(request.user, account, request.channels_permit.bundle_id)

        return Response(self.get_serializer_by_request(account).data, status.HTTP_200_OK)

    @censor_and_decorate
    def destroy(self, request, *args, **kwargs):
        query = {"user_id": request.user.id}
        pcard_hash: t.Optional[str] = None
        pcard_pk: t.Optional[int] = None

        if self.kwargs.get("hash"):
            pcard_hash = BLAKE2sHash().new(obj=self.kwargs["hash"], key=get_secret_key(SecretKeyName.PCARD_HASH_SECRET))
            query["payment_card_account__hash"] = pcard_hash
        else:
            pcard_pk = kwargs["pk"]
            query["payment_card_account_id"] = pcard_pk

        get_object_or_404(PaymentCardAccountEntry.objects, **query).delete()
        deleted_payment_card_cleanup.delay(
            pcard_pk,
            pcard_hash,
            history_kwargs={
                "user_info": user_info(
                    user_id=request.channels_permit.user.id, channel=request.channels_permit.bundle_id
                )
            },
        )
        return Response({}, status=status.HTTP_200_OK)


class ListPaymentCardView(
    ListCreatePaymentCardAccount,
    VersionedSerializerMixin,
    PaymentCardCreationMixin,
    AutoLinkOnCreationMixin,
    AllowedIssuersMixin,
    ModelViewSet,
):
    authentication_classes = (PropertyAuthentication,)
    serializer_class = PaymentCardSerializer
    response_serializer = SelectSerializer.PAYMENT_CARD

    def get_queryset(self):
        query = {}
        if self.allowed_issuers:
            query["issuer__in"] = self.allowed_issuers

        return self.request.channels_permit.payment_card_account_query(
            PaymentCardAccount.objects.filter(**query), user_id=self.request.user.id, user_filter=True
        )

    @censor_and_decorate
    def list(self, request, *args, **kwargs):
        accounts = list(self.filter_queryset(self.get_queryset()))
        response = self.get_serializer_by_request(accounts, many=True).data
        return Response(response, status=200)

    @censor_and_decorate
    def create(self, request, *args, **kwargs):
        metrics_route = None
        pcard_data, consent = self._collect_creation_data(
            request_data=request.data,
            allowed_issuers=self.allowed_issuers,
            version=get_api_version(request),
            bundle_id=request.channels_permit.bundle_id,
        )

        just_created = False
        pcard, route, status_code = self.payment_card_already_exists(pcard_data, request.user)

        if route == PaymentCardRoutes.EXISTS_IN_OTHER_WALLET:
            self._add_hash(pcard_data.get("hash"), pcard)
            self._link_account_to_new_user(pcard, request.user)
            metrics_route = PaymentCardAddRoute.MULTI_WALLET

        elif route in [PaymentCardRoutes.NEW_CARD, PaymentCardRoutes.DELETED_CARD]:
            pcard = self.create_payment_card_account(pcard_data, request.user, pcard)
            self._create_payment_card_consent(consent, pcard)
            just_created = True

            if route == PaymentCardRoutes.DELETED_CARD:
                metrics_route = PaymentCardAddRoute.RETURNING
            else:
                metrics_route = PaymentCardAddRoute.NEW_CARD

        # auto link to mcards if auto_link is True or None
        if auto_link(request) is not False:
            self.auto_link_to_membership_cards(request.user, pcard, request.channels_permit.bundle_id, just_created)

        if metrics_route:
            payment_card_add_counter.labels(
                channel=request.channels_permit.bundle_id,
                provider=pcard.payment_card.system_name,
                route=metrics_route.value,
            ).inc()

        return Response(self.get_serializer_by_request(pcard).data, status=status_code)


class MembershipCardView(
    RetrieveDeleteAccount,
    VersionedSerializerMixin,
    UpdateCredentialsMixin,
    BaseLinkMixin,
    SchemeAccountCreationMixin,
    SchemeAccountJoinMixin,
    AutoLinkOnCreationMixin,
    ModelViewSet,
):
    authentication_classes = (PropertyAuthentication,)
    response_serializer = SelectSerializer.MEMBERSHIP_CARD
    override_serializer_classes = {
        "GET": MembershipCardSerializer,
        "PATCH": MembershipCardSerializer,
        "DELETE": MembershipCardSerializer,
        "PUT": LinkMembershipCardSerializer,
    }
    create_update_fields = ("add_fields", "authorise_fields", "registration_fields", "enrol_fields")

    def get_queryset(self):
        return self.request.channels_permit.scheme_account_query(
            SchemeAccount.objects.select_related("scheme"), user_id=self.request.user.id, user_filter=True
        )

    @censor_and_decorate
    def retrieve(self, request, *args, **kwargs):
        account = self.get_object()
        entries = request.user.schemeaccountentry_set.all()
        user_mcard_auth_status_map = {entry.scheme_account_id: entry.auth_status for entry in entries}

        return Response(self.get_serializer_by_request(
            account, context={"user_mcard_auth_status_map": user_mcard_auth_status_map}
        ).data)

    def log_update(self, scheme_account_id):
        try:
            request_patch_fields = self.request.data["account"]
            request_fields = {k: [x["column"] for x in v] for k, v in request_patch_fields.items()}
            logger.debug(
                f"Received membership card patch request for scheme account: {scheme_account_id}. "
                f"Requested fields to update: {request_fields}."
            )
        except (KeyError, ValueError, TypeError) as e:
            logger.info(f"Failed to log membership card patch request. Error: {repr(e)}")

    @censor_and_decorate
    def update(self, request, *args, **kwargs):
        account = self.get_object()
        self.log_update(account.pk)
        scheme = account.scheme
        scheme_questions = scheme.questions.all()
        update_fields, registration_fields = self._collect_updated_answers(scheme, scheme_questions)

        if registration_fields:
            registration_fields = detect_and_handle_escaped_unicode(registration_fields)
            updated_account = self._handle_registration_route(
                request.user, request.channels_permit, account, scheme, registration_fields, scheme_questions
            )
            metrics_route = MembershipCardAddRoute.REGISTER
        else:
            if update_fields:
                update_fields = detect_and_handle_escaped_unicode(update_fields)

            updated_account = self._handle_update_fields(account, scheme, update_fields, scheme_questions)
            metrics_route = MembershipCardAddRoute.UPDATE

        if metrics_route:
            membership_card_update_counter.labels(
                channel=request.channels_permit.bundle_id, scheme=scheme.slug, route=metrics_route.value
            ).inc()

        entries = request.user.schemeaccountentry_set.all()
        user_mcard_auth_status_map = {entry.scheme_account_id: entry.auth_status for entry in entries}
        return Response(
            self.get_serializer_by_request(
                updated_account, context={"user_mcard_auth_status_map": user_mcard_auth_status_map}
            ).data, status=status.HTTP_200_OK
        )

    def _handle_update_fields(
            self, account: SchemeAccount, scheme: Scheme, update_fields: dict, scheme_questions: list
    ) -> SchemeAccount:
        if "consents" in update_fields:
            del update_fields["consents"]

        manual_question_type = None
        for question in scheme_questions:
            if question.manual_question:
                manual_question_type = question.type

        if (
                manual_question_type
                and manual_question_type in update_fields
                and self.card_with_same_data_already_exists(account, scheme.id, update_fields[manual_question_type])
        ):
            account.status = account.FAILED_UPDATE
            account.save()
            return account

        self.update_credentials(account, update_fields, scheme_questions)

        account.set_pending()
        async_balance.delay(account.id, delete_balance=True)
        return account

    @staticmethod
    def _handle_registration_route(
            user: CustomUser,
            permit: Permit,
            account: SchemeAccount,
            scheme: Scheme,
            registration_fields: dict,
            scheme_questions: list,
    ) -> SchemeAccount:
        journey = SchemeAccountJourney.REGISTER.value
        HISTORY_CONTEXT.journey = journey
        check_join_with_pay(registration_fields, user.id)
        manual_answer = account.card_number
        if manual_answer:
            main_credential = manual_answer
            question_type = next(question.type for question in scheme_questions if question.manual_question)
        else:
            main_credential = account.barcode
            question_type = next(question.type for question in scheme_questions if question.scan_question)
        registration_data = {question_type: main_credential, **registration_fields, "scheme_account": account}
        validated_data, serializer, _ = SchemeAccountJoinMixin.validate(
            data=registration_data, scheme_account=account, user=user, permit=permit, join_scheme=scheme
        )
        account.set_async_join_status()
        async_registration.delay(
            user.id,
            serializer,
            account.id,
            validated_data,
            permit.bundle_id,
            history_kwargs={
                "user_info": user_info(user_id=permit.user.id, channel=permit.bundle_id),
                "journey": journey,
            },
            delete_balance=True,
        )
        return account

    @censor_and_decorate
    def replace(self, request, *args, **kwargs):
        account = self.get_object()
        if auto_link(request):
            payment_cards_to_link = PaymentCardAccountEntry.objects.filter(user_id=request.user.id).values_list(
                "payment_card_account_id", flat=True
            )
        else:
            payment_cards_to_link = []

        if account.status in [SchemeAccount.PENDING, SchemeAccount.JOIN_ASYNC_IN_PROGRESS]:
            raise ParseError("requested card is still in a pending state, please wait for current journey to finish")

        scheme, auth_fields, enrol_fields, add_fields = self._collect_fields_and_determine_route()

        if not request.channels_permit.is_scheme_available(scheme.id):
            raise ParseError("membership plan not allowed for this user.")

        # This check needs to be done before balance is deleted
        user_id = request.user.id
        if enrol_fields:
            check_join_with_pay(enrol_fields, user_id)

        account.delete_saved_balance()
        account.delete_cached_balance()

        entries = request.user.schemeaccountentry_set.all()

        if enrol_fields:
            self._replace_with_enrol_fields(request, account, enrol_fields, scheme, payment_cards_to_link)
            metrics_route = MembershipCardAddRoute.ENROL

        else:
            self._replace_add_and_auth_fields(account, add_fields, auth_fields, scheme, payment_cards_to_link, entries)

<<<<<<< HEAD
        user_mcard_auth_status_map = {entry.scheme_account_id: entry.auth_status for entry in entries}
        return Response(
            self.get_serializer_by_request(
                account, context={"user_mcard_auth_status_map": user_mcard_auth_status_map}
            ).data, status=status.HTTP_200_OK
        )
=======
            if self.card_with_same_data_already_exists(account, scheme.id, main_answer):
                metrics_route = None
                account.status = account.FAILED_UPDATE
                account.save()
            else:
                metrics_route = MembershipCardAddRoute.UPDATE
                self.replace_credentials_and_scheme(account, new_answers, scheme)
                account.update_barcode_and_card_number()
                account.set_pending()
                async_balance.delay(account.id)

                if payment_cards_to_link:
                    auto_link_membership_to_payments.delay(
                        payment_cards_to_link,
                        account.id,
                        history_kwargs={
                            "user_info": user_info(user_id=user_id, channel=request.channels_permit.bundle_id)
                        }
                    )

        if metrics_route:
            membership_card_update_counter.labels(
                channel=request.channels_permit.bundle_id,
                scheme=scheme.slug,
                route=metrics_route.value,
            ).inc()

        return Response(self.get_serializer_by_request(account).data, status=status.HTTP_200_OK)
>>>>>>> 81f5e1ed

    @staticmethod
    def _replace_with_enrol_fields(
            req: "Request", account: SchemeAccount, enrol_fields: dict, scheme: Scheme, payment_cards_to_link: list
    ) -> None:
        enrol_fields = detect_and_handle_escaped_unicode(enrol_fields)
        validated_data, serializer, _ = SchemeAccountJoinMixin.validate(
            data=enrol_fields,
            scheme_account=account,
            user=req.user,
            permit=req.channels_permit,
            join_scheme=account.scheme,
        )

        # Some schemes will provide a main answer during enrol, which should be saved
        # e.g harvey nichols email
        required_questions = {question["type"] for question in scheme.get_required_questions}
        answer_types = set(validated_data).intersection(required_questions)
        account.main_answer = ""
        if answer_types:
            if len(answer_types) > 1:
                raise ParseError("Only one type of main answer should be provided")
            account.main_answer = validated_data[answer_types.pop()]

        account.schemeaccountcredentialanswer_set.all().delete()
        account.set_async_join_status(commit_change=False)
        account.save(update_fields=["status", "main_answer"])
        async_join.delay(
            scheme_account_id=account.id,
            user_id=req.user.id,
            serializer=serializer,
            scheme_id=scheme.id,
            validated_data=validated_data,
            channel=req.channels_permit.bundle_id,
            payment_cards_to_link=payment_cards_to_link,
            history_kwargs={
                "user_info": user_info(user_id=req.channels_permit.user.id, channel=req.channels_permit.bundle_id),
                "journey": "enrol",
            },
        )

    def _replace_add_and_auth_fields(
        self,
        account: SchemeAccount,
        add_fields: dict,
        auth_fields: dict,
        scheme: Scheme,
        payment_cards_to_link: list,
        entries: 'QuerySet[SchemeAccountEntry]'
    ):
        if auth_fields:
            auth_fields = detect_and_handle_escaped_unicode(auth_fields)

        new_answers, main_answer = self._get_new_answers(add_fields, auth_fields)

        if self.card_with_same_data_already_exists(account, scheme.id, main_answer):
            account.status = account.FAILED_UPDATE
            account.save()
        else:
            self.replace_credentials_and_scheme(account, new_answers, scheme)
            account.update_barcode_and_card_number()
            account.set_pending()
            async_balance.delay(account.id)

            if payment_cards_to_link:
                mcard_entry = entries.get(scheme_account=account)
                if mcard_entry.authorised_for_autolink():
                    auto_link_membership_to_payments.delay(payment_cards_to_link, account.id)

    @censor_and_decorate
    def destroy(self, request, *args, **kwargs):
        scheme_account = self.get_object()
        if scheme_account.status in SchemeAccount.JOIN_PENDING:
            error = {"join_pending": "Membership card cannot be deleted until the Join process has completed."}
            return Response(error, status=status.HTTP_405_METHOD_NOT_ALLOWED)

        SchemeAccountEntry.objects.filter(scheme_account=scheme_account, user=request.user).delete()
        deleted_membership_card_cleanup.delay(
            scheme_account.id,
            arrow.utcnow().format(),
            request.user.id,
            history_kwargs={
                "user_info": user_info(
                    user_id=request.channels_permit.user.id, channel=request.channels_permit.bundle_id
                )
            },
        )
        return Response({}, status=status.HTTP_200_OK)

    @censor_and_decorate
    def membership_plan(self, request, mcard_id):
        mcard = get_object_or_404(SchemeAccount, id=mcard_id)
        context = self.get_serializer_context()
        self.response_serializer = SelectSerializer.MEMBERSHIP_PLAN
        return Response(self.get_serializer_by_request(mcard.scheme, context=context).data)

    def _collect_field_content(self, fields_type, data, label_to_type):
        try:
            fields = data["account"].get(fields_type, [])
            api_version = get_api_version(self.request)
            field_content = {}
            encrypted_fields = {}

            for item in fields:
                field_type = label_to_type[item["column"]]
                self._filter_sensitive_fields(field_content, encrypted_fields, field_type, item, api_version)

            if encrypted_fields:
                field_content.update(
                    self._decrypt_sensitive_fields(self.request.channels_permit.bundle_id, encrypted_fields)
                )
        except (TypeError, KeyError, ValueError) as e:
            logger.debug(f"Error collecting field content - {type(e)} {e.args[0]}")
            raise ParseError

        return field_content

    @staticmethod
    def _decrypt_sensitive_fields(bundle_id: str, fields: dict) -> dict:
        if needs_decryption(fields.values()):
            rsa_key_pem = get_key(bundle_id=bundle_id, key_type=KeyType.PRIVATE_KEY)
            try:
                decrypted_values = zip(fields.keys(), rsa_decrypt_base64(rsa_key_pem, list(fields.values())))
            except ValueError as e:
                raise ValueError("Failed to decrypt sensitive fields") from e

            fields.update(decrypted_values)

        return fields

    @staticmethod
    def _filter_sensitive_fields(
            field_content: dict, encrypted_fields: dict, field_type: dict, item: dict, api_version: Version
    ) -> None:
        credential_type = field_type["type"]
        answer_type = field_type["answer_type"]

        if api_version >= Version.v1_2 and answer_type == AnswerTypeChoices.SENSITIVE.value:
            encrypted_fields[credential_type] = item["value"]
        else:
            field_content[credential_type] = item["value"]

    def _collect_updated_answers(
            self, scheme: Scheme, scheme_questions: list
    ) -> t.Tuple[t.Optional[dict], t.Optional[dict]]:
        data = self.request.data
        label_to_type = scheme.get_question_type_dict(scheme_questions)
        out_fields = {}
        for fields_type in self.create_update_fields:
            out_fields[fields_type] = self._extract_consent_data(scheme, fields_type, data)
            out_fields[fields_type].update(self._collect_field_content(fields_type, data, label_to_type))

        if not out_fields or out_fields["enrol_fields"]:
            raise ParseError

        if out_fields["registration_fields"]:
            return None, out_fields["registration_fields"]

        return {**out_fields["add_fields"], **out_fields["authorise_fields"]}, None

    def _collect_fields_and_determine_route(self) -> t.Tuple[Scheme, dict, dict, dict]:

        try:
            if not self.request.channels_permit.is_scheme_available(int(self.request.data["membership_plan"])):
                raise ParseError("membership plan not allowed for this user.")

            scheme = Scheme.get_scheme_and_questions_by_scheme_id(self.request.data["membership_plan"])

            if not self.request.channels_permit.permit_test_access(scheme):
                raise ParseError("membership plan not allowed for this user.")

        except KeyError:
            raise ParseError("required field membership_plan is missing")
        except (ValueError, Scheme.DoesNotExist):
            raise ParseError

        add_fields, auth_fields, enrol_fields = self._collect_credentials_answers(self.request.data, scheme=scheme)
        return scheme, auth_fields, enrol_fields, add_fields

<<<<<<< HEAD
    @staticmethod
    def _handle_existing_scheme_account(
        scheme_account: SchemeAccount,
        user: CustomUser,
        auth_fields: dict,
        payment_cards_to_link: list
    ) -> None:
        """This function assumes that auth fields are always provided"""
        if scheme_account.status == SchemeAccount.WALLET_ONLY:
            scheme_account.update_barcode_and_card_number()
            scheme_account.set_pending()
            SchemeAccountEntry.update_or_create_link(
                user=user, scheme_account=scheme_account, auth_status=SchemeAccountEntry.AUTHORISED
            )
            async_link.delay(auth_fields, scheme_account.id, user.id, payment_cards_to_link)
        else:
            existing_answers = scheme_account.get_auth_credentials()
            for k, v in existing_answers.items():
                provided_value = auth_fields.get(k)

                if provided_value and k in DATE_TYPE_CREDENTIALS:
                    try:
                        provided_value = arrow.get(provided_value, 'DD/MM/YYYY').date()
                    except ParseError:
                        provided_value = arrow.get(provided_value).date()

                    v = arrow.get(v).date()

                if provided_value != v:
                    raise ParseError('This card already exists, but the provided credentials do not match.')

            mcard_entry = SchemeAccountEntry.update_or_create_link(
                user=user, scheme_account=scheme_account, auth_status=SchemeAccountEntry.AUTHORISED
            )
            if payment_cards_to_link and mcard_entry.authorised_for_autolink():
                auto_link_membership_to_payments(payment_cards_to_link, scheme_account)

    def _handle_create_link_route(
        self,
        user: CustomUser,
        scheme: Scheme,
        auth_fields: dict,
        add_fields: dict,
        payment_cards_to_link: list
    ) -> t.Tuple[SchemeAccount, int]:
        link_consents = add_fields.get('consents', []) + auth_fields.get('consents', [])
        if add_fields:
            add_fields['consents'] = link_consents
        if auth_fields:
            auth_fields['consents'] = link_consents
=======
    def _handle_existing_scheme_account(
            self, scheme_account: SchemeAccount, user: CustomUser, auth_fields: dict, payment_cards_to_link: list
    ) -> None:
        existing_answers = scheme_account.get_auth_credentials()
        self._validate_auth_fields(auth_fields, existing_answers)
        try:
            # required to rollback transactions when running into an expected IntegrityError
            # tests will fail without this as TestCase already wraps tests in an atomic
            # block and will not know how to correctly rollback otherwise
            with transaction.atomic():
                SchemeAccountEntry.objects.create(user=user, scheme_account=scheme_account)
        except IntegrityError:
            # If it already exists, nothing else needs to be done here.
            pass

        if payment_cards_to_link:
            auto_link_membership_to_payments(
                payment_cards_to_link,
                scheme_account,
                history_kwargs={
                    "user_info": user_info(user_id=user.id, channel=self.request.channels_permit.bundle_id)
                },
            )

    @staticmethod
    def _validate_auth_fields(auth_fields, existing_answers):
        for question_type, existing_value in existing_answers.items():
            provided_value = auth_fields.get(question_type)

            if provided_value and question_type in DATE_TYPE_CREDENTIALS:
                try:
                    provided_value = arrow.get(provided_value, "DD/MM/YYYY").date()
                except ParseError:
                    provided_value = arrow.get(provided_value).date()

                existing_value = arrow.get(existing_value).date()

            elif (
                    question_type not in CASE_SENSITIVE_CREDENTIALS
                    and isinstance(provided_value, str)
                    and isinstance(existing_value, str)
            ):

                if question_type == POSTCODE:
                    provided_value = "".join(provided_value.upper().split())
                    existing_value = "".join(existing_value.upper().split())
                else:
                    provided_value = provided_value.lower()
                    existing_value = existing_value.lower()

            if provided_value != existing_value:
                raise ParseError("This card already exists, but the provided credentials do not match.")

    def _handle_create_link_route(
            self, user: CustomUser, scheme: Scheme, auth_fields: dict, add_fields: dict, payment_cards_to_link: list
    ) -> t.Tuple[SchemeAccount, int, MembershipCardAddRoute]:
        history_journey = SchemeAccountJourney.ADD.value
        HISTORY_CONTEXT.journey = history_journey
        return_status = status.HTTP_200_OK
        link_consents = add_fields.get("consents", []) + auth_fields.get("consents", [])
        auth_fields["consents"] = add_fields["consents"] = link_consents
>>>>>>> 81f5e1ed

        serializer = self.get_serializer(data={"scheme": scheme.id, "order": 0, **add_fields})
        serializer.is_valid(raise_exception=True)

        scheme_account, _, account_created = self.create_account_with_valid_data(serializer, user, scheme)
        return_status = status.HTTP_201_CREATED if account_created else status.HTTP_200_OK

        if account_created and auth_fields:
            scheme_account.update_barcode_and_card_number()
<<<<<<< HEAD
            SchemeAccountEntry.create_link(user, scheme_account, auth_status=SchemeAccountEntry.AUTHORISED)
            async_link.delay(auth_fields, scheme_account.id, user.id, payment_cards_to_link)
        elif not auth_fields:
            self._handle_add_fields_only_link(user, scheme_account, payment_cards_to_link, account_created)
        else:
=======
            history_kwargs = {
                "user_info": user_info(
                    user_id=self.request.channels_permit.user.id, channel=self.request.channels_permit.bundle_id
                ),
                "journey": history_journey,
            }

            if auth_fields:
                async_link.delay(auth_fields, scheme_account.id, user.id, payment_cards_to_link, history_kwargs)
            else:
                async_add_field_only_link.delay(scheme_account.id, payment_cards_to_link, history_kwargs)

            if scheme.tier in Scheme.TRANSACTION_MATCHING_TIERS:
                metrics_route = MembershipCardAddRoute.LINK
            else:
                metrics_route = MembershipCardAddRoute.WALLET_ONLY

        else:
            metrics_route = MembershipCardAddRoute.MULTI_WALLET
            auth_fields = auth_fields or {}
>>>>>>> 81f5e1ed
            self._handle_existing_scheme_account(scheme_account, user, auth_fields, payment_cards_to_link)

        return scheme_account, return_status, metrics_route

    @staticmethod
    def _handle_create_join_route(
            user: CustomUser, channels_permit: Permit, scheme: Scheme, enrol_fields: dict, payment_cards_to_link: list
    ) -> t.Tuple[SchemeAccount, int]:
        history_journey = SchemeAccountJourney.ENROL.value
        HISTORY_CONTEXT.journey = history_journey

        check_join_with_pay(enrol_fields, user.id)
        # Some schemes will provide a main answer during enrol, which should be saved
        # e.g harvey nichols email
        required_questions = {
            question.type
            for question in scheme.questions.all()
            if any((question.manual_question, question.scan_question, question.one_question_link))
        }
        answer_types = set(enrol_fields).intersection(required_questions)
        main_answer = ""
        if answer_types:
            if len(answer_types) > 1:
                raise ParseError("Only one type of main answer should be provided")
            main_answer = enrol_fields[answer_types.pop()]

        # PLR logic will be revisited before going live in other applications
        plr_slugs = [
            "fatface",
            "burger-king-rewards",
            "whsmith-rewards",
        ]
        if scheme.slug in plr_slugs:
            # at the moment, all PLR schemes provide email as an enrol field.
            # if this changes, we'll need to rework this code.
            email = enrol_fields["email"]

            other_accounts = SchemeAccount.objects.filter(
                scheme_id=scheme.id,
                schemeaccountcredentialanswer__answer=email,
            )
            if other_accounts.exists():
                scheme_account = other_accounts.first()
                SchemeAccountEntry.objects.get_or_create(
                    scheme_account=scheme_account,
                    user=user,
                )
                return scheme_account, status.HTTP_201_CREATED

        scheme_account = SchemeAccount(
            order=0, scheme_id=scheme.id, status=SchemeAccount.JOIN_ASYNC_IN_PROGRESS, main_answer=main_answer
        )

        validated_data, serializer, _ = SchemeAccountJoinMixin.validate(
            data=enrol_fields,
            scheme_account=scheme_account,
            user=user,
            permit=channels_permit,
            join_scheme=scheme,
        )

        scheme_account.save()
<<<<<<< HEAD
        SchemeAccountEntry.objects.create(
            user=user, scheme_account=scheme_account, auth_status=SchemeAccountEntry.AUTHORISED
        )
=======
        SchemeAccountEntry.objects.create(user=user, scheme_account=scheme_account)

>>>>>>> 81f5e1ed
        async_join.delay(
            scheme_account.id,
            user.id,
            serializer,
            scheme.id,
            validated_data,
            channels_permit.bundle_id,
            payment_cards_to_link,
            history_kwargs={
                "user_info": user_info(user_id=channels_permit.user.id, channel=channels_permit.bundle_id),
                "journey": history_journey,
            },
        )
        return scheme_account, status.HTTP_201_CREATED

    @staticmethod
    def _get_manual_question(scheme_slug, scheme_questions):
        for question in scheme_questions:
            if question.manual_question:
                return question.type

        raise SchemeCredentialQuestion.DoesNotExist(f"could not find the manual question for scheme: {scheme_slug}.")

    @staticmethod
    def _match_scheme_question_fields(field_name, data, questions):
        """
        Method is to check what's being passed in matches the SchemeCredentialQuestion model.
        Raises a ValidationError is a mismatch is found.
        example:
        add_fields - {'column': 'card_number', 'value': 'xxxxxx'}
        model - card_number - add_field: False, auth_field: True
        """
        field_name_mapping = {
            "add_fields": "add_field",
            "authorise_fields": "auth_field",
            "registration_fields": "register_field",
            "enrol_fields": "enrol_field",
        }

        fields = data["account"].get(field_name, [])
        lables = [x["label"] for x in questions]

        valid_columns = []

        # Get a list of questions that matches the field_name and is True
        for question in questions:
            if question[field_name_mapping[field_name]]:
                valid_columns.append(question["label"])

        for field in fields:
            # Exclude anything that's not part of the scheme credential questions.
            if field["column"] not in lables:
                continue
            if field["column"] not in valid_columns:
                raise ValidationError("Column does not match field type.")

    def _collect_credentials_answers(
            self, data: dict, scheme: Scheme
    ) -> t.Tuple[t.Optional[dict], t.Optional[dict], t.Optional[dict]]:
        try:
            scheme_questions = scheme.questions.all()
            question_types = scheme_questions.values(
                "label", "add_field", "auth_field", "register_field", "enrol_field"
            )
            label_to_type = scheme.get_question_type_dict(scheme_questions)
            fields = {}

            for field_name in self.create_update_fields:
                # Checks what being passed in matched the scheme question
                # create, update fields (add, auth, register, enrol)
                self._match_scheme_question_fields(field_name, data, question_types)
                fields[field_name] = self._extract_consent_data(scheme, field_name, data)
                fields[field_name].update(self._collect_field_content(field_name, data, label_to_type))

        except (KeyError, ValueError) as e:
            logger.exception(e)
            raise ParseError()

        if fields["enrol_fields"]:
            return None, None, fields["enrol_fields"]

        if not fields["add_fields"] and scheme.authorisation_required:
            manual_question = self._get_manual_question(scheme.slug, scheme_questions)

            try:
                fields["add_fields"].update({manual_question: fields["authorise_fields"].pop(manual_question)})
            except KeyError:
                raise ParseError()

        elif not fields["add_fields"]:
            raise ParseError("missing fields")

        return fields["add_fields"], fields["authorise_fields"], None

    def _extract_consent_data(self, scheme: Scheme, field: str, data: dict) -> dict:
        data_provided = data["account"].get(field)

        if not data_provided:
            return {}

        if not hasattr(self, "consent_links") or not self.consent_links:
            client_app = self.request.channels_permit.client
            self.consent_links = ThirdPartyConsentLink.get_by_scheme_and_client(scheme=scheme, client_app=client_app)

        provided_consent_keys = self.match_consents(self.consent_links, data_provided)
        if not provided_consent_keys:
            return {"consents": []}

        consents = self._build_consents(data_provided, provided_consent_keys)

        # remove consents information from provided credentials data
        data["account"][field] = [item for item in data_provided if item["column"] not in provided_consent_keys]

        return {"consents": consents}

    def _build_consents(self, data_provided, provided_consent_keys):
        provided_consent_data = {
            item["column"]: item for item in data_provided if item["column"] in provided_consent_keys
        }

        return [
            {"id": link.consent_id, "value": provided_consent_data[link.consent_label]["value"]}
            for link in self.consent_links
            if provided_consent_data.get(link.consent_label)
        ]

    @staticmethod
    def _handle_add_fields_only_link(
        user: 'CustomUser',
        scheme_account: 'SchemeAccount',
        payment_cards_to_link: list,
        account_created: bool,
    ) -> None:
        """Handles scheme accounts for when only add fields are provided."""
        if account_created:
            scheme_account.status = SchemeAccount.WALLET_ONLY
            scheme_account.save(update_fields=["status"])
            logger.info(f"Set SchemeAccount (id={scheme_account.id}) to Wallet Only status")

        # if payment_cards_to_link:
        #     auto_link_membership_to_payments(payment_cards_to_link, scheme_account)

        scheme_account.update_barcode_and_card_number()
        SchemeAccountEntry.create_link(
            user=user, scheme_account=scheme_account, auth_status=SchemeAccountEntry.UNAUTHORISED
        )

    @staticmethod
    def match_consents(consent_links, data_provided):
        consent_labels = {link.consent_label for link in consent_links}
        data_keys = {data["column"] for data in data_provided}

        return data_keys.intersection(consent_labels)

    @staticmethod
    def allowed_answers(scheme: Scheme) -> t.List[str]:
        allowed_types = []
        if scheme.manual_question:
            allowed_types.append(scheme.manual_question.type)
        if scheme.scan_question:
            allowed_types.append(scheme.scan_question.type)
        if scheme.one_question_link:
            allowed_types.append(scheme.one_question_link.type)
        return allowed_types


class ListMembershipCardView(MembershipCardView):
    current_scheme = None
    scheme_questions = None
    authentication_classes = (PropertyAuthentication,)
    response_serializer = SelectSerializer.MEMBERSHIP_CARD
    override_serializer_classes = {"GET": MembershipCardSerializer, "POST": LinkMembershipCardSerializer}

    @censor_and_decorate
    def list(self, request, *args, **kwargs):
        accounts = self.filter_queryset(self.get_queryset()).exclude(status=SchemeAccount.JOIN)

        entries = request.user.schemeaccountentry_set.all()
        user_mcard_auth_status_map = {entry.scheme_account_id: entry.auth_status for entry in entries}

        response = self.get_serializer_by_request(
            accounts, many=True, context={"user_mcard_auth_status_map": user_mcard_auth_status_map}
        ).data

        return Response(response, status=200)

    @censor_and_decorate
    def create(self, request, *args, **kwargs):
        scheme, auth_fields, enrol_fields, add_fields = self._collect_fields_and_determine_route()
        self.current_scheme = scheme
        self.scheme_questions = scheme.questions.all()

        if auto_link(request):
            payment_cards_to_link = PaymentCardAccountEntry.objects.filter(user_id=request.user.id).values_list(
                "payment_card_account_id", flat=True
            )
        else:
            payment_cards_to_link = []

        if enrol_fields:
            enrol_fields = detect_and_handle_escaped_unicode(enrol_fields)
            metrics_route = MembershipCardAddRoute.ENROL
            account, status_code = self._handle_create_join_route(
                request.user, request.channels_permit, scheme, enrol_fields, payment_cards_to_link
            )
        else:
            if auth_fields:
                auth_fields = detect_and_handle_escaped_unicode(auth_fields)

            account, status_code, metrics_route = self._handle_create_link_route(
                request.user, scheme, auth_fields, add_fields, payment_cards_to_link
            )

        if scheme.slug in settings.SCHEMES_COLLECTING_METRICS:
            send_merchant_metrics_for_new_account.delay(request.user.id, account.id, account.scheme.slug)

<<<<<<< HEAD
        entries = request.user.schemeaccountentry_set.all()
        user_mcard_auth_status_map = {entry.scheme_account_id: entry.auth_status for entry in entries}

        return Response(
            self.get_serializer_by_request(
                account, context={"user_mcard_auth_status_map": user_mcard_auth_status_map}
            ).data,
            status=status_code
        )
=======
        if metrics_route:
            membership_card_add_counter.labels(
                channel=request.channels_permit.bundle_id, scheme=scheme.slug, route=metrics_route.value
            ).inc()

        return Response(self.get_serializer_by_request(account, context={"request": request}).data, status=status_code)
>>>>>>> 81f5e1ed


class CardLinkView(VersionedSerializerMixin, ModelViewSet):
    authentication_classes = (PropertyAuthentication,)

    @censor_and_decorate
    def update_payment(self, request, *args, **kwargs):
        self.response_serializer = SelectSerializer.PAYMENT_CARD
        link, status_code = self._update_link(request.user, kwargs["pcard_id"], kwargs["mcard_id"])
        link.payment_card_account.refresh_from_db(fields=["pll_links"])
        serializer = self.get_serializer_by_request(link.payment_card_account)
        return Response(serializer.data, status_code)

    @censor_and_decorate
    def update_membership(self, request, *args, **kwargs):
        self.response_serializer = SelectSerializer.MEMBERSHIP_CARD
        link, status_code = self._update_link(request.user, kwargs["pcard_id"], kwargs["mcard_id"])
        link.scheme_account.refresh_from_db(fields=["pll_links"])
        serializer = self.get_serializer_by_request(link.scheme_account)
        return Response(serializer.data, status_code)

    @censor_and_decorate
    def destroy_payment(self, request, *args, **kwargs):
        pcard, _ = self._destroy_link(request.user, kwargs["pcard_id"], kwargs["mcard_id"])
        return Response({}, status.HTTP_200_OK)

    @censor_and_decorate
    def destroy_membership(self, request, *args, **kwargs):
        _, mcard = self._destroy_link(request.user, kwargs["pcard_id"], kwargs["mcard_id"])
        return Response({}, status.HTTP_200_OK)

    def _destroy_link(
            self, user: CustomUser, pcard_id: int, mcard_id: int
    ) -> t.Tuple[PaymentCardAccount, SchemeAccount]:
        pcard, mcard = self._collect_cards(pcard_id, mcard_id, user)

        try:
            link = PaymentCardSchemeEntry.objects.get(scheme_account=mcard, payment_card_account=pcard)
        except PaymentCardSchemeEntry.DoesNotExist:
            raise NotFound("The link that you are trying to delete does not exist.")
        # Check that if the Payment card has visa slug (VOP) and that the card is not linked to same merchant
        # in list with activated status - if so call deactivate and then delete link
        activations = VopActivation.find_activations_matching_links([link])
        link.delete()
        PaymentCardSchemeEntry.deactivate_activations(activations)
        return pcard, mcard

    def _update_link(self, user: CustomUser, pcard_id: int, mcard_id: int) -> t.Tuple[PaymentCardSchemeEntry, int]:
        pcard, mcard = self._collect_cards(pcard_id, mcard_id, user)
        status_code = status.HTTP_200_OK

        try:
            existing_link = PaymentCardSchemeEntry.objects.get(
                payment_card_account=pcard, scheme_account__scheme_id=mcard.scheme_id
            )
            if existing_link.scheme_account_id != mcard.id:
                raise PaymentCardSchemeEntry.MultipleObjectsReturned
            else:
                link = existing_link

        except PaymentCardSchemeEntry.MultipleObjectsReturned:
            raise ValidationError(
                {
                    "PLAN_ALREADY_LINKED": (
                        f"Payment card {pcard.id} is already linked to a membership card "
                        f"that belongs to the membership plan {mcard.scheme_id}"
                    )
                }
            )
        except PaymentCardSchemeEntry.DoesNotExist:
            link = PaymentCardSchemeEntry(
                scheme_account=mcard, payment_card_account=pcard
            ).get_instance_with_active_status()
            link.save()
            link.vop_activate_check()
            status_code = status.HTTP_201_CREATED
            audit.write_to_db(link)

        return link, status_code

    @staticmethod
    def _collect_cards(
            payment_card_id: int, membership_card_id: int, user: CustomUser
    ) -> t.Tuple[PaymentCardAccount, SchemeAccount]:
        try:
            filters = {"is_deleted": False}
            payment_card = user.payment_card_account_set.get(pk=payment_card_id, **filters)
<<<<<<< HEAD

            if not user.is_tester:
                filters['scheme__test_scheme'] = False

            membership_card = user.scheme_account_set.get(
                pk=membership_card_id,
                schemeaccountentry__auth_status=SchemeAccountEntry.AUTHORISED,
                **filters
            )

        except PaymentCardAccount.DoesNotExist:
            raise NotFound(f'The payment card of id {payment_card_id} was not found.')
        except SchemeAccount.DoesNotExist:
            raise NotFound(f'The membership card of id {membership_card_id} was not found or is not authorised.')
=======
            membership_card = user.scheme_account_set.get(pk=membership_card_id, **filters)

        except PaymentCardAccount.DoesNotExist:
            raise NotFound("The payment card of id {} was not found.".format(payment_card_id))
        except SchemeAccount.DoesNotExist:
            raise NotFound("The membership card of id {} was not found.".format(membership_card_id))
>>>>>>> 81f5e1ed
        except KeyError:
            raise ParseError

        return payment_card, membership_card


# TODO: these endpoints are not in spec and will be removed later on
# class CompositeMembershipCardView(ListMembershipCardView):
#     authentication_classes = (PropertyAuthentication,)
#     response_serializer = SelectSerializer.MEMBERSHIP_CARD
#
#     def get_queryset(self):
#         query = {
#             'payment_card_account_set__id': self.kwargs['pcard_id']
#         }
#
#         if not self.request.user.is_tester:
#             query['scheme__test_scheme'] = False
#
#         return self.request.channels_permit.scheme_account_query(
#             SchemeAccount.objects.filter(**query),
#             user_id=self.request.user.id,
#             user_filter=True
#         )
#
#     @censor_and_decorate
#     def list(self, request, *args, **kwargs):
#         accounts = self.filter_queryset(self.get_queryset())
#         return Response(self.get_serializer_by_request(accounts, many=True).data)
#
#     @censor_and_decorate
#     def create(self, request, *args, **kwargs):
#         pcard = get_object_or_404(PaymentCardAccount, pk=kwargs['pcard_id'])
#         scheme_id, auth_fields, enrol_fields, add_fields = self._collect_fields_and_determine_route()
#         if enrol_fields:
#             account, status_code = self._handle_create_join_route(request.user, request.channels_permit,
#                                                                   scheme_id, enrol_fields)
#         else:
#             account, status_code = self._handle_create_link_route(request.user, scheme_id, auth_fields,
#                                                                   add_fields)
#         PaymentCardSchemeEntry.objects.get_or_create(payment_card_account=pcard, scheme_account=account)
#         return Response(self.get_serializer_by_request(
#         account, context={'request': request}).data, status=status_code)

# class CompositePaymentCardView(ListCreatePaymentCardAccount, VersionedSerializerMixin, PaymentCardCreationMixin,
#                                ModelViewSet):
#     authentication_classes = (PropertyAuthentication,)
#     serializer_class = PaymentCardSerializer
#     response_serializer = SelectSerializer.PAYMENT_CARD
#
#     def get_queryset(self):
#         query = {
#             'user_set__id': self.request.user.pk,
#             'scheme_account_set__id': self.kwargs['mcard_id'],
#             'is_deleted': False
#         }
#
#         return self.request.channels_permit.scheme_payment_account_query(PaymentCardAccount.objects.filter(**query))
#
#     @censor_and_decorate
#     def create(self, request, *args, **kwargs):
#         try:
#             pcard_data = self.get_serializer_by_version(
#                 SelectSerializer.PAYMENT_CARD_TRANSLATION,
#                 get_api_version(request),
#                 request.data['card'],
#                 context={'bundle_id': request.channels_permit.bundle_id}
#             ).data
#
#             if self.allowed_issuers and int(pcard_data['issuer']) not in self.allowed_issuers:
#                 raise ParseError('issuer not allowed for this user.')
#
#             consent = request.data['account']['consents']
#         except (KeyError, ValueError):
#             raise ParseError
#
#         exists, pcard, status_code = self.payment_card_already_exists(pcard_data, request.user)
#         if exists:
#             return Response(self.get_serializer_by_request(pcard).data, status=status_code)
#
#         mcard = get_object_or_404(SchemeAccount, pk=kwargs['mcard_id'])
#         message, status_code, pcard = self.create_payment_card_account(pcard_data, request.user)
#         if status_code == status.HTTP_201_CREATED:
#             PaymentCardSchemeEntry.objects.get_or_create(payment_card_account=pcard, scheme_account=mcard)
#             pcard = self._create_payment_card_consent(consent, pcard)
#             return Response(self.get_serializer_by_request(pcard).data, status=status_code)
#
#         return Response(message, status=status_code)


class MembershipPlanView(VersionedSerializerMixin, ModelViewSet):
    authentication_classes = (PropertyAuthentication,)
    serializer_class = MembershipPlanSerializer
    response_serializer = SelectSerializer.MEMBERSHIP_PLAN

    def get_queryset(self):
        return self.request.channels_permit.scheme_query(Scheme.objects)

    @CacheApiRequest("m_plans", settings.REDIS_MPLANS_CACHE_EXPIRY, membership_plan_key)
    @censor_and_decorate
    def retrieve(self, request, *args, **kwargs):
        self.serializer_class = self.get_serializer_class_by_request()
        return super().retrieve(request, *args, **kwargs)


class ListMembershipPlanView(VersionedSerializerMixin, ModelViewSet, IdentifyCardMixin):
    authentication_classes = (PropertyAuthentication,)
    serializer_class = MembershipPlanSerializer
    response_serializer = SelectSerializer.MEMBERSHIP_PLAN

    def get_queryset(self):
        return self.request.channels_permit.scheme_query(Scheme.objects)

    @CacheApiRequest("m_plans", settings.REDIS_MPLANS_CACHE_EXPIRY, membership_plan_key)
    @censor_and_decorate
    def list(self, request, *args, **kwargs):
        self.serializer_class = self.get_serializer_class_by_request()
        return super().list(request, *args, **kwargs)

    @censor_and_decorate
    def identify(self, request):
        try:
            base64_image = request.data["card"]["base64_image"]
        except KeyError:
            raise ParseError

        json = self._get_scheme(base64_image)
        if json["status"] != "success" or json["reason"] == "no match":
            return Response({"status": "failure", "message": json["reason"]}, status=400)

        scheme = get_object_or_404(Scheme, id=json["scheme_id"])
        return Response(self.get_serializer_by_request(scheme).data)


class MembershipTransactionView(ModelViewSet, VersionedSerializerMixin, MembershipTransactionsMixin):
    authentication_classes = (PropertyAuthentication,)
    serializer_class = TransactionSerializer
    response_serializer = SelectSerializer.MEMBERSHIP_TRANSACTION

    @censor_and_decorate
    def retrieve(self, request, *args, **kwargs):
        url = "{}/transactions/{}".format(settings.HADES_URL, kwargs["transaction_id"])
        headers = {"Authorization": self._get_auth_token(request.user.id), "Content-Type": "application/json"}
        resp = self.hades_request(url, headers=headers)
        resp_json = resp.json()
        if resp.status_code == 200 and resp_json:
            if isinstance(resp_json, list) and len(resp_json) > 1:
                logger.warning("Hades responded with more than one transaction for a single id")
            transaction = resp_json[0]
            serializer = self.serializer_class(data=transaction)
            serializer.is_valid(raise_exception=True)

            if self._account_belongs_to_user(request, serializer.initial_data.get("scheme_account_id")):
                return Response(self.get_serializer_by_request(serializer.validated_data).data)

        return Response({})

    @censor_and_decorate
    def list(self, request, *args, **kwargs):
        url = "{}/transactions/user/{}".format(settings.HADES_URL, request.user.id)
        headers = {"Authorization": self._get_auth_token(request.user.id), "Content-Type": "application/json"}
        resp = self.hades_request(url, headers=headers)
        resp_json = resp.json()
        if resp.status_code == 200 and resp_json:
            context = {"user": request.user, "bundle": request.channels_permit.bundle}
            serializer = self.serializer_class(data=resp_json, many=True, context=context)
            serializer.is_valid(raise_exception=True)
            data = serializer.validated_data[:5]  # limit to 5 transactions as per documentation
            if data:
                return Response(self.get_serializer_by_request(data, many=True).data)

        return Response([])

    @censor_and_decorate
    def composite(self, request, *args, **kwargs):
        transactions = (
            request.channels_permit.scheme_account_query(
                SchemeAccount.objects.filter(id=kwargs["mcard_id"]), user_id=request.user.id, user_filter=True
            )
            .values_list("transactions", flat=True)
            .first()
        )
        return Response(transactions or [])

    @staticmethod
    def _account_belongs_to_user(request: "Request", mcard_id: int) -> bool:
        return request.channels_permit.scheme_account_query(
            SchemeAccount.objects.filter(id=mcard_id), user_id=request.user.id, user_filter=True
        ).exists()<|MERGE_RESOLUTION|>--- conflicted
+++ resolved
@@ -5,11 +5,7 @@
 import arrow
 from django.conf import settings
 from django.db import IntegrityError, transaction
-<<<<<<< HEAD
-from django.db.models import Q, Count, QuerySet
-=======
-from django.db.models import Count, Q
->>>>>>> 81f5e1ed
+from django.db.models import Count, Q, QuerySet
 from rest_framework import status
 from rest_framework.exceptions import APIException, NotFound, ParseError, ValidationError
 from rest_framework.generics import get_object_or_404
@@ -52,20 +48,6 @@
 from ubiquity.censor_empty_fields import censor_and_decorate
 from ubiquity.channel_vault import KeyType, SecretKeyName, get_key, get_secret_key
 from ubiquity.influx_audit import audit
-<<<<<<< HEAD
-from ubiquity.models import (PaymentCardAccountEntry, PaymentCardSchemeEntry, SchemeAccountEntry, ServiceConsent,
-                             VopActivation)
-from ubiquity.tasks import (async_link, async_all_balance, async_join, async_registration, async_balance,
-                            send_merchant_metrics_for_new_account, deleted_payment_card_cleanup,
-                            deleted_service_cleanup, auto_link_membership_to_payments, deleted_membership_card_cleanup,
-                            auto_link_payment_to_memberships)
-from ubiquity.versioning import versioned_serializer_class, SelectSerializer, get_api_version
-from ubiquity.versioning.base.serializers import (MembershipCardSerializer, MembershipPlanSerializer,
-                                                  PaymentCardConsentSerializer, PaymentCardSerializer,
-                                                  MembershipTransactionsMixin,
-                                                  PaymentCardUpdateSerializer, ServiceConsentSerializer,
-                                                  TransactionSerializer, LinkMembershipCardSerializer)
-=======
 from ubiquity.models import (
     PaymentCardAccountEntry,
     PaymentCardSchemeEntry,
@@ -74,7 +56,6 @@
     VopActivation,
 )
 from ubiquity.tasks import (
-    async_add_field_only_link,
     async_all_balance,
     async_balance,
     async_join,
@@ -100,7 +81,6 @@
     ServiceConsentSerializer,
     TransactionSerializer,
 )
->>>>>>> 81f5e1ed
 from user.models import CustomUser
 from user.serializers import UbiquityRegisterSerializer
 
@@ -179,13 +159,9 @@
     ) -> None:
 
         # Ensure that we only consider membership cards in a user's wallet which can be PLL linked
-<<<<<<< HEAD
         wallet_scheme_accounts = SchemeAccount.objects.filter(
             user_set=user, scheme__tier=Scheme.PLL, schemeaccountentry__auth_status=SchemeAccountEntry.AUTHORISED
         ).all()
-=======
-        wallet_scheme_accounts = SchemeAccount.objects.filter(user_set=user, scheme__tier=Scheme.PLL).all()
->>>>>>> 81f5e1ed
 
         if wallet_scheme_accounts:
             if payment_card_account.status == PaymentCardAccount.ACTIVE:
@@ -715,37 +691,8 @@
         if enrol_fields:
             self._replace_with_enrol_fields(request, account, enrol_fields, scheme, payment_cards_to_link)
             metrics_route = MembershipCardAddRoute.ENROL
-
         else:
-            self._replace_add_and_auth_fields(account, add_fields, auth_fields, scheme, payment_cards_to_link, entries)
-
-<<<<<<< HEAD
-        user_mcard_auth_status_map = {entry.scheme_account_id: entry.auth_status for entry in entries}
-        return Response(
-            self.get_serializer_by_request(
-                account, context={"user_mcard_auth_status_map": user_mcard_auth_status_map}
-            ).data, status=status.HTTP_200_OK
-        )
-=======
-            if self.card_with_same_data_already_exists(account, scheme.id, main_answer):
-                metrics_route = None
-                account.status = account.FAILED_UPDATE
-                account.save()
-            else:
-                metrics_route = MembershipCardAddRoute.UPDATE
-                self.replace_credentials_and_scheme(account, new_answers, scheme)
-                account.update_barcode_and_card_number()
-                account.set_pending()
-                async_balance.delay(account.id)
-
-                if payment_cards_to_link:
-                    auto_link_membership_to_payments.delay(
-                        payment_cards_to_link,
-                        account.id,
-                        history_kwargs={
-                            "user_info": user_info(user_id=user_id, channel=request.channels_permit.bundle_id)
-                        }
-                    )
+            metrics_route = self._replace_add_and_auth_fields(account, add_fields, auth_fields, scheme, payment_cards_to_link, entries)
 
         if metrics_route:
             membership_card_update_counter.labels(
@@ -754,8 +701,12 @@
                 route=metrics_route.value,
             ).inc()
 
-        return Response(self.get_serializer_by_request(account).data, status=status.HTTP_200_OK)
->>>>>>> 81f5e1ed
+        user_mcard_auth_status_map = {entry.scheme_account_id: entry.auth_status for entry in entries}
+        return Response(
+            self.get_serializer_by_request(
+                account, context={"user_mcard_auth_status_map": user_mcard_auth_status_map}
+            ).data, status=status.HTTP_200_OK
+        )
 
     @staticmethod
     def _replace_with_enrol_fields(
@@ -805,16 +756,18 @@
         scheme: Scheme,
         payment_cards_to_link: list,
         entries: 'QuerySet[SchemeAccountEntry]'
-    ):
+    ) -> t.Optional[MembershipCardAddRoute]:
         if auth_fields:
             auth_fields = detect_and_handle_escaped_unicode(auth_fields)
 
         new_answers, main_answer = self._get_new_answers(add_fields, auth_fields)
 
         if self.card_with_same_data_already_exists(account, scheme.id, main_answer):
+            metrics_route = None
             account.status = account.FAILED_UPDATE
             account.save()
         else:
+            metrics_route = MembershipCardAddRoute.UPDATE
             self.replace_credentials_and_scheme(account, new_answers, scheme)
             account.update_barcode_and_card_number()
             account.set_pending()
@@ -824,6 +777,8 @@
                 mcard_entry = entries.get(scheme_account=account)
                 if mcard_entry.authorised_for_autolink():
                     auto_link_membership_to_payments.delay(payment_cards_to_link, account.id)
+
+        return metrics_route
 
     @censor_and_decorate
     def destroy(self, request, *args, **kwargs):
@@ -935,10 +890,9 @@
         add_fields, auth_fields, enrol_fields = self._collect_credentials_answers(self.request.data, scheme=scheme)
         return scheme, auth_fields, enrol_fields, add_fields
 
-<<<<<<< HEAD
-    @staticmethod
+
     def _handle_existing_scheme_account(
-        scheme_account: SchemeAccount,
+        self,scheme_account: SchemeAccount,
         user: CustomUser,
         auth_fields: dict,
         payment_cards_to_link: list
@@ -953,25 +907,46 @@
             async_link.delay(auth_fields, scheme_account.id, user.id, payment_cards_to_link)
         else:
             existing_answers = scheme_account.get_auth_credentials()
-            for k, v in existing_answers.items():
-                provided_value = auth_fields.get(k)
-
-                if provided_value and k in DATE_TYPE_CREDENTIALS:
-                    try:
-                        provided_value = arrow.get(provided_value, 'DD/MM/YYYY').date()
-                    except ParseError:
-                        provided_value = arrow.get(provided_value).date()
-
-                    v = arrow.get(v).date()
-
-                if provided_value != v:
-                    raise ParseError('This card already exists, but the provided credentials do not match.')
+            self._validate_auth_fields(auth_fields, existing_answers)
 
             mcard_entry = SchemeAccountEntry.update_or_create_link(
                 user=user, scheme_account=scheme_account, auth_status=SchemeAccountEntry.AUTHORISED
             )
             if payment_cards_to_link and mcard_entry.authorised_for_autolink():
-                auto_link_membership_to_payments(payment_cards_to_link, scheme_account)
+                auto_link_membership_to_payments(payment_cards_to_link, scheme_account,
+                history_kwargs={
+                    "user_info": user_info(user_id=user.id, channel=self.request.channels_permit.bundle_id)
+                },
+            )
+
+    @staticmethod
+    def _validate_auth_fields(auth_fields, existing_answers):
+        for question_type, existing_value in existing_answers.items():
+            provided_value = auth_fields.get(question_type)
+
+            if provided_value and question_type in DATE_TYPE_CREDENTIALS:
+                try:
+                    provided_value = arrow.get(provided_value, "DD/MM/YYYY").date()
+                except ParseError:
+                    provided_value = arrow.get(provided_value).date()
+
+                existing_value = arrow.get(existing_value).date()
+
+            elif (
+                    question_type not in CASE_SENSITIVE_CREDENTIALS
+                    and isinstance(provided_value, str)
+                    and isinstance(existing_value, str)
+            ):
+
+                if question_type == POSTCODE:
+                    provided_value = "".join(provided_value.upper().split())
+                    existing_value = "".join(existing_value.upper().split())
+                else:
+                    provided_value = provided_value.lower()
+                    existing_value = existing_value.lower()
+
+            if provided_value != existing_value:
+                raise ParseError("This card already exists, but the provided credentials do not match.")
 
     def _handle_create_link_route(
         self,
@@ -980,75 +955,14 @@
         auth_fields: dict,
         add_fields: dict,
         payment_cards_to_link: list
-    ) -> t.Tuple[SchemeAccount, int]:
-        link_consents = add_fields.get('consents', []) + auth_fields.get('consents', [])
-        if add_fields:
-            add_fields['consents'] = link_consents
-        if auth_fields:
-            auth_fields['consents'] = link_consents
-=======
-    def _handle_existing_scheme_account(
-            self, scheme_account: SchemeAccount, user: CustomUser, auth_fields: dict, payment_cards_to_link: list
-    ) -> None:
-        existing_answers = scheme_account.get_auth_credentials()
-        self._validate_auth_fields(auth_fields, existing_answers)
-        try:
-            # required to rollback transactions when running into an expected IntegrityError
-            # tests will fail without this as TestCase already wraps tests in an atomic
-            # block and will not know how to correctly rollback otherwise
-            with transaction.atomic():
-                SchemeAccountEntry.objects.create(user=user, scheme_account=scheme_account)
-        except IntegrityError:
-            # If it already exists, nothing else needs to be done here.
-            pass
-
-        if payment_cards_to_link:
-            auto_link_membership_to_payments(
-                payment_cards_to_link,
-                scheme_account,
-                history_kwargs={
-                    "user_info": user_info(user_id=user.id, channel=self.request.channels_permit.bundle_id)
-                },
-            )
-
-    @staticmethod
-    def _validate_auth_fields(auth_fields, existing_answers):
-        for question_type, existing_value in existing_answers.items():
-            provided_value = auth_fields.get(question_type)
-
-            if provided_value and question_type in DATE_TYPE_CREDENTIALS:
-                try:
-                    provided_value = arrow.get(provided_value, "DD/MM/YYYY").date()
-                except ParseError:
-                    provided_value = arrow.get(provided_value).date()
-
-                existing_value = arrow.get(existing_value).date()
-
-            elif (
-                    question_type not in CASE_SENSITIVE_CREDENTIALS
-                    and isinstance(provided_value, str)
-                    and isinstance(existing_value, str)
-            ):
-
-                if question_type == POSTCODE:
-                    provided_value = "".join(provided_value.upper().split())
-                    existing_value = "".join(existing_value.upper().split())
-                else:
-                    provided_value = provided_value.lower()
-                    existing_value = existing_value.lower()
-
-            if provided_value != existing_value:
-                raise ParseError("This card already exists, but the provided credentials do not match.")
-
-    def _handle_create_link_route(
-            self, user: CustomUser, scheme: Scheme, auth_fields: dict, add_fields: dict, payment_cards_to_link: list
     ) -> t.Tuple[SchemeAccount, int, MembershipCardAddRoute]:
         history_journey = SchemeAccountJourney.ADD.value
         HISTORY_CONTEXT.journey = history_journey
-        return_status = status.HTTP_200_OK
         link_consents = add_fields.get("consents", []) + auth_fields.get("consents", [])
-        auth_fields["consents"] = add_fields["consents"] = link_consents
->>>>>>> 81f5e1ed
+        if add_fields:
+            add_fields["consents"] = link_consents
+        if auth_fields:
+            auth_fields["consents"] = link_consents
 
         serializer = self.get_serializer(data={"scheme": scheme.id, "order": 0, **add_fields})
         serializer.is_valid(raise_exception=True)
@@ -1058,34 +972,25 @@
 
         if account_created and auth_fields:
             scheme_account.update_barcode_and_card_number()
-<<<<<<< HEAD
-            SchemeAccountEntry.create_link(user, scheme_account, auth_status=SchemeAccountEntry.AUTHORISED)
-            async_link.delay(auth_fields, scheme_account.id, user.id, payment_cards_to_link)
-        elif not auth_fields:
-            self._handle_add_fields_only_link(user, scheme_account, payment_cards_to_link, account_created)
-        else:
-=======
             history_kwargs = {
                 "user_info": user_info(
                     user_id=self.request.channels_permit.user.id, channel=self.request.channels_permit.bundle_id
                 ),
                 "journey": history_journey,
             }
-
-            if auth_fields:
-                async_link.delay(auth_fields, scheme_account.id, user.id, payment_cards_to_link, history_kwargs)
-            else:
-                async_add_field_only_link.delay(scheme_account.id, payment_cards_to_link, history_kwargs)
-
             if scheme.tier in Scheme.TRANSACTION_MATCHING_TIERS:
                 metrics_route = MembershipCardAddRoute.LINK
             else:
                 metrics_route = MembershipCardAddRoute.WALLET_ONLY
 
+            SchemeAccountEntry.create_link(user, scheme_account, auth_status=SchemeAccountEntry.AUTHORISED)
+            async_link.delay(auth_fields, scheme_account.id, user.id, payment_cards_to_link, history_kwargs)
+        elif not auth_fields:
+            metrics_route = MembershipCardAddRoute.WALLET_ONLY
+            self._handle_add_fields_only_link(user, scheme_account, payment_cards_to_link, account_created)
         else:
             metrics_route = MembershipCardAddRoute.MULTI_WALLET
             auth_fields = auth_fields or {}
->>>>>>> 81f5e1ed
             self._handle_existing_scheme_account(scheme_account, user, auth_fields, payment_cards_to_link)
 
         return scheme_account, return_status, metrics_route
@@ -1148,14 +1053,9 @@
         )
 
         scheme_account.save()
-<<<<<<< HEAD
         SchemeAccountEntry.objects.create(
             user=user, scheme_account=scheme_account, auth_status=SchemeAccountEntry.AUTHORISED
         )
-=======
-        SchemeAccountEntry.objects.create(user=user, scheme_account=scheme_account)
-
->>>>>>> 81f5e1ed
         async_join.delay(
             scheme_account.id,
             user.id,
@@ -1372,24 +1272,25 @@
         if scheme.slug in settings.SCHEMES_COLLECTING_METRICS:
             send_merchant_metrics_for_new_account.delay(request.user.id, account.id, account.scheme.slug)
 
-<<<<<<< HEAD
-        entries = request.user.schemeaccountentry_set.all()
-        user_mcard_auth_status_map = {entry.scheme_account_id: entry.auth_status for entry in entries}
-
-        return Response(
-            self.get_serializer_by_request(
-                account, context={"user_mcard_auth_status_map": user_mcard_auth_status_map}
-            ).data,
-            status=status_code
-        )
-=======
         if metrics_route:
             membership_card_add_counter.labels(
                 channel=request.channels_permit.bundle_id, scheme=scheme.slug, route=metrics_route.value
             ).inc()
 
-        return Response(self.get_serializer_by_request(account, context={"request": request}).data, status=status_code)
->>>>>>> 81f5e1ed
+        entries = request.user.schemeaccountentry_set.all()
+        user_mcard_auth_status_map = {entry.scheme_account_id: entry.auth_status for entry in entries}
+
+        return Response(
+            self.get_serializer_by_request(
+                account,
+                context={
+                    "request": request,
+                    "user_mcard_auth_status_map": user_mcard_auth_status_map
+                }
+            ).data,
+            status=status_code
+        )
+
 
 
 class CardLinkView(VersionedSerializerMixin, ModelViewSet):
@@ -1477,11 +1378,6 @@
         try:
             filters = {"is_deleted": False}
             payment_card = user.payment_card_account_set.get(pk=payment_card_id, **filters)
-<<<<<<< HEAD
-
-            if not user.is_tester:
-                filters['scheme__test_scheme'] = False
-
             membership_card = user.scheme_account_set.get(
                 pk=membership_card_id,
                 schemeaccountentry__auth_status=SchemeAccountEntry.AUTHORISED,
@@ -1489,17 +1385,9 @@
             )
 
         except PaymentCardAccount.DoesNotExist:
-            raise NotFound(f'The payment card of id {payment_card_id} was not found.')
+            raise NotFound(f"The payment card of id {payment_card_id} was not found.")
         except SchemeAccount.DoesNotExist:
-            raise NotFound(f'The membership card of id {membership_card_id} was not found or is not authorised.')
-=======
-            membership_card = user.scheme_account_set.get(pk=membership_card_id, **filters)
-
-        except PaymentCardAccount.DoesNotExist:
-            raise NotFound("The payment card of id {} was not found.".format(payment_card_id))
-        except SchemeAccount.DoesNotExist:
-            raise NotFound("The membership card of id {} was not found.".format(membership_card_id))
->>>>>>> 81f5e1ed
+            raise NotFound(f"The membership card of id {membership_card_id} was not found or is not authorised.")
         except KeyError:
             raise ParseError
 
