from django.contrib.postgres.fields import ArrayField
from django.db import models
from hermes.vop_tasks import vop_activate_by_link


class SchemeAccountEntry(models.Model):
    scheme_account = models.ForeignKey('scheme.SchemeAccount', on_delete=models.CASCADE,
                                       verbose_name="Associated Scheme Account")
    user = models.ForeignKey('user.CustomUser', on_delete=models.CASCADE, verbose_name="Associated User")

    class Meta:
        unique_together = ("scheme_account", "user")


class PaymentCardAccountEntry(models.Model):
    payment_card_account = models.ForeignKey('payment_card.PaymentCardAccount', on_delete=models.CASCADE,
                                             verbose_name="Associated Payment Card Account")
    user = models.ForeignKey('user.CustomUser', on_delete=models.CASCADE, verbose_name="Associated User")

    class Meta:
        unique_together = ("payment_card_account", "user")


class VopActivation(models.Model):
    ACTIVATING = 1
    DEACTIVATING = 2
    ACTIVATED = 3
    DEACTIVATED = 4

    VOP_STATUS = (
        (ACTIVATING, 'activating'),
        (DEACTIVATING, 'deactivating'),
        (ACTIVATED, 'activated'),
        (DEACTIVATED, 'deactivated'),
    )

    activation_id = models.CharField(null=True, blank=True, max_length=60)
    payment_card_account = models.ForeignKey('payment_card.PaymentCardAccount', on_delete=models.PROTECT,
                                             verbose_name="Associated VOP Payment Card Account")
    scheme = models.ForeignKey('scheme.Scheme', on_delete=models.PROTECT, verbose_name="Associated Scheme")
    status = models.IntegerField(choices=VOP_STATUS, default=1, help_text='Activation Status')


class PaymentCardSchemeEntry(models.Model):
<<<<<<< HEAD
    UNDEFINED = 0
    ACTIVATING = 1
    DEACTIVATING = 2
    ACTIVATED = 3
    DEACTIVATED = 4

    VOP_STATUS = (
        (UNDEFINED, 'undefined'),
        (ACTIVATING, 'activating'),
        (DEACTIVATING, 'deactivating'),
        (ACTIVATED, 'activated'),
        (DEACTIVATED, 'deactivated')
    )
=======
>>>>>>> 1b4b309b

    payment_card_account = models.ForeignKey('payment_card.PaymentCardAccount', on_delete=models.CASCADE,
                                             verbose_name="Associated Payment Card Account")
    scheme_account = models.ForeignKey('scheme.SchemeAccount', on_delete=models.CASCADE,
                                       verbose_name="Associated Membership Card Account")
    active_link = models.BooleanField(default=False)

    class Meta:
        unique_together = ("payment_card_account", "scheme_account")
        verbose_name = "Payment Card to Membership Card Association"
        verbose_name_plural = "".join([verbose_name, 's'])

    def activate_link(self):
        same_scheme_links = self.__class__.objects.filter(
            payment_card_account=self.payment_card_account, scheme_account__scheme=self.scheme_account.scheme
        ).exclude(pk=self.pk)

        # The autolink rule is to choose the oldest link over current one but for now we will prefer the one requested
        # and delete the older ones
        # todo check if we should use the autolink selection and also prefer active links

        same_scheme_links.delete()
        called_status = self.active_link
        self.active_link = self.computed_active_link
        if called_status != self.active_link:
            self.save()
            vop_activate_check(self)

    @property
    def computed_active_link(self):
        if self.payment_card_account.status == self.payment_card_account.ACTIVE and \
                not self.payment_card_account.is_deleted and \
                self.scheme_account.status == self.scheme_account.ACTIVE and \
                not self.scheme_account.is_deleted:
            return True
        return False

    def vop_activate_check(self):
        if self.payment_card_account.payment_card.slug == "visa" and self.active_link:
            # use get_or_create to ensure we avoid race conditions
            vop_activation, created = VopActivations.objects.get_or_create(
                payment_card_account=self.payment_card_account,
                scheme=self.scheme_account.scheme,
                defaults={'activation_id': "", "status": VopActivations.ACTIVATING}
            )
            if created:
                vop_activate_by_link(self, vop_activation)

    def get_instance_with_active_status(self):
        """ Returns the instance of its self after having first set the corrected active_link status
        :return: self
        """
        self.active_link = self.computed_active_link
        return self

    @classmethod
    def update_active_link_status(cls, query):
        links = cls.objects.filter(**query)
        bulk_update = []
        for link in links:
            current_state = link.active_link
            update_link = link.get_instance_with_active_status()
            if current_state != update_link.active_link:
                bulk_update.append(update_link)
        if bulk_update:
            cls.objects.bulk_update(bulk_update, ['active_link'])
            for updated in bulk_update:
                cls.vop_activate_check(updated)

    @classmethod
    def update_soft_links(cls, query):
        query['active_link'] = False
        cls.update_active_link_status(query)


class ServiceConsent(models.Model):
    user = models.OneToOneField('user.CustomUser', on_delete=models.CASCADE, primary_key=True)
    latitude = models.FloatField(null=True, blank=True)
    longitude = models.FloatField(null=True, blank=True)
    timestamp = models.DateTimeField()


class MembershipPlanDocument(models.Model):
    scheme = models.ForeignKey('scheme.Scheme', on_delete=models.CASCADE, related_name='documents')
    name = models.CharField(max_length=150)
    description = models.CharField(max_length=500, blank=True)
    url = models.URLField(verbose_name='document')
    display = ArrayField(models.CharField(max_length=150))
    checkbox = models.BooleanField(verbose_name='needs checkbox')<|MERGE_RESOLUTION|>--- conflicted
+++ resolved
@@ -42,22 +42,6 @@
 
 
 class PaymentCardSchemeEntry(models.Model):
-<<<<<<< HEAD
-    UNDEFINED = 0
-    ACTIVATING = 1
-    DEACTIVATING = 2
-    ACTIVATED = 3
-    DEACTIVATED = 4
-
-    VOP_STATUS = (
-        (UNDEFINED, 'undefined'),
-        (ACTIVATING, 'activating'),
-        (DEACTIVATING, 'deactivating'),
-        (ACTIVATED, 'activated'),
-        (DEACTIVATED, 'deactivated')
-    )
-=======
->>>>>>> 1b4b309b
 
     payment_card_account = models.ForeignKey('payment_card.PaymentCardAccount', on_delete=models.CASCADE,
                                              verbose_name="Associated Payment Card Account")
@@ -98,10 +82,10 @@
     def vop_activate_check(self):
         if self.payment_card_account.payment_card.slug == "visa" and self.active_link:
             # use get_or_create to ensure we avoid race conditions
-            vop_activation, created = VopActivations.objects.get_or_create(
+            vop_activation, created = VopActivation.objects.get_or_create(
                 payment_card_account=self.payment_card_account,
                 scheme=self.scheme_account.scheme,
-                defaults={'activation_id': "", "status": VopActivations.ACTIVATING}
+                defaults={'activation_id': "", "status": VopActivation.ACTIVATING}
             )
             if created:
                 vop_activate_by_link(self, vop_activation)
