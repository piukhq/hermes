import json
import logging
import re
import sre_constants
from enum import Enum, IntEnum
from typing import TYPE_CHECKING, Iterable, Type, Union

from django.contrib.postgres.fields import ArrayField
from django.core.exceptions import ObjectDoesNotExist
from django.db import IntegrityError, models, transaction
from django.db.models import F, signals
from django.dispatch import receiver
from django.utils.functional import cached_property

from hermes import settings
from hermes.vop_tasks import send_deactivation, vop_activate_request
from history.signals import HISTORY_CONTEXT
from scheme.credentials import BARCODE, CARD_NUMBER, ENCRYPTED_CREDENTIALS, PASSWORD, PASSWORD_2
from scheme.encryption import AESCipher
from ubiquity.channel_vault import AESKeyNames

if TYPE_CHECKING:
    from payment_card.models import PaymentCardAccount  # noqa
    from scheme.models import SchemeAccount  # noqa
    from scheme.models import SchemeAccountCredentialAnswer
    from user.models import CustomUser

logger = logging.getLogger(__name__)


# todo: Replace all usages of SchemeAccount statuses with this and delete from SchemeAccount.
#  This should be replaced again once these statuses have been moved to a shared library
class AccountLinkStatus(IntEnum):
    PENDING = 0
    ACTIVE = 1
    INVALID_CREDENTIALS = 403
    INVALID_MFA = 432
    END_SITE_DOWN = 530
    IP_BLOCKED = 531
    TRIPPED_CAPTCHA = 532
    INCOMPLETE = 5
    LOCKED_BY_ENDSITE = 434
    RETRY_LIMIT_REACHED = 429
    RESOURCE_LIMIT_REACHED = 503
    UNKNOWN_ERROR = 520
    MIDAS_UNREACHABLE = 9
    AGENT_NOT_FOUND = 404
    WALLET_ONLY = 10
    PASSWORD_EXPIRED = 533
    JOIN = 900
    NO_SUCH_RECORD = 444
    CONFIGURATION_ERROR = 536
    NOT_SENT = 535
    ACCOUNT_ALREADY_EXISTS = 445
    SERVICE_CONNECTION_ERROR = 537
    VALIDATION_ERROR = 401
    PRE_REGISTERED_CARD = 406
    FAILED_UPDATE = 446
    SCHEME_REQUESTED_DELETE = 447
    PENDING_MANUAL_CHECK = 204
    CARD_NUMBER_ERROR = 436
    LINK_LIMIT_EXCEEDED = 437
    CARD_NOT_REGISTERED = 438
    GENERAL_ERROR = 439
    JOIN_IN_PROGRESS = 441
    JOIN_ERROR = 538
    JOIN_ASYNC_IN_PROGRESS = 442
    REGISTRATION_ASYNC_IN_PROGRESS = 443
    ENROL_FAILED = 901
    REGISTRATION_FAILED = 902
    JOIN_FAILED = 903
    AUTHORISATION_FAILED = 904
    ADD_AUTH_PENDING = 1001
    AUTH_PENDING = 2001

    @classmethod
    def extended_statuses(cls):
        return (
            (cls.PENDING.value, "Pending", "PENDING"),
            (cls.ACTIVE.value, "Active", "ACTIVE"),
            (cls.INVALID_CREDENTIALS.value, "Invalid credentials", "INVALID_CREDENTIALS"),
            (cls.INVALID_MFA.value, "Invalid mfa", "INVALID_MFA"),
            (cls.END_SITE_DOWN.value, "End site down", "END_SITE_DOWN"),
            (cls.IP_BLOCKED.value, "IP blocked", "IP_BLOCKED"),
            (cls.TRIPPED_CAPTCHA.value, "Tripped captcha", "TRIPPED_CAPTCHA"),
            (cls.INCOMPLETE.value, "Please check your scheme account login details.", "INCOMPLETE"),
            (cls.LOCKED_BY_ENDSITE.value, "Account locked on end site", "LOCKED_BY_ENDSITE"),
            (cls.RETRY_LIMIT_REACHED.value, "Cannot connect, too many retries", "RETRY_LIMIT_REACHED"),
            (cls.RESOURCE_LIMIT_REACHED.value, "Too many balance requests running", "RESOURCE_LIMIT_REACHED"),
            (cls.UNKNOWN_ERROR.value, "An unknown error has occurred", "UNKNOWN_ERROR"),
            (cls.MIDAS_UNREACHABLE.value, "Midas unavailable", "MIDAS_UNREACHABLE"),
            (cls.WALLET_ONLY.value, "Wallet only card", "WALLET_ONLY"),
            (cls.AGENT_NOT_FOUND.value, "Agent does not exist on midas", "AGENT_NOT_FOUND"),
            (cls.PASSWORD_EXPIRED.value, "Password expired", "PASSWORD_EXPIRED"),
            (cls.JOIN.value, "Join", "JOIN"),
            (cls.NO_SUCH_RECORD.value, "No user currently found", "NO_SUCH_RECORD"),
            (
                cls.CONFIGURATION_ERROR.value,
                "Error with the configuration or it was not possible to retrieve",
                "CONFIGURATION_ERROR",
            ),
            (cls.NOT_SENT.value, "Request was not sent", "NOT_SENT"),
            (cls.ACCOUNT_ALREADY_EXISTS.value, "Account already exists", "ACCOUNT_ALREADY_EXISTS"),
            (cls.SERVICE_CONNECTION_ERROR.value, "Service connection error", "SERVICE_CONNECTION_ERROR"),
            (cls.VALIDATION_ERROR.value, "Failed validation", "VALIDATION_ERROR"),
            (cls.PRE_REGISTERED_CARD.value, "Pre-registered card", "PRE_REGISTERED_CARD"),
            (cls.FAILED_UPDATE.value, "Update failed. Delete and re-add card.", "FAILED_UPDATE"),
            (cls.PENDING_MANUAL_CHECK.value, "Pending manual check.", "PENDING_MANUAL_CHECK"),
            (cls.CARD_NUMBER_ERROR.value, "Invalid card_number", "CARD_NUMBER_ERROR"),
            (cls.LINK_LIMIT_EXCEEDED.value, "You can only Link one card per day.", "LINK_LIMIT_EXCEEDED"),
            (cls.CARD_NOT_REGISTERED.value, "Unknown Card number", "CARD_NOT_REGISTERED"),
            (cls.GENERAL_ERROR.value, "General Error such as incorrect user details", "GENERAL_ERROR"),
            (cls.JOIN_IN_PROGRESS.value, "Join in progress", "JOIN_IN_PROGRESS"),
            (cls.JOIN_ERROR.value, "A system error occurred during join", "JOIN_ERROR"),
            (
                cls.SCHEME_REQUESTED_DELETE.value,
                "The scheme has requested this account should be deleted",
                "SCHEME_REQUESTED_DELETE",
            ),
            (cls.JOIN_ASYNC_IN_PROGRESS.value, "Asynchronous join in progress", "JOIN_ASYNC_IN_PROGRESS"),
            (
                cls.REGISTRATION_ASYNC_IN_PROGRESS.value,
                "Asynchronous registration in progress",
                "REGISTRATION_ASYNC_IN_PROGRESS",
            ),
            (cls.ENROL_FAILED.value, "Enrol Failed", "ENROL_FAILED"),
            (cls.REGISTRATION_FAILED.value, "Ghost Card Registration Failed", "REGISTRATION_FAILED"),
            (cls.JOIN_FAILED, "JoinFailed", "JOIN_FAILED"),
            (cls.AUTHORISATION_FAILED, "AuthorisationFailed", "AUTHORISATION_FAILED"),
            (cls.ADD_AUTH_PENDING.value, "Add and Auth pending", "ADD_AUTH_PENDING"),
            (cls.AUTH_PENDING.value, "Auth pending", "AUTH_PENDING"),
        )

    @classmethod
    def statuses(cls):
        return tuple(extended_status[:2] for extended_status in AccountLinkStatus.extended_statuses())

    @classmethod
    def join_action_required(cls):
        return [
            cls.JOIN,
            cls.CARD_NOT_REGISTERED,
            cls.PRE_REGISTERED_CARD,
            cls.REGISTRATION_FAILED,
            cls.ENROL_FAILED,
            cls.ACCOUNT_ALREADY_EXISTS,
        ]

    @classmethod
    def user_action_required(cls):
        return [
            cls.INVALID_CREDENTIALS,
            cls.INVALID_MFA,
            cls.INCOMPLETE,
            cls.LOCKED_BY_ENDSITE,
            cls.VALIDATION_ERROR,
            cls.PRE_REGISTERED_CARD,
            cls.REGISTRATION_FAILED,
            cls.CARD_NUMBER_ERROR,
            cls.GENERAL_ERROR,
            cls.JOIN_IN_PROGRESS,
            cls.SCHEME_REQUESTED_DELETE,
            cls.FAILED_UPDATE,
        ]

    @classmethod
    def system_action_required(cls):
        return [
            cls.END_SITE_DOWN,
            cls.RETRY_LIMIT_REACHED,
            cls.UNKNOWN_ERROR,
            cls.MIDAS_UNREACHABLE,
            cls.IP_BLOCKED,
            cls.TRIPPED_CAPTCHA,
            cls.RESOURCE_LIMIT_REACHED,
            cls.LINK_LIMIT_EXCEEDED,
            cls.CONFIGURATION_ERROR,
            cls.NOT_SENT,
            cls.SERVICE_CONNECTION_ERROR,
            cls.JOIN_ERROR,
            cls.AGENT_NOT_FOUND,
        ]

    @classmethod
    def exclude_balance_statuses(cls):
        return (
            cls.join_action_required()
            + cls.user_action_required()
            + [cls.PENDING, cls.PENDING_MANUAL_CHECK, cls.WALLET_ONLY, cls.ADD_AUTH_PENDING, cls.AUTH_PENDING]
        )

    @classmethod
    def join_exclude_balance_statuses(cls):
        return [
            cls.PENDING_MANUAL_CHECK,
            cls.JOIN,
            cls.JOIN_ASYNC_IN_PROGRESS,
            cls.REGISTRATION_ASYNC_IN_PROGRESS,
            cls.ENROL_FAILED,
        ]

    @classmethod
    def join_pending(cls):
        return [cls.JOIN_ASYNC_IN_PROGRESS]

    @classmethod
    def register_pending(cls):
        return [cls.REGISTRATION_ASYNC_IN_PROGRESS]

    @classmethod
    def pre_pending_statuses(cls):
        return [cls.AUTH_PENDING, cls.ADD_AUTH_PENDING]

    @classmethod
    def all_pending_statuses(cls):
        return [cls.PENDING, cls.AUTH_PENDING, cls.ADD_AUTH_PENDING]


class SchemeAccountEntry(models.Model):
    scheme_account = models.ForeignKey(
        "scheme.SchemeAccount", on_delete=models.CASCADE, verbose_name="Associated Scheme Account"
    )
    user = models.ForeignKey("user.CustomUser", on_delete=models.CASCADE, verbose_name="Associated User")
    auth_provided = models.BooleanField(default=False)
    link_status = models.IntegerField(default=AccountLinkStatus.PENDING, choices=AccountLinkStatus.statuses())

    class Meta:
        unique_together = ("scheme_account", "user")

    @property
    def status_name(self):
        return dict(AccountLinkStatus.statuses()).get(self.link_status)

    @property
    def status_key(self):
        status_keys = dict(
            (extended_status[0], extended_status[2]) for extended_status in AccountLinkStatus.extended_statuses()
        )
        return status_keys.get(self.link_status)

    @property
    def display_status(self):
        # linked accounts in "system account required" should be displayed as "active".
        # accounts in "active", "pending", and "join" statuses should be displayed as such.
        # all other statuses should be displayed as "wallet only"
        if (
            self.scheme_account.link_date or self.scheme_account.join_date
        ) and self.link_status in AccountLinkStatus.system_action_required():
            return AccountLinkStatus.ACTIVE
        elif self.link_status in [AccountLinkStatus.ACTIVE, AccountLinkStatus.PENDING, AccountLinkStatus.JOIN]:
            return self.link_status
        elif self.link_status in AccountLinkStatus.join_action_required():
            return AccountLinkStatus.JOIN
        else:
            return AccountLinkStatus.WALLET_ONLY

    @cached_property
    def credential_answers(self):
        return self.schemeaccountcredentialanswer_set.filter(
            question__scheme_id=self.scheme_account.scheme_id
        ).select_related("question")

    @staticmethod
    def create_or_retrieve_link(
        user: "CustomUser", scheme_account: "SchemeAccount", auth_provided: bool
    ) -> tuple["SchemeAccountEntry", bool]:
        entry = SchemeAccountEntry(user=user, scheme_account=scheme_account, auth_provided=auth_provided)
        created = True
        try:
            # required to rollback transactions when running into an expected IntegrityError
            # tests will fail without this as TestCase already wraps tests in an atomic
            # block and will not know how to correctly rollback otherwise
            with transaction.atomic():
                entry.save()
        except IntegrityError:
            # An update is done here instead of initially using an update_or_create to avoid the db call
            # to check if a record exists, since this is an edge case.
            entry = SchemeAccountEntry.objects.get(user=user, scheme_account=scheme_account)
            entry.auth_provided = auth_provided
            entry.save(update_fields=["auth_provided"])
            created = False

        return entry, created

    def update_or_create_primary_credentials(self, credentials):
        """
        Creates or updates scheme account credential answer objects for manual or scan questions. If only one is
        given and the scheme has a regex conversion for the property, both will be saved.
        :param credentials: dict of credentials
        :return: credentials
        """
        from scheme.models import SchemeAccountCredentialAnswer

        new_credentials = {
            question["type"]: credentials.get(question["type"])
            for question in self.scheme_account.scheme.get_required_questions
        }

        for k, v in new_credentials.items():
            if v:
                SchemeAccountCredentialAnswer.objects.update_or_create(
                    question=self.scheme_account.question(k),
                    scheme_account_entry=self,
                    defaults={"answer": v},
                )

        self.update_scheme_account_key_credential_fields()

        for question in ["card_number", "barcode"]:
            value = getattr(self.scheme_account, question)
            if not credentials.get(question) and value:
                credentials.update({question: value})

        return credentials

    def update_scheme_account_key_credential_fields(self) -> None:
        """
        Updates the main answer fields on the scheme account (card_number, barcode, alt_main_answer) based on
        the SchemeAccountCredentialAnswers linked to the SchemeAccountEntry. By default, this will not update
        an existing value to an empty value if the user does not have the credential saved.
        """
        answers = {
            answer
            for answer in self.credential_answers
            if answer.question.manual_question or answer.question.scan_question or answer.question.one_question_link
        }

        card_number = None
        barcode = None
        for answer in answers:
            if answer.question.type == CARD_NUMBER:
                card_number = answer
            elif answer.question.type == BARCODE:
                barcode = answer

        if answers:
            self._update_barcode_and_card_number(card_number, answers=answers, primary_cred_type=CARD_NUMBER)
            self._update_barcode_and_card_number(barcode, answers=answers, primary_cred_type=BARCODE)

            self.scheme_account.save(update_fields=["barcode", "card_number"])

    def _update_barcode_and_card_number(
        self,
        primary_cred: "SchemeAccountCredentialAnswer",
        answers: Iterable["SchemeAccountCredentialAnswer"],
        primary_cred_type: str,
    ) -> None:
        """
        Updates the given primary credential of either card number or barcode. The non-provided (secondary)
        credential is also updated if the conversion regex exists for the scheme.
        """
        if not answers:
            setattr(self.scheme_account, primary_cred_type, "")
            return

        if not primary_cred:
            return

        type_to_update_info = {
            CARD_NUMBER: {
                "regex": self.scheme_account.scheme.barcode_regex,
                "prefix": self.scheme_account.scheme.barcode_prefix,
                "secondary_cred_type": BARCODE,
            },
            BARCODE: {
                "regex": self.scheme_account.scheme.card_number_regex,
                "prefix": self.scheme_account.scheme.card_number_prefix,
                "secondary_cred_type": CARD_NUMBER,
            },
        }

        setattr(self.scheme_account, primary_cred_type, primary_cred.answer)

        if type_to_update_info[primary_cred_type]["regex"]:
            try:
                regex_match = re.search(type_to_update_info[primary_cred_type]["regex"], primary_cred.answer)
            except sre_constants.error:
                setattr(self.scheme_account, type_to_update_info[primary_cred_type]["secondary_cred_type"], "")
                return None
            if regex_match:
                try:
                    setattr(
                        self.scheme_account,
                        type_to_update_info[primary_cred_type]["secondary_cred_type"],
                        type_to_update_info[primary_cred_type]["prefix"] + regex_match.group(1),
                    )
                except IndexError:
                    pass

    def set_link_status(self, new_status: int, commit_change=True):
        """
        Note A signal tiggered by link_status update on class save ensures that PLL linking is updated
        after set_link_status is set.

        Do not confuse the status of the scheme account set on the user association (link) and hence called
        link_status with form of pll linking status

        """
        if self.auth_provided is True:
            status_to_set = new_status
        else:
            status_to_set = AccountLinkStatus.WALLET_ONLY

        self.link_status = status_to_set
        if commit_change:
            self.save(update_fields=["link_status"])

    def missing_credentials(self, credential_types):
        """
        Given a list of credential_types return credentials if they are required by the scheme

        A scan or manual question is an optional if one of the other exists
        """
        from scheme.models import SchemeCredentialQuestion

        questions = self.scheme_account.scheme.questions.filter(
            options__in=[F("options").bitor(SchemeCredentialQuestion.LINK), SchemeCredentialQuestion.NONE]
        )

        required_credentials = {question.type for question in questions}
        manual_question = self.scheme_account.scheme.manual_question
        scan_question = self.scheme_account.scheme.scan_question

        if manual_question:
            required_credentials.add(manual_question.type)
        if scan_question:
            required_credentials.add(scan_question.type)

        if scan_question and manual_question and scan_question != manual_question:
            if scan_question.type in credential_types:
                required_credentials.discard(manual_question.type)
            if required_credentials and manual_question.type in credential_types:
                required_credentials.discard(scan_question.type)

        return required_credentials.difference(set(credential_types))

    def credentials(self, credentials_override: dict = None):
        """
        Returns all credentials for this scheme_account_entry as an encoded string. The 'main_answer' credential's value
         is replaced with the main_answer value from the Scheme Account. This is to avoid problems of different
         account-identifying information between different users.
        """

        credentials = self._collect_credential_answers()

        if self.scheme_account.scheme.slug != "iceland-bonus-card":
            if self._iceland_hack(credentials, credentials_override):
                return None

        for credential in credentials.keys():
            # Other services only expect a single password, "password", so "password_2" must be converted
            # before sending if it exists. Ideally, the new credential would be handled in the consuming
            # service and this should be removed.
            if credential == PASSWORD_2:
                credentials[PASSWORD] = credentials.pop(credential)

        if credentials_override:
            credentials.update(credentials_override)

        saved_consents = self.scheme_account.collect_pending_consents()
        credentials.update(consents=saved_consents)

        serialized_credentials = json.dumps(credentials)
        return AESCipher(AESKeyNames.AES_KEY).encrypt(serialized_credentials).decode("utf-8")

    def _collect_credential_answers(self):
        credentials = {}
        for question in self.scheme_account.scheme.questions.all():
            # attempt to get the answer from the database.
            answer = self._find_answer(question)

            if not answer:
                continue

            if question.type in ENCRYPTED_CREDENTIALS:
                credentials[question.type] = AESCipher(AESKeyNames.LOCAL_AES_KEY).decrypt(answer)
            else:
                credentials[question.type] = answer
        return credentials

    @property
    def third_party_identifier(self):
        from scheme.models import SchemeCredentialQuestion

        question = SchemeCredentialQuestion.objects.filter(
            third_party_identifier=True, scheme=self.scheme_account.scheme
        ).first()
        if question:
            return self._find_answer(question)

        return None

    def _find_answer(self, question):
        answer = None
        answer_instance = self.schemeaccountcredentialanswer_set.filter(question__type=question.type).first()
        if answer_instance:
            answer = answer_instance.answer
        else:
            # see if we have a property that will give us the answer.
            try:
                answer = getattr(self, question.type)
            except AttributeError:
                # we can't get an answer to this question, so skip it.
                pass
        return answer

    def _iceland_hack(self, credentials: dict = None, credentials_override: dict = None) -> bool:
        # todo: we will need to review this for P2

        if self.link_status in AccountLinkStatus.all_pending_statuses():
            return False

        missing = self.missing_credentials(credentials.keys())

        if missing and not credentials_override and self.user.client_id == settings.BINK_CLIENT_ID:
            self.set_link_status(AccountLinkStatus.INCOMPLETE)
            return True  # triggers return None from calling method
        return False


class PaymentCardAccountEntry(models.Model):
    payment_card_account = models.ForeignKey(
        "payment_card.PaymentCardAccount", on_delete=models.CASCADE, verbose_name="Associated Payment Card Account"
    )
    user = models.ForeignKey("user.CustomUser", on_delete=models.CASCADE, verbose_name="Associated User")

    class Meta:
        unique_together = ("payment_card_account", "user")


class VopActivation(models.Model):
    ACTIVATING = 1
    DEACTIVATING = 2
    ACTIVATED = 3
    DEACTIVATED = 4

    VOP_STATUS = (
        (ACTIVATING, "activating"),
        (DEACTIVATING, "deactivating"),
        (ACTIVATED, "activated"),
        (DEACTIVATED, "deactivated"),
    )

    activation_id = models.CharField(null=True, blank=True, max_length=60)
    payment_card_account = models.ForeignKey(
        "payment_card.PaymentCardAccount", on_delete=models.PROTECT, verbose_name="Associated VOP Payment Card Account"
    )
    scheme = models.ForeignKey("scheme.Scheme", on_delete=models.PROTECT, verbose_name="Associated Scheme")
    status = models.IntegerField(choices=VOP_STATUS, default=1, help_text="Activation Status", db_index=True)

    class Meta:
        constraints = [models.UniqueConstraint(fields=["payment_card_account", "scheme"], name="unique_activation")]

    @classmethod
    def find_activations_matching_links(cls, links):
        """Find activations matching links in the list"""
        activations = {}
        for link in links:
            try:
                activation = cls.objects.get(
                    payment_card_account_id=link.payment_card_account_id,
                    scheme_id=link.scheme_account.scheme_id,
                    status=cls.ACTIVATED,
                )
                activations[activation.id] = activation
            except ObjectDoesNotExist:
                pass
        return activations

    # @classmethod
    # def deactivation_dict_by_payment_card_id(cls, payment_card_account_id, status=ACTIVATED):
    #     """Find activations matching account id and return a serializable object"""
    #     activation_dict = {}
    #
    #     activations = cls.objects.filter(
    #             payment_card_account_id=payment_card_account_id,
    #             status=status
    #     )
    #
    #     for activation in activations:
    #         activation_id = activation.activation_id
    #         activation_dict[activation.id] = {
    #             'scheme': activation.scheme.slug,
    #             'activation_id': activation_id
    #         }
    #         activation.status = VopActivation.DEACTIVATING
    #
    #     history_bulk_update(VopActivation, activations, update_fields=["status"])
    #
    #     return activation_dict


# todo: Replace all usages of Link statuses and slugs
#  This should be replaced again once these statuses have been moved to a shared library
class WalletPLLStatus(IntEnum):
    PENDING = 0
    ACTIVE = 1
    INACTIVE = 2

    @classmethod
    def get_states(cls) -> tuple:
        return ((cls.PENDING.value, "pending"), (cls.ACTIVE.value, "active"), (cls.INACTIVE.value, "inactive"))


class WalletPLLSlug(Enum):
    # A more detailed status of a PLL Link
    LOYALTY_CARD_PENDING = "LOYALTY_CARD_PENDING"
    LOYALTY_CARD_NOT_AUTHORISED = "LOYALTY_CARD_NOT_AUTHORISED"
    PAYMENT_ACCOUNT_PENDING = "PAYMENT_ACCOUNT_PENDING"
    PAYMENT_ACCOUNT_INACTIVE = "PAYMENT_ACCOUNT_INACTIVE"
    PAYMENT_ACCOUNT_AND_LOYALTY_CARD_INACTIVE = "PAYMENT_ACCOUNT_AND_LOYALTY_CARD_INACTIVE"
    PAYMENT_ACCOUNT_AND_LOYALTY_CARD_PENDING = "PAYMENT_ACCOUNT_AND_LOYALTY_CARD_PENDING"
    UBIQUITY_COLLISION = "UBIQUITY_COLLISION"

    @classmethod
    def get_descriptions(cls) -> tuple:
        return (
            (
                cls.LOYALTY_CARD_PENDING.value,
                "LOYALTY_CARD_PENDING",
                "When the Loyalty Card becomes authorised, the PLL link will automatically go active.",
            ),
            (
                cls.LOYALTY_CARD_NOT_AUTHORISED.value,
                "LOYALTY_CARD_NOT_AUTHORISED",
                "The Loyalty Card is not authorised so no PLL link can be created.",
            ),
            (
                cls.PAYMENT_ACCOUNT_PENDING.value,
                "PAYMENT_ACCOUNT_PENDING",
                "When the Payment Account becomes active, the PLL link with automatically go active.",
            ),
            (
                cls.PAYMENT_ACCOUNT_INACTIVE.value,
                "PAYMENT_ACCOUNT_INACTIVE",
                "The Payment Account is not active so no PLL link can be created.",
            ),
            (
                cls.PAYMENT_ACCOUNT_AND_LOYALTY_CARD_INACTIVE.value,
                "PAYMENT_ACCOUNT_AND_LOYALTY_CARD_INACTIVE",
                "The Payment Account and Loyalty Card are not active/authorised so no PLL link can be created.",
            ),
            (
                cls.PAYMENT_ACCOUNT_AND_LOYALTY_CARD_PENDING.value,
                "PAYMENT_ACCOUNT_AND_LOYALTY_CARD_PENDING",
                "When the Payment Account and the Loyalty Card become active/authorised, "
                "the PLL link with automatically go active.",
            ),
            (
                cls.UBIQUITY_COLLISION.value,
                "UBIQUITY_COLLISION",
                "There is already a Loyalty Card from the same Loyalty Plan linked to this Payment Account.",
            ),
        )

    @classmethod
    def get_status_map(cls) -> tuple:
        return (
            # Payment Card Account Active:  loyalty active, pending, inactive
            (
                (WalletPLLStatus.ACTIVE, ""),
                (WalletPLLStatus.PENDING, cls.LOYALTY_CARD_PENDING.value),
                (WalletPLLStatus.INACTIVE, cls.LOYALTY_CARD_NOT_AUTHORISED.value),
            ),
            # Payment Card Account Pending:  loyalty active, pending, inactive
            (
                (WalletPLLStatus.PENDING, cls.PAYMENT_ACCOUNT_PENDING.value),
                (WalletPLLStatus.PENDING, cls.PAYMENT_ACCOUNT_AND_LOYALTY_CARD_PENDING.value),
                (WalletPLLStatus.INACTIVE, cls.LOYALTY_CARD_NOT_AUTHORISED.value),
            ),
            # Payment Card Account inactive:  loyalty active, pending, inactive
            (
                (WalletPLLStatus.INACTIVE, cls.PAYMENT_ACCOUNT_INACTIVE.value),
                (WalletPLLStatus.INACTIVE, cls.PAYMENT_ACCOUNT_INACTIVE.value),
                (WalletPLLStatus.INACTIVE, cls.PAYMENT_ACCOUNT_AND_LOYALTY_CARD_INACTIVE.value),
            ),
        )


class WalletPLLData:
    def __init__(self, payment_card_account=None, scheme_account=None):
        """
        It is expected that the links passed will be
        :param links: query result or list of PllUserAssociations (wallet based PLL links)
        """
        self.to_query = True
        self.pll_user_associations = []
        if payment_card_account is not None and scheme_account is not None:
            self.pll_user_associations = PllUserAssociation.objects.select_related(
                "pll__scheme_account", "pll__payment_card_account"
            ).filter(payment_card_account, pll__scheme_account=scheme_account)
        elif payment_card_account is not None:
            self.pll_user_associations = PllUserAssociation.objects.select_related(
                "pll__scheme_account", "pll__payment_card_account"
            ).filter(pll__payment_card_account=payment_card_account)
        elif scheme_account is not None:
            self.pll_user_associations = PllUserAssociation.objects.select_related(
                "pll__scheme_account", "pll__payment_card_account"
            ).filter(pll__scheme_account=scheme_account)
        self.scheme_account_data = {}
        self.pll_data = {}
        self.scheme_count = {}
        self.link_users = {}

    def all(self) -> list["PllUserAssociation"]:
        for link in self.pll_user_associations:
            yield link

    def all_except_collision(self) -> list["PllUserAssociation"]:
        for link in self.pll_user_associations:
            if not self.collision(link):
                yield link

    def analyse_pll_user_associations(self):
        """
        Looks at user pll links to:
           1) creates a dict of links by link owner ie user id - used for finding scheme entries for related users and
              parsing the relevant links by wallet
           2) creates a dict of scheme counts by payment account and scheme id - used to detect ubiquity collision
              assuming the user links include all links related to either a payment card account or scheme account
              or both  (see __init__ queries ie this class requires either or both accounts)

        """
        self.link_users = {}
        self.scheme_account_data = {}
        self.scheme_count = {}
        for link in self.pll_user_associations:
            if self.link_users.get(link.user_id):
                self.link_users[link.user_id].append(link)
            else:
                self.link_users[link.user_id] = [link]
            scheme_id = link.pll.scheme_account.scheme_id
            pay_id = link.pll.payment_card_account_id
            if not self.scheme_count.get(pay_id):
                self.scheme_count[pay_id] = {}
            if self.scheme_count[pay_id].get(scheme_id):
                self.scheme_count[pay_id][scheme_id] += 1
            else:
                self.scheme_count[pay_id][scheme_id] = 1

    def process_links(self):
        if self.to_query:
            # Only reads db when first called and prepares a dict of the pll relationships and status using
            # results of 2 queries merged assuming that an account is unique in a wallet.
            # The object is to avoid multiple calls to the database and all class methods to be called repeatedly
            #
            self.to_query = False
            self.analyse_pll_user_associations()

            scheme_entries = SchemeAccountEntry.objects.filter(user_id__in=list(self.link_users.keys()))

            for entry in scheme_entries:
                matched_link = None
                for lk in self.link_users[entry.user.id]:
                    if lk.pll.scheme_account.id == entry.scheme_account.id:
                        matched_link = lk
                if matched_link is not None:
                    pay_id = matched_link.pll.payment_card_account_id
                    scheme_id = matched_link.pll.scheme_account.scheme_id
                    if not self.scheme_account_data.get(entry.scheme_account.id):
                        self.scheme_account_data[entry.scheme_account.id] = {}
                    self.scheme_account_data[entry.scheme_account.id][entry.user.id] = {
                        "status": entry.link_status,
                        "link": matched_link,
                        "scheme_count": self.scheme_count[pay_id][scheme_id],
                    }

    def get_link_data(self, link: "PllUserAssociation"):
        self.process_links()
        sas = self.scheme_account_data.get(link.pll.scheme_account.id)
        if sas:
            sa = sas.get(link.user.id, None)
            return sa
        return None

    def scheme_account_status(self, link: "PllUserAssociation"):
        data = self.get_link_data(link)
        return data.get("status")

    def collision(self, link: "PllUserAssociation"):
        data = self.get_link_data(link)
        scheme_more_than_once = data.get("scheme_count", 0) > 1
        if data.get("link"):
            return False
        # if the link slug is not marked as collision it must be the link before the collision occurred so false
        if data["link"].slug != WalletPLLSlug.UBIQUITY_COLLISION.value and scheme_more_than_once:
            return False
        # returns true for other scheme linked more than once to a payment card and false otherwise even if slug
        # says it was a collision
        return scheme_more_than_once


class PllUserAssociation(models.Model):
    """
    This model represents the user's wallet view of PLL
    It has a many-to-many relationship to PaymentCardSchemeEntry.

    PaymentCardSchemeEntry is in effect is the actual PLL relationship between a payment AND scheme accounts
    ie Harmonia processes all active links.

    Because a user's wallet may have shared Payment and Scheme accounts with different status this view of PLL
    is a user's view of the link showing status and description slug
    """

    # General state of a PLL link
    PLL_DESCRIPTIONS = tuple(status[::2] for status in WalletPLLSlug.get_descriptions())
    PLL_SLUG_CHOICE = tuple(status[:2] for status in WalletPLLSlug.get_descriptions())

    state = models.IntegerField(default=WalletPLLStatus.PENDING.value, choices=WalletPLLStatus.get_states())
    slug = models.SlugField(blank=True, default="", choices=PLL_SLUG_CHOICE)
    pll = models.ForeignKey(
        "PaymentCardSchemeEntry", default=None, on_delete=models.CASCADE, verbose_name="Associated PLL"
    )
    user = models.ForeignKey("user.CustomUser", on_delete=models.CASCADE, verbose_name="Associated User")
    created = models.DateTimeField(auto_now_add=True)
    updated = models.DateTimeField(auto_now=True)

    class Meta:
        unique_together = ("pll", "user")

    @classmethod
    def get_state_and_slug(cls, payment_card_account: "PaymentCardAccount", scheme_account_status: int):
        pay_index = 2
        scheme_index = 2
        if payment_card_account.status == payment_card_account.ACTIVE:
            pay_index = 0
        elif payment_card_account.status == payment_card_account.PENDING:
            pay_index = 1
        if scheme_account_status == AccountLinkStatus.ACTIVE:
            scheme_index = 0
        elif scheme_account_status == AccountLinkStatus.PENDING:
            scheme_index = 1
        status_map = WalletPLLSlug.get_status_map()
        return status_map[pay_index][scheme_index]

    @classmethod
    def get_slug_description(cls, slug: WalletPLLSlug) -> str:
        try:
            if slug:
                return dict(cls.PLL_DESCRIPTIONS)[slug]
            return ""
        except KeyError:
            raise ValueError(f'Invalid slug value: "{slug}" sent to PllUserAssociation.get_slug_description')

    @staticmethod
    def update_link(link: "PllUserAssociation"):
        link.save()
        if link.state == WalletPLLStatus.ACTIVE:
            # Set the generic pll link to active if not already set
            if not link.pll.active_link:
                link.pll.activate()

    @classmethod
    def update_user_pll_by_both(cls, payment_card_account: "PaymentCardAccount", scheme_account: "SchemeAccount"):
        wallet_pll_data = WalletPLLData(payment_card_account=payment_card_account, scheme_account=scheme_account)
        # these are pll user links to all wallets which have this payment_card_account
        for link in wallet_pll_data.all_except_collision():
            link.state, link.slug = cls.get_state_and_slug(
                payment_card_account, wallet_pll_data.scheme_account_status(link)
            )
            cls.update_link(link)

    @classmethod
    def update_user_pll_by_pay_account(cls, payment_card_account: "PaymentCardAccount"):
        wallet_pll_data = WalletPLLData(payment_card_account=payment_card_account)
        # these are pll user links to all wallets which have this payment_card_account
        for link in wallet_pll_data.all_except_collision():
            link.state, link.slug = cls.get_state_and_slug(
                payment_card_account, wallet_pll_data.scheme_account_status(link)
            )
            cls.update_link(link)

    @classmethod
    def update_user_pll_by_scheme_account(cls, scheme_account: "SchemeAccount"):
        wallet_pll_data = WalletPLLData(scheme_account=scheme_account)
        # these are pll user links to all wallets which have this scheme_account
        for link in wallet_pll_data.all_except_collision():
            wallet_scheme_account_status = wallet_pll_data.scheme_account_status(link)
            link.state, link.slug = cls.get_state_and_slug(link.pll.payment_card_account, wallet_scheme_account_status)
            cls.update_link(link)

    @classmethod
    def link_users_scheme_accounts(
        cls, payment_card_account: "PaymentCardAccount", scheme_account_entries: list["SchemeAccountEntry"]
    ):
        for scheme_account_entry in scheme_account_entries:
            cls.link_users_scheme_account_entry_to_payment(scheme_account_entry, payment_card_account)

    @classmethod
    def link_user_scheme_account_to_payment_cards(
        cls, scheme_account: "SchemeAccount", payment_card_accounts: list["PaymentCardAccount"], user: "CustomUser"
    ):
        scheme_user_entry = SchemeAccountEntry.objects.select_related("scheme_account").get(
            user=user, scheme_account=scheme_account, scheme_account__is_deleted=False
        )
        cls.link_users_payment_cards(scheme_user_entry, payment_card_accounts)

    @classmethod
    def link_users_payment_cards(
        cls, scheme_account_entry: SchemeAccountEntry, payment_card_accounts: list["PaymentCardAccount"]
    ):
        for payment_card_account in payment_card_accounts:
            cls.link_users_scheme_account_entry_to_payment(scheme_account_entry, payment_card_account)

    @classmethod
    def link_users_scheme_account_to_payment(
        cls, scheme_account: "SchemeAccount", payment_card_account: "PaymentCardAccount", user: "CustomUser"
    ) -> "PllUserAssociation":
        scheme_user_entry = SchemeAccountEntry.objects.select_related("scheme_account").get(
            user=user, scheme_account=scheme_account, scheme_account__is_deleted=False
        )
        return cls.link_users_scheme_account_entry_to_payment(scheme_user_entry, payment_card_account)

    @classmethod
    def link_users_scheme_account_entry_to_payment(
        cls, scheme_account_entry: SchemeAccountEntry, payment_card_account: "PaymentCardAccount"
    ) -> "PllUserAssociation":
        """
        This is called after a new scheme account entry or payment card is created and a user PLL
        link and base link must be created.

        Ubiquity collision will be set if payment card is base linked to scheme account who's scheme
        has been used elsewhere.

        Unlike the update methods this does not need to unset Ubiquity collision as it is for new PLL relationships

        """
        scheme_account = scheme_account_entry.scheme_account
        user = scheme_account_entry.user
        status, slug = cls.get_state_and_slug(payment_card_account, scheme_account_entry.link_status)
        base_status = False
        if status == WalletPLLStatus.ACTIVE:
            base_status = True
        scheme_count = (
            payment_card_account.scheme_account_set.filter(scheme=scheme_account.scheme_id)
            .exclude(pk=scheme_account.id)
            .count()
        )

        if scheme_count > 0:
            status = WalletPLLStatus.INACTIVE
            slug = WalletPLLSlug.UBIQUITY_COLLISION.value
            base_status = False

        base_link, base_created = PaymentCardSchemeEntry.objects.get_or_create(
            payment_card_account=payment_card_account,
            scheme_account=scheme_account,
            defaults={"active_link": base_status},
        )

        if base_status:
            # activate if not been done already
            if not base_link.active_link:
                base_link.activate(save=True)
            elif base_created:
                base_link.activate(save=False)

        if base_link.active_link != base_status:
            base_link.active_link = base_status
            base_link.save()

        user_link, link_created = cls.objects.get_or_create(
            pll=base_link, user=user, defaults={"slug": slug, "state": status}
        )

        # update existing user link but don't change if had a UBIQUITY_COLLISION
        if not link_created and user_link.slug != WalletPLLSlug.UBIQUITY_COLLISION.value:
            user_link.status = status
            user_link.slug = slug
            user_link.save()

        return user_link


class PaymentCardSchemeEntry(models.Model):
    payment_card_account = models.ForeignKey(
        "payment_card.PaymentCardAccount", on_delete=models.CASCADE, verbose_name="Associated Payment Card Account"
    )
    scheme_account = models.ForeignKey(
        "scheme.SchemeAccount", on_delete=models.CASCADE, verbose_name="Associated Membership Card Account"
    )
    active_link = models.BooleanField(default=False)

    class Meta:
        unique_together = ("payment_card_account", "scheme_account")
        verbose_name = "Payment Card to Membership Card Association"
        verbose_name_plural = "".join([verbose_name, "s"])

    def __str__(self):
        return (
            f"PaymentCardSchemeEntry id: {self.id} - "
            f"PaymentCardAccount id: {self.payment_card_account.id} - "
            f"SchemeAccount id: {self.scheme_account.id}"
        )

    def delete(self, *kwargs):
        # It might make sense to put the VOP deactivations logic here
        PllUserAssociation.objects.filter(pll=self).delete()
        PllUserAssociation.update_user_pll_by_both(self.payment_card_account, self.scheme_account)
        self.delete(kwargs)

    def activate(self, save: bool = True):
        """
        This activates a link - we should be always call this to activate a link for PLL
        and ensure VOP activations are applied
        Note: this is the base PLL level the user's PLL status wallet may be different
        @ todo should we update the pll links in associated payment cards and scheme accounts?
        :return:
        """
        if save:
            self.active_link = True
            self.save()
        self.vop_activate_check()

    def vop_activate_check(self, prechecked=False):
        if prechecked or (self.payment_card_account.payment_card.slug == "visa" and self.active_link):
            # use get_or_create to ensure we avoid race conditions
            try:
                vop_activation, created = VopActivation.objects.get_or_create(
                    payment_card_account=self.payment_card_account,
                    scheme=self.scheme_account.scheme,
                    defaults={"activation_id": "", "status": VopActivation.ACTIVATING},
                )
                if (
                    created
                    or vop_activation.status == VopActivation.DEACTIVATED
                    or vop_activation.status == VopActivation.DEACTIVATING
                ):
                    vop_activate_request(vop_activation)

            except IntegrityError:
                logger.info(
                    "Ubiguity.models.PaymentCardSchemeEntry.vop_activate_check: integrity error prevented"
                    "- 2nd activation possible race condition, "
                    f" card_id: {self.payment_card_account.id} scheme: {self.scheme_account.scheme.id}"
                )

    @classmethod
    def deactivate_activations(cls, activations: dict):
        """If an activation cannot be supported by an active link then deactivate it if activated"""
        for activation in activations.values():
            # check if any entries require the activation - deactivate if not used
            matches = cls.objects.filter(
                payment_card_account_id=activation.payment_card_account_id,
                scheme_account__scheme_id=activation.scheme_id,
                active_link=True,
            ).count()
            if not matches and activation.status == VopActivation.ACTIVATED:
                try:
                    history_kwargs = {"user_info": HISTORY_CONTEXT.user_info}
                except AttributeError:
                    history_kwargs = None

                send_deactivation.delay(activation, history_kwargs)

    # @todo pll stuff remove methods below this line -----------------------------------


"""
    def set_active_link_status(self, scheme_account_status: bool = False) -> object:
        Returns the instance of its self after having first set the corrected active_link status
        Allows request to be chained as self is returned
        :return: self
        if (
            not self.payment_card_account.is_deleted
            and not self.scheme_account.is_deleted
            and self.payment_card_account.status == self.payment_card_account.ACTIVE
            and scheme_account_status
        ):
            self.active_link = True
        else:
            self.active_link = False
        return self
"""
"""
    @property
    def computed_active_link(self) -> bool:
        # todo: Check PLL changes - this needs consider status of all scheme_account_entries
        #
        # a ubiquity collision is when an attempt is made to link a payment card to more than
        # one loyalty card of the same scheme
        if self.slug == self.UBIQUITY_COLLISION:
            collision = self._ubiquity_collision_check()
            if collision:
                self.state = self.INACTIVE
                self.description = self.get_status_description()
                return False

        if (
                not self.payment_card_account.is_deleted
                and not self.scheme_account.is_deleted
                and self.payment_card_account.status == self.payment_card_account.ACTIVE
                and self.active_scheme_in_any_wallet()
        ):
            self.state = self.ACTIVE
            self.slug = ""  # slugs are currently reserved to error states only
            self.description = self.get_status_description()
            return True

        self.set_status_slug()
        self.description = self.get_status_description()
        return False
"""
"""
    # @todo pll stuff remove this method
    def set_status_slug(self):
        pcard_active = self.payment_card_account.status == self.payment_card_account.ACTIVE
        mcard_active = self.scheme_account.status == self.scheme_account.ACTIVE
        pcard_pending = self.payment_card_account.status == self.payment_card_account.PENDING
        mcard_pending = self.scheme_account.status == self.scheme_account.PENDING

        # These method calls should really be one if block but apparently that's too complex for the xenon check

        self._inactive_check(pcard_active, mcard_active, pcard_pending, mcard_pending)
        self._pending_check(pcard_active, mcard_active, pcard_pending, mcard_pending)
"""
"""
    # @todo pll stuff remove this method
    def _pending_check(self, pcard_active: bool, mcard_active: bool, pcard_pending: bool, mcard_pending: bool) -> None:
        if pcard_pending and mcard_active:
            self.state = self.PENDING
            self.slug = self.PAYMENT_ACCOUNT_PENDING
        elif pcard_active and mcard_pending:
            self.state = self.PENDING
            self.slug = self.LOYALTY_CARD_PENDING
        elif pcard_pending and mcard_pending:
            self.state = self.PENDING
            self.slug = self.PAYMENT_ACCOUNT_AND_LOYALTY_CARD_PENDING
"""
"""
    # @todo pll stuff remove this method
    def _inactive_check(self, pcard_active: bool, mcard_active: bool, pcard_pending: bool, mcard_pending: bool) -> None:
        if not pcard_active and (mcard_active or mcard_pending):
            self.state = self.INACTIVE
            self.slug = self.PAYMENT_ACCOUNT_INACTIVE
        elif not mcard_active and (pcard_active or pcard_pending):
            self.state = self.INACTIVE
            self.slug = self.LOYALTY_CARD_NOT_AUTHORISED
        else:
            self.state = self.INACTIVE
            self.slug = self.PAYMENT_ACCOUNT_AND_LOYALTY_CARD_INACTIVE
"""
"""
    # @todo pll stuff remove this method
    def _ubiquity_collision_check(self) -> bool:
        scheme_accounts_count = (
            self.payment_card_account.scheme_account_set.filter(scheme=self.scheme_account.scheme_id)
                .exclude(pk=self.scheme_account_id)
                .count()
        )

        if scheme_accounts_count > 0:
            return True
        else:
            return False
"""
"""
    # @todo pll stuff remove this method
    def get_status_description(self) -> str:
        try:
            if self.slug:
                return dict(self.PLL_DESCRIPTIONS)[self.slug]
            return ""
        except KeyError:
            raise ValueError(f'Invalid value set for "slug" property of PaymentCardSchemeEntry: "{self.slug}"')
"""
"""
    # @todo pll stuff remove this method
    def get_instance_with_active_status(self):
        # Returns the instance of its self after having first set the corrected active_link status
        # :return: self
        self.active_link = self.computed_active_link
        return self
"""
"""
    # @todo pll stuff remove this method
    @classmethod
    def update_active_link_status(cls, query):
        This is really a bit back to front ie it will be a method on PllUserAssociation
        update_user_pll_by_pay
        update_user_pll_by_scheme

        rather than the basic link but doing it this way for compatibility
        with API 1.x and existing code.
        links = cls.objects.filter(**query)
<<<<<<< HEAD

        if links:
            logger.info("updating pll links of id: %s", [link.id for link in links])
=======
        logger.info("updating pll links of id: %s", [link.id for link in links])
        # These links are between the payment and scheme accounts so we need to find the
        # associate user and update PllUserAssociation
>>>>>>> 4797830b
        for link in links:
            old_active_link = link.active_link
            old_slug = link.slug
            updated_link = link.get_instance_with_active_status()
            try:
                if old_active_link != updated_link.active_link or old_slug != updated_link.slug:
                    logger.debug(
                        f"Link status for the link of id {updated_link.id} has changed from "
                        f'{{"active_link": "{old_active_link}", "slug": "{old_slug}"}} to '
                        f'{{"active_link": "{updated_link.active_link}", "slug": "{updated_link.slug}"}}'
                    )
                    updated_link.save(update_fields=["active_link", "state", "slug", "description"])
                    updated_link.vop_activate_check()
            except django.db.utils.DatabaseError:
                # Handles race condition for when updating a link that has been deleted
                pass
"""
"""
    # @todo pll stuff remove this method
    @classmethod
    def update_soft_links(cls, query):
        query["active_link"] = False
        cls.update_active_link_status(query)
"""


def _remove_pll_link(instance: PaymentCardSchemeEntry) -> None:
    logger.info("payment card scheme entry of id %s has been deleted or deactivated", instance.id)

    def _remove_deleted_link_from_card(
        card_to_update: Union["PaymentCardAccount", "SchemeAccount"], linked_card_id: Type[int]
    ) -> None:
        model = card_to_update.__class__
        card_id = card_to_update.id
        existing_pll_links = model.all_objects.values_list("pll_links", flat=True).get(pk=card_id)
        logger.debug("checking pll links for %s of id %s", model.__name__, card_id)
        card_needs_update = False

        if existing_pll_links:
            for i, link in enumerate(existing_pll_links):
                if link.get("id") == linked_card_id:
                    del existing_pll_links[i]
                    card_needs_update = True

        if card_needs_update:
            logger.debug("deleting link to %s", linked_card_id)
            model.objects.filter(pk=card_id).update(pll_links=existing_pll_links)

    _remove_deleted_link_from_card(instance.scheme_account, instance.payment_card_account_id)
    _remove_deleted_link_from_card(instance.payment_card_account, instance.scheme_account_id)


@receiver(signals.post_save, sender=PaymentCardSchemeEntry)
def update_pll_links_on_save(instance: PaymentCardSchemeEntry, created: bool, **kwargs) -> None:
    logger.info("payment card scheme entry of id %s updated", instance.id)
    if instance.active_link:

        def _add_new_link_to_card(
            card: Union["PaymentCardAccount", "SchemeAccount"], linked_card_id: Type[int]
        ) -> None:
            model = card.__class__
            card_id = card.id
            logger.debug("checking pll links for %s of id %s", model.__name__, card_id)
            existing_pll_links = model.objects.values_list("pll_links", flat=True).get(pk=card_id)
            if linked_card_id not in [link["id"] for link in existing_pll_links]:
                logger.debug("adding new link to %s", linked_card_id)
                existing_pll_links.append({"id": linked_card_id, "active_link": True})
                model.objects.filter(pk=card_id).update(pll_links=existing_pll_links)

        _add_new_link_to_card(instance.scheme_account, instance.payment_card_account_id)
        _add_new_link_to_card(instance.payment_card_account, instance.scheme_account_id)

    elif not created:
        _remove_pll_link(instance)


@receiver(signals.post_delete, sender=PaymentCardSchemeEntry)
def update_pll_links_on_delete(instance: PaymentCardSchemeEntry, **kwargs) -> None:
    _remove_pll_link(instance)


class ServiceConsent(models.Model):
    user = models.OneToOneField("user.CustomUser", on_delete=models.CASCADE, primary_key=True)
    latitude = models.FloatField(null=True, blank=True)
    longitude = models.FloatField(null=True, blank=True)
    timestamp = models.DateTimeField()


class MembershipPlanDocument(models.Model):
    scheme = models.ForeignKey("scheme.Scheme", on_delete=models.CASCADE, related_name="documents")
    name = models.CharField(max_length=150)
    description = models.CharField(max_length=500, blank=True)
    url = models.URLField(verbose_name="document")
    display = ArrayField(models.CharField(max_length=150))
    checkbox = models.BooleanField(verbose_name="needs checkbox")
    order = models.IntegerField(default=0)<|MERGE_RESOLUTION|>--- conflicted
+++ resolved
@@ -1183,15 +1183,12 @@
         rather than the basic link but doing it this way for compatibility
         with API 1.x and existing code.
         links = cls.objects.filter(**query)
-<<<<<<< HEAD
 
         if links:
             logger.info("updating pll links of id: %s", [link.id for link in links])
-=======
-        logger.info("updating pll links of id: %s", [link.id for link in links])
+
         # These links are between the payment and scheme accounts so we need to find the
         # associate user and update PllUserAssociation
->>>>>>> 4797830b
         for link in links:
             old_active_link = link.active_link
             old_slug = link.slug
