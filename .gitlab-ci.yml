tests:
  script:
    - pip3 install -r requirements.txt
    - export HERMES_DATABASE_URL="postgres://postgres@${POSTGRES_PORT_5432_TCP_ADDR}:5432${POSTGRES_NAME}"
    - py.test --cov=.
  tags:
    - docker
  services:
    - postgres:9.4.4
<<<<<<< HEAD
  tags:
    - docker
=======
>>>>>>> e43884df

complexity:
  script:
    - xenon --max-average A --max-modules B --max-absolute B .
  tags:
    - docker

flake8:
  script:
    - flake8 *
  tags:
    - docker

deploy_dev:
  stage: deploy
  environment: dev
  script:
<<<<<<< HEAD
    - cd /ansible && ansible-playbook playbooks/deploy/django.yml -e project=hermes -e hosts=dev_web
  only:
    - master
  tags:
    - docker


deploy-staging:
  stage: deploy
  when: manual
  script:
    - echo 'ansible-playbook playbooks/deploy/django.yml -e project=hermes -e hosts=staging_web'
  environment: staging
  only:
    - master
  tags:
    - docker

deploy-production:
  stage: deploy
  when: manual
  script:
    - echo 'ansible-playbook playbooks/deploy/django.yml -e project=hermes -e hosts=prod_web -e jump=your_otp_user'
  environment: production
  only:
      - master
  tags:
    - docker
=======
    - docker build -t hellobink/hermes:dev .
    - docker login -u binkautomation -p epitome-generic-basilisk
    - docker push hellobink/hermes:dev
  only:
    - master
  tags:
    - shell

deploy_staging:
  stage: deploy
  environment: staging
  script:
    - docker build -t hellobink/hermes:staging .
    - docker login -u binkautomation -p epitome-generic-basilisk
    - docker push hellobink/hermes:staging
  only:
    - staging
  tags:
    - shell

deploy_production:
  stage: deploy
  environment: production
  script:
    - docker build -t hellobink/hermes:production .
    - docker login -u binkautomation -p epitome-generic-basilisk
    - docker push hellobink/hermes:production
  only:
    - production
  tags:
    - shell
>>>>>>> e43884df
<|MERGE_RESOLUTION|>--- conflicted
+++ resolved
@@ -7,11 +7,8 @@
     - docker
   services:
     - postgres:9.4.4
-<<<<<<< HEAD
   tags:
     - docker
-=======
->>>>>>> e43884df
 
 complexity:
   script:
@@ -29,36 +26,6 @@
   stage: deploy
   environment: dev
   script:
-<<<<<<< HEAD
-    - cd /ansible && ansible-playbook playbooks/deploy/django.yml -e project=hermes -e hosts=dev_web
-  only:
-    - master
-  tags:
-    - docker
-
-
-deploy-staging:
-  stage: deploy
-  when: manual
-  script:
-    - echo 'ansible-playbook playbooks/deploy/django.yml -e project=hermes -e hosts=staging_web'
-  environment: staging
-  only:
-    - master
-  tags:
-    - docker
-
-deploy-production:
-  stage: deploy
-  when: manual
-  script:
-    - echo 'ansible-playbook playbooks/deploy/django.yml -e project=hermes -e hosts=prod_web -e jump=your_otp_user'
-  environment: production
-  only:
-      - master
-  tags:
-    - docker
-=======
     - docker build -t hellobink/hermes:dev .
     - docker login -u binkautomation -p epitome-generic-basilisk
     - docker push hellobink/hermes:dev
@@ -89,5 +56,4 @@
   only:
     - production
   tags:
-    - shell
->>>>>>> e43884df
+    - shell