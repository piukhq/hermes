stages:
  - tests
  - dev
  - staging
<<<<<<< HEAD
  - build
=======
  - performance
>>>>>>> ebd3347b
  - preprod
  - build
  - prod

tests:
  stage: tests
  image: binkhq/python:3.7
  script:
    - apt update && apt -y install git
    - pip install pipenv coverage
    - pipenv install --system --deploy --ignore-pipfile
    - export HERMES_DATABASE_URL="postgres://postgres@${POSTGRES_PORT_5432_TCP_ADDR}:5432${POSTGRES_NAME}"
    - coverage run --source='.' manage.py test -v 2
    - coverage report
  services:
    - postgres:9.6
  variables:
    POSTGRES_HOST_AUTH_METHOD: trust

complexity:
  stage: tests
  image: binkhq/python:3.7
  script:
    - pip install xenon flake8_polyfill
    - xenon --max-average A --max-modules B --max-absolute B .

flake8:
  stage: tests
  image: binkhq/python:3.7
  script:
    - pip install flake8
    - flake8

<<<<<<< HEAD
build-dev:
=======
dev:
>>>>>>> ebd3347b
  stage: dev
  environment:
    name: dev
  before_script:
    - docker login -u "$CI_REGISTRY_USER" -p "$CI_REGISTRY_PASSWORD" "$CI_REGISTRY"
  script:
    - docker build --pull -t "$CI_REGISTRY/hermes:develop-$CI_COMMIT_SHORT_SHA" .
    - docker run --rm -v /var/run/docker.sock:/var/run/docker.sock "$CI_REGISTRY/aqua-scanner:5.0" scan --local "$CI_REGISTRY/hermes:develop-$CI_COMMIT_SHORT_SHA" --host https://aqua.uksouth.bink.sh:30001/ --user scanner --password $AQUA_PASSWORD --show-negligible --policies Bink --text
    - docker push "$CI_REGISTRY/hermes:develop-$CI_COMMIT_SHORT_SHA"
  only:
    - develop

<<<<<<< HEAD
build-staging:
  stage: staging
  environment:
    name: staging
  before_script:
    - docker login -u "$CI_REGISTRY_USER" -p "$CI_REGISTRY_PASSWORD" "$CI_REGISTRY"
  script:
    - docker build --pull -t "$CI_REGISTRY/hermes:staging-$CI_COMMIT_SHORT_SHA" .
    - docker run --rm -v /var/run/docker.sock:/var/run/docker.sock "$CI_REGISTRY/aqua-scanner:5.0" scan --local "$CI_REGISTRY/hermes:staging-$CI_COMMIT_SHORT_SHA" --host https://aqua.uksouth.bink.sh:30001/ --user scanner --password $AQUA_PASSWORD --show-negligible --policies Bink --text
    - docker push "$CI_REGISTRY/hermes:staging-$CI_COMMIT_SHORT_SHA"
  only:
    - staging

build-tag:
  stage: build
=======
staging:
  stage: staging
  environment:
    name: staging
>>>>>>> ebd3347b
  before_script:
    - docker login -u "$CI_REGISTRY_USER" -p "$CI_REGISTRY_PASSWORD" "$CI_REGISTRY"
  script:
    - docker build --pull -t "$CI_REGISTRY/hermes:staging-$CI_COMMIT_SHORT_SHA" .
    - docker run --rm -v /var/run/docker.sock:/var/run/docker.sock "$CI_REGISTRY/aqua-scanner:5.0" scan --local "$CI_REGISTRY/hermes:staging-$CI_COMMIT_SHORT_SHA" --host https://aqua.uksouth.bink.sh:30001/ --user scanner --password $AQUA_PASSWORD --show-negligible --policies Bink --text
    - docker push "$CI_REGISTRY/hermes:staging-$CI_COMMIT_SHORT_SHA"
  only:
<<<<<<< HEAD
    - tags

tag-preprod:
  stage: preprod
  image: binkops.azurecr.io/tagbot:latest
  environment:
    name: preprod
=======
    - staging

performance:
  stage: performance
  environment:
    name: performance
  before_script:
    - docker login -u "$CI_REGISTRY_USER" -p "$CI_REGISTRY_PASSWORD" "$CI_REGISTRY"
  script:
    - docker build --pull -t "$CI_REGISTRY/hermes:performance-$CI_COMMIT_SHORT_SHA" .
    - docker run --rm -v /var/run/docker.sock:/var/run/docker.sock "$CI_REGISTRY/aqua-scanner:5.0" scan --local "$CI_REGISTRY/hermes:performance-$CI_COMMIT_SHORT_SHA" --host https://aqua.uksouth.bink.sh:30001/ --user scanner --password $AQUA_PASSWORD --show-negligible --policies Bink --text
    - docker push "$CI_REGISTRY/hermes:performance-$CI_COMMIT_SHORT_SHA"
  only:
    - sandbox-datadog-apm-develop

preprod:
  stage: preprod
  environment:
    name: preprod
  before_script:
    - docker login -u "$CI_REGISTRY_USER" -p "$CI_REGISTRY_PASSWORD" "$CI_REGISTRY"
>>>>>>> ebd3347b
  script:
    - docker build --pull -t "$CI_REGISTRY/hermes:preprod-$CI_COMMIT_SHORT_SHA" .
    - docker run --rm -v /var/run/docker.sock:/var/run/docker.sock "$CI_REGISTRY/aqua-scanner:5.0" scan --local "$CI_REGISTRY/hermes:preprod-$CI_COMMIT_SHORT_SHA" --host https://aqua.uksouth.bink.sh:30001/ --user scanner --password $AQUA_PASSWORD --show-negligible --policies Bink --text
    - docker push "$CI_REGISTRY/hermes:preprod-$CI_COMMIT_SHORT_SHA"
  when: manual
  only:
    - master

<<<<<<< HEAD
tag-prod:
=======
build:
  stage: build
  before_script:
    - docker login -u "$CI_REGISTRY_USER" -p "$CI_REGISTRY_PASSWORD" "$CI_REGISTRY"
  script:
    - docker build --pull -t "$CI_REGISTRY/hermes:$CI_COMMIT_TAG" .
    - docker run --rm -v /var/run/docker.sock:/var/run/docker.sock "$CI_REGISTRY/aqua-scanner:5.0" scan --local "$CI_REGISTRY/hermes:$CI_COMMIT_TAG" --host https://aqua.uksouth.bink.sh:30001/ --user scanner --password $AQUA_PASSWORD --show-negligible --policies Bink --text
    - docker push "$CI_REGISTRY/hermes:$CI_COMMIT_TAG"
  only:
    - tags

release-prod:
>>>>>>> ebd3347b
  stage: prod
  image: binkops.azurecr.io/tagbot:latest
  environment:
    name: prod
  script:
    - tagbot --username "$CI_REGISTRY_USER" --password "$CI_REGISTRY_PASSWORD" --source "$CI_REGISTRY/hermes:$CI_COMMIT_TAG" --tag "prod-$CI_COMMIT_TAG"
  when: manual
  only:
    - tags<|MERGE_RESOLUTION|>--- conflicted
+++ resolved
@@ -2,11 +2,7 @@
   - tests
   - dev
   - staging
-<<<<<<< HEAD
-  - build
-=======
   - performance
->>>>>>> ebd3347b
   - preprod
   - build
   - prod
@@ -40,11 +36,7 @@
     - pip install flake8
     - flake8
 
-<<<<<<< HEAD
-build-dev:
-=======
 dev:
->>>>>>> ebd3347b
   stage: dev
   environment:
     name: dev
@@ -57,8 +49,7 @@
   only:
     - develop
 
-<<<<<<< HEAD
-build-staging:
+staging:
   stage: staging
   environment:
     name: staging
@@ -69,32 +60,6 @@
     - docker run --rm -v /var/run/docker.sock:/var/run/docker.sock "$CI_REGISTRY/aqua-scanner:5.0" scan --local "$CI_REGISTRY/hermes:staging-$CI_COMMIT_SHORT_SHA" --host https://aqua.uksouth.bink.sh:30001/ --user scanner --password $AQUA_PASSWORD --show-negligible --policies Bink --text
     - docker push "$CI_REGISTRY/hermes:staging-$CI_COMMIT_SHORT_SHA"
   only:
-    - staging
-
-build-tag:
-  stage: build
-=======
-staging:
-  stage: staging
-  environment:
-    name: staging
->>>>>>> ebd3347b
-  before_script:
-    - docker login -u "$CI_REGISTRY_USER" -p "$CI_REGISTRY_PASSWORD" "$CI_REGISTRY"
-  script:
-    - docker build --pull -t "$CI_REGISTRY/hermes:staging-$CI_COMMIT_SHORT_SHA" .
-    - docker run --rm -v /var/run/docker.sock:/var/run/docker.sock "$CI_REGISTRY/aqua-scanner:5.0" scan --local "$CI_REGISTRY/hermes:staging-$CI_COMMIT_SHORT_SHA" --host https://aqua.uksouth.bink.sh:30001/ --user scanner --password $AQUA_PASSWORD --show-negligible --policies Bink --text
-    - docker push "$CI_REGISTRY/hermes:staging-$CI_COMMIT_SHORT_SHA"
-  only:
-<<<<<<< HEAD
-    - tags
-
-tag-preprod:
-  stage: preprod
-  image: binkops.azurecr.io/tagbot:latest
-  environment:
-    name: preprod
-=======
     - staging
 
 performance:
@@ -116,7 +81,6 @@
     name: preprod
   before_script:
     - docker login -u "$CI_REGISTRY_USER" -p "$CI_REGISTRY_PASSWORD" "$CI_REGISTRY"
->>>>>>> ebd3347b
   script:
     - docker build --pull -t "$CI_REGISTRY/hermes:preprod-$CI_COMMIT_SHORT_SHA" .
     - docker run --rm -v /var/run/docker.sock:/var/run/docker.sock "$CI_REGISTRY/aqua-scanner:5.0" scan --local "$CI_REGISTRY/hermes:preprod-$CI_COMMIT_SHORT_SHA" --host https://aqua.uksouth.bink.sh:30001/ --user scanner --password $AQUA_PASSWORD --show-negligible --policies Bink --text
@@ -125,9 +89,6 @@
   only:
     - master
 
-<<<<<<< HEAD
-tag-prod:
-=======
 build:
   stage: build
   before_script:
@@ -140,7 +101,6 @@
     - tags
 
 release-prod:
->>>>>>> ebd3347b
   stage: prod
   image: binkops.azurecr.io/tagbot:latest
   environment:
